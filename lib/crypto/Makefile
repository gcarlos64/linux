--- conflicted
+++ resolved
@@ -37,15 +37,6 @@
 obj-$(CONFIG_CRYPTO_LIB_SHA256)			+= libsha256.o
 libsha256-y					:= sha256.o
 
-<<<<<<< HEAD
-obj-$(CONFIG_CRYPTO_LIB_SM3)			+= libsm3.o
-libsm3-y					:= sm3.o
-
-obj-$(CONFIG_CRYPTO_LIB_SM4)			+= libsm4.o
-libsm4-y					:= sm4.o
-
-=======
->>>>>>> 88084a3d
 ifneq ($(CONFIG_CRYPTO_MANAGER_DISABLE_TESTS),y)
 libblake2s-y					+= blake2s-selftest.o
 libchacha20poly1305-y				+= chacha20poly1305-selftest.o
