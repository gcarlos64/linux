

	List of maintainers and how to submit kernel changes

Please try to follow the guidelines below.  This will make things
easier on the maintainers.  Not all of these guidelines matter for every
trivial patch so apply some common sense.

1.	Always _test_ your changes, however small, on at least 4 or
	5 people, preferably many more.

2.	Try to release a few ALPHA test versions to the net. Announce
	them onto the kernel channel and await results. This is especially
	important for device drivers, because often that's the only way
	you will find things like the fact version 3 firmware needs
	a magic fix you didn't know about, or some clown changed the
	chips on a board and not its name.  (Don't laugh!  Look at the
	SMC etherpower for that.)

3.	Make sure your changes compile correctly in multiple
	configurations. In particular check that changes work both as a
	module and built into the kernel.

4.	When you are happy with a change make it generally available for
	testing and await feedback.

5.	Make a patch available to the relevant maintainer in the list. Use
	'diff -u' to make the patch easy to merge. Be prepared to get your
	changes sent back with seemingly silly requests about formatting
	and variable names.  These aren't as silly as they seem. One
	job the maintainers (and especially Linus) do is to keep things
	looking the same. Sometimes this means that the clever hack in
	your driver to get around a problem actually needs to become a
	generalized kernel feature ready for next time.

	PLEASE check your patch with the automated style checker
	(scripts/checkpatch.pl) to catch trivial style violations.
	See Documentation/process/coding-style.rst for guidance here.

	PLEASE CC: the maintainers and mailing lists that are generated
	by scripts/get_maintainer.pl.  The results returned by the
	script will be best if you have git installed and are making
	your changes in a branch derived from Linus' latest git tree.
	See Documentation/process/submitting-patches.rst for details.

	PLEASE try to include any credit lines you want added with the
	patch. It avoids people being missed off by mistake and makes
	it easier to know who wants adding and who doesn't.

	PLEASE document known bugs. If it doesn't work for everything
	or does something very odd once a month document it.

	PLEASE remember that submissions must be made under the terms
	of the Linux Foundation certificate of contribution and should
	include a Signed-off-by: line.  The current version of this
	"Developer's Certificate of Origin" (DCO) is listed in the file
	Documentation/process/submitting-patches.rst.

6.	Make sure you have the right to send any changes you make. If you
	do changes at work you may find your employer owns the patch
	not you.

7.	When sending security related changes or reports to a maintainer
	please Cc: security@kernel.org, especially if the maintainer
	does not respond. Please keep in mind that the security team is
	a small set of people who can be efficient only when working on
	verified bugs. Please only Cc: this list when you have identified
	that the bug would present a short-term risk to other users if it
	were publicly disclosed. For example, reports of address leaks do
	not represent an immediate threat and are better handled publicly,
	and ideally, should come with a patch proposal. Please do not send
	automated reports to this list either. Such bugs will be handled
	better and faster in the usual public places.

8.	Happy hacking.

Descriptions of section entries:

	P: Person (obsolete)
	M: Mail patches to: FullName <address@domain>
	R: Designated reviewer: FullName <address@domain>
	   These reviewers should be CCed on patches.
	L: Mailing list that is relevant to this area
	W: Web-page with status/info
	B: URI for where to file bugs. A web-page with detailed bug
	   filing info, a direct bug tracker link, or a mailto: URI.
	C: URI for chat protocol, server and channel where developers
	   usually hang out, for example irc://server/channel.
	Q: Patchwork web based patch tracking system site
	T: SCM tree type and location.
	   Type is one of: git, hg, quilt, stgit, topgit
	S: Status, one of the following:
	   Supported:	Someone is actually paid to look after this.
	   Maintained:	Someone actually looks after it.
	   Odd Fixes:	It has a maintainer but they don't have time to do
			much other than throw the odd patch in. See below..
	   Orphan:	No current maintainer [but maybe you could take the
			role as you write your new code].
	   Obsolete:	Old code. Something tagged obsolete generally means
			it has been replaced by a better system and you
			should be using that.
	F: Files and directories with wildcard patterns.
	   A trailing slash includes all files and subdirectory files.
	   F:	drivers/net/	all files in and below drivers/net
	   F:	drivers/net/*	all files in drivers/net, but not below
	   F:	*/net/*		all files in "any top level directory"/net
	   One pattern per line.  Multiple F: lines acceptable.
	N: Files and directories with regex patterns.
	   N:	[^a-z]tegra	all files whose path contains the word tegra
	   One pattern per line.  Multiple N: lines acceptable.
	   scripts/get_maintainer.pl has different behavior for files that
	   match F: pattern and matches of N: patterns.  By default,
	   get_maintainer will not look at git log history when an F: pattern
	   match occurs.  When an N: match occurs, git log history is used
	   to also notify the people that have git commit signatures.
	X: Files and directories that are NOT maintained, same rules as F:
	   Files exclusions are tested before file matches.
	   Can be useful for excluding a specific subdirectory, for instance:
	   F:	net/
	   X:	net/ipv6/
	   matches all files in and below net excluding net/ipv6/
	K: Keyword perl extended regex pattern to match content in a
	   patch or file.  For instance:
	   K: of_get_profile
	      matches patches or files that contain "of_get_profile"
	   K: \b(printk|pr_(info|err))\b
	      matches patches or files that contain one or more of the words
	      printk, pr_info or pr_err
	   One regex pattern per line.  Multiple K: lines acceptable.

Note: For the hard of thinking, this list is meant to remain in alphabetical
order. If you could add yourselves to it in alphabetical order that would be
so much easier [Ed]

Maintainers List (try to look for most precise areas first)

		-----------------------------------

3C59X NETWORK DRIVER
M:	Steffen Klassert <klassert@kernel.org>
L:	netdev@vger.kernel.org
S:	Odd Fixes
F:	Documentation/networking/vortex.txt
F:	drivers/net/ethernet/3com/3c59x.c

3CR990 NETWORK DRIVER
M:	David Dillow <dave@thedillows.org>
L:	netdev@vger.kernel.org
S:	Maintained
F:	drivers/net/ethernet/3com/typhoon*

3WARE SAS/SATA-RAID SCSI DRIVERS (3W-XXXX, 3W-9XXX, 3W-SAS)
M:	Adam Radford <aradford@gmail.com>
L:	linux-scsi@vger.kernel.org
W:	http://www.lsi.com
S:	Supported
F:	drivers/scsi/3w-*

53C700 AND 53C700-66 SCSI DRIVER
M:	"James E.J. Bottomley" <James.Bottomley@HansenPartnership.com>
L:	linux-scsi@vger.kernel.org
S:	Maintained
F:	drivers/scsi/53c700*

6LOWPAN GENERIC (BTLE/IEEE 802.15.4)
M:	Alexander Aring <alex.aring@gmail.com>
M:	Jukka Rissanen <jukka.rissanen@linux.intel.com>
L:	linux-bluetooth@vger.kernel.org
L:	linux-wpan@vger.kernel.org
S:	Maintained
F:	net/6lowpan/
F:	include/net/6lowpan.h
F:	Documentation/networking/6lowpan.txt

6PACK NETWORK DRIVER FOR AX.25
M:	Andreas Koensgen <ajk@comnets.uni-bremen.de>
L:	linux-hams@vger.kernel.org
S:	Maintained
F:	drivers/net/hamradio/6pack.c

8169 10/100/1000 GIGABIT ETHERNET DRIVER
M:	Realtek linux nic maintainers <nic_swsd@realtek.com>
L:	netdev@vger.kernel.org
S:	Maintained
F:	drivers/net/ethernet/realtek/r8169.c

8250/16?50 (AND CLONE UARTS) SERIAL DRIVER
M:	Greg Kroah-Hartman <gregkh@linuxfoundation.org>
L:	linux-serial@vger.kernel.org
S:	Maintained
T:	git git://git.kernel.org/pub/scm/linux/kernel/git/gregkh/tty.git
F:	drivers/tty/serial/8250*
F:	include/linux/serial_8250.h

8390 NETWORK DRIVERS [WD80x3/SMC-ELITE, SMC-ULTRA, NE2000, 3C503, etc.]
L:	netdev@vger.kernel.org
S:	Orphan / Obsolete
F:	drivers/net/ethernet/8390/

9P FILE SYSTEM
M:	Eric Van Hensbergen <ericvh@gmail.com>
M:	Latchesar Ionkov <lucho@ionkov.net>
M:	Dominique Martinet <asmadeus@codewreck.org>
L:	v9fs-developer@lists.sourceforge.net
W:	http://swik.net/v9fs
Q:	http://patchwork.kernel.org/project/v9fs-devel/list/
T:	git git://git.kernel.org/pub/scm/linux/kernel/git/ericvh/v9fs.git
T:	git git://github.com/martinetd/linux.git
S:	Maintained
F:	Documentation/filesystems/9p.txt
F:	fs/9p/
F:	net/9p/
F:	include/net/9p/
F:	include/uapi/linux/virtio_9p.h
F:	include/trace/events/9p.h

A8293 MEDIA DRIVER
M:	Antti Palosaari <crope@iki.fi>
L:	linux-media@vger.kernel.org
W:	https://linuxtv.org
W:	http://palosaari.fi/linux/
Q:	http://patchwork.linuxtv.org/project/linux-media/list/
T:	git git://linuxtv.org/anttip/media_tree.git
S:	Maintained
F:	drivers/media/dvb-frontends/a8293*

AACRAID SCSI RAID DRIVER
M:	Adaptec OEM Raid Solutions <aacraid@microsemi.com>
L:	linux-scsi@vger.kernel.org
W:	http://www.adaptec.com/
S:	Supported
F:	Documentation/scsi/aacraid.txt
F:	drivers/scsi/aacraid/

ABI/API
L:	linux-api@vger.kernel.org
F:	include/linux/syscalls.h
F:	kernel/sys_ni.c

ABIT UGURU 1,2 HARDWARE MONITOR DRIVER
M:	Hans de Goede <hdegoede@redhat.com>
L:	linux-hwmon@vger.kernel.org
S:	Maintained
F:	drivers/hwmon/abituguru.c

ABIT UGURU 3 HARDWARE MONITOR DRIVER
M:	Alistair John Strachan <alistair@devzero.co.uk>
L:	linux-hwmon@vger.kernel.org
S:	Maintained
F:	drivers/hwmon/abituguru3.c

ACCES 104-DIO-48E GPIO DRIVER
M:	William Breathitt Gray <vilhelm.gray@gmail.com>
L:	linux-gpio@vger.kernel.org
S:	Maintained
F:	drivers/gpio/gpio-104-dio-48e.c

ACCES 104-IDI-48 GPIO DRIVER
M:	"William Breathitt Gray" <vilhelm.gray@gmail.com>
L:	linux-gpio@vger.kernel.org
S:	Maintained
F:	drivers/gpio/gpio-104-idi-48.c

ACCES 104-IDIO-16 GPIO DRIVER
M:	"William Breathitt Gray" <vilhelm.gray@gmail.com>
L:	linux-gpio@vger.kernel.org
S:	Maintained
F:	drivers/gpio/gpio-104-idio-16.c

ACCES 104-QUAD-8 IIO DRIVER
M:	William Breathitt Gray <vilhelm.gray@gmail.com>
L:	linux-iio@vger.kernel.org
S:	Maintained
F:	Documentation/ABI/testing/sysfs-bus-iio-counter-104-quad-8
F:	drivers/iio/counter/104-quad-8.c

ACCES PCI-IDIO-16 GPIO DRIVER
M:	William Breathitt Gray <vilhelm.gray@gmail.com>
L:	linux-gpio@vger.kernel.org
S:	Maintained
F:	drivers/gpio/gpio-pci-idio-16.c

ACCES PCIe-IDIO-24 GPIO DRIVER
M:	William Breathitt Gray <vilhelm.gray@gmail.com>
L:	linux-gpio@vger.kernel.org
S:	Maintained
F:	drivers/gpio/gpio-pcie-idio-24.c

ACENIC DRIVER
M:	Jes Sorensen <jes@trained-monkey.org>
L:	linux-acenic@sunsite.dk
S:	Maintained
F:	drivers/net/ethernet/alteon/acenic*

ACER ASPIRE ONE TEMPERATURE AND FAN DRIVER
M:	Peter Feuerer <peter@piie.net>
L:	platform-driver-x86@vger.kernel.org
W:	http://piie.net/?section=acerhdf
S:	Maintained
F:	drivers/platform/x86/acerhdf.c

ACER WMI LAPTOP EXTRAS
M:	"Lee, Chun-Yi" <jlee@suse.com>
L:	platform-driver-x86@vger.kernel.org
S:	Maintained
F:	drivers/platform/x86/acer-wmi.c

ACPI
M:	"Rafael J. Wysocki" <rjw@rjwysocki.net>
M:	Len Brown <lenb@kernel.org>
L:	linux-acpi@vger.kernel.org
W:	https://01.org/linux-acpi
Q:	https://patchwork.kernel.org/project/linux-acpi/list/
T:	git git://git.kernel.org/pub/scm/linux/kernel/git/rafael/linux-pm
B:	https://bugzilla.kernel.org
S:	Supported
F:	drivers/acpi/
F:	drivers/pnp/pnpacpi/
F:	include/linux/acpi.h
F:	include/linux/fwnode.h
F:	include/acpi/
F:	Documentation/acpi/
F:	Documentation/ABI/testing/sysfs-bus-acpi
F:	Documentation/ABI/testing/configfs-acpi
F:	drivers/pci/*acpi*
F:	drivers/pci/*/*acpi*
F:	tools/power/acpi/

ACPI APEI
M:	"Rafael J. Wysocki" <rjw@rjwysocki.net>
M:	Len Brown <lenb@kernel.org>
L:	linux-acpi@vger.kernel.org
R:	Tony Luck <tony.luck@intel.com>
R:	Borislav Petkov <bp@alien8.de>
F:	drivers/acpi/apei/

ACPI COMPONENT ARCHITECTURE (ACPICA)
M:	Robert Moore <robert.moore@intel.com>
M:	Erik Schmauss <erik.schmauss@intel.com>
M:	"Rafael J. Wysocki" <rafael.j.wysocki@intel.com>
L:	linux-acpi@vger.kernel.org
L:	devel@acpica.org
W:	https://acpica.org/
W:	https://github.com/acpica/acpica/
Q:	https://patchwork.kernel.org/project/linux-acpi/list/
T:	git git://git.kernel.org/pub/scm/linux/kernel/git/rafael/linux-pm
B:	https://bugzilla.kernel.org
B:	https://bugs.acpica.org
S:	Supported
F:	drivers/acpi/acpica/
F:	include/acpi/
F:	tools/power/acpi/

ACPI FAN DRIVER
M:	Zhang Rui <rui.zhang@intel.com>
L:	linux-acpi@vger.kernel.org
W:	https://01.org/linux-acpi
B:	https://bugzilla.kernel.org
S:	Supported
F:	drivers/acpi/fan.c

ACPI FOR ARM64 (ACPI/arm64)
M:	Lorenzo Pieralisi <lorenzo.pieralisi@arm.com>
M:	Hanjun Guo <hanjun.guo@linaro.org>
M:	Sudeep Holla <sudeep.holla@arm.com>
L:	linux-acpi@vger.kernel.org
S:	Maintained
F:	drivers/acpi/arm64

ACPI I2C MULTI INSTANTIATE DRIVER
M:	Hans de Goede <hdegoede@redhat.com>
L:	platform-driver-x86@vger.kernel.org
S:	Maintained
F:	drivers/platform/x86/i2c-multi-instantiate.c

ACPI PMIC DRIVERS
M:	"Rafael J. Wysocki" <rjw@rjwysocki.net>
M:	Len Brown <lenb@kernel.org>
R:	Andy Shevchenko <andy@infradead.org>
R:	Mika Westerberg <mika.westerberg@linux.intel.com>
L:	linux-acpi@vger.kernel.org
Q:	https://patchwork.kernel.org/project/linux-acpi/list/
T:	git git://git.kernel.org/pub/scm/linux/kernel/git/rafael/linux-pm
B:	https://bugzilla.kernel.org
S:	Supported
F:	drivers/acpi/pmic/

ACPI THERMAL DRIVER
M:	Zhang Rui <rui.zhang@intel.com>
L:	linux-acpi@vger.kernel.org
W:	https://01.org/linux-acpi
B:	https://bugzilla.kernel.org
S:	Supported
F:	drivers/acpi/*thermal*

ACPI VIDEO DRIVER
M:	Zhang Rui <rui.zhang@intel.com>
L:	linux-acpi@vger.kernel.org
W:	https://01.org/linux-acpi
B:	https://bugzilla.kernel.org
S:	Supported
F:	drivers/acpi/acpi_video.c

ACPI WMI DRIVER
L:	platform-driver-x86@vger.kernel.org
S:	Orphan
F:	drivers/platform/x86/wmi.c
F:	include/uapi/linux/wmi.h

AD1889 ALSA SOUND DRIVER
M:	Thibaut Varene <T-Bone@parisc-linux.org>
W:	http://wiki.parisc-linux.org/AD1889
L:	linux-parisc@vger.kernel.org
S:	Maintained
F:	sound/pci/ad1889.*

AD525X ANALOG DEVICES DIGITAL POTENTIOMETERS DRIVER
M:	Michael Hennerich <michael.hennerich@analog.com>
W:	http://wiki.analog.com/AD5254
W:	http://ez.analog.com/community/linux-device-drivers
S:	Supported
F:	drivers/misc/ad525x_dpot.c

AD5398 CURRENT REGULATOR DRIVER (AD5398/AD5821)
M:	Michael Hennerich <michael.hennerich@analog.com>
W:	http://wiki.analog.com/AD5398
W:	http://ez.analog.com/community/linux-device-drivers
S:	Supported
F:	drivers/regulator/ad5398.c

AD714X CAPACITANCE TOUCH SENSOR DRIVER (AD7142/3/7/8/7A)
M:	Michael Hennerich <michael.hennerich@analog.com>
W:	http://wiki.analog.com/AD7142
W:	http://ez.analog.com/community/linux-device-drivers
S:	Supported
F:	drivers/input/misc/ad714x.c

AD7877 TOUCHSCREEN DRIVER
M:	Michael Hennerich <michael.hennerich@analog.com>
W:	http://wiki.analog.com/AD7877
W:	http://ez.analog.com/community/linux-device-drivers
S:	Supported
F:	drivers/input/touchscreen/ad7877.c

AD7879 TOUCHSCREEN DRIVER (AD7879/AD7889)
M:	Michael Hennerich <michael.hennerich@analog.com>
W:	http://wiki.analog.com/AD7879
W:	http://ez.analog.com/community/linux-device-drivers
S:	Supported
F:	drivers/input/touchscreen/ad7879.c

ADDRESS SPACE LAYOUT RANDOMIZATION (ASLR)
M:	Jiri Kosina <jikos@kernel.org>
S:	Maintained

ADF7242 IEEE 802.15.4 RADIO DRIVER
M:	Michael Hennerich <michael.hennerich@analog.com>
W:	https://wiki.analog.com/ADF7242
W:	http://ez.analog.com/community/linux-device-drivers
L:	linux-wpan@vger.kernel.org
S:	Supported
F:	drivers/net/ieee802154/adf7242.c
F:	Documentation/devicetree/bindings/net/ieee802154/adf7242.txt

ADM1025 HARDWARE MONITOR DRIVER
M:	Jean Delvare <jdelvare@suse.com>
L:	linux-hwmon@vger.kernel.org
S:	Maintained
F:	Documentation/hwmon/adm1025
F:	drivers/hwmon/adm1025.c

ADM1029 HARDWARE MONITOR DRIVER
M:	Corentin Labbe <clabbe.montjoie@gmail.com>
L:	linux-hwmon@vger.kernel.org
S:	Maintained
F:	drivers/hwmon/adm1029.c

ADM8211 WIRELESS DRIVER
L:	linux-wireless@vger.kernel.org
W:	http://wireless.kernel.org/
S:	Orphan
F:	drivers/net/wireless/admtek/adm8211.*

ADP1653 FLASH CONTROLLER DRIVER
M:	Sakari Ailus <sakari.ailus@iki.fi>
L:	linux-media@vger.kernel.org
S:	Maintained
F:	drivers/media/i2c/adp1653.c
F:	include/media/i2c/adp1653.h

ADP5520 BACKLIGHT DRIVER WITH IO EXPANDER (ADP5520/ADP5501)
M:	Michael Hennerich <michael.hennerich@analog.com>
W:	http://wiki.analog.com/ADP5520
W:	http://ez.analog.com/community/linux-device-drivers
S:	Supported
F:	drivers/mfd/adp5520.c
F:	drivers/video/backlight/adp5520_bl.c
F:	drivers/leds/leds-adp5520.c
F:	drivers/gpio/gpio-adp5520.c
F:	drivers/input/keyboard/adp5520-keys.c

ADP5588 QWERTY KEYPAD AND IO EXPANDER DRIVER (ADP5588/ADP5587)
M:	Michael Hennerich <michael.hennerich@analog.com>
W:	http://wiki.analog.com/ADP5588
W:	http://ez.analog.com/community/linux-device-drivers
S:	Supported
F:	drivers/input/keyboard/adp5588-keys.c
F:	drivers/gpio/gpio-adp5588.c

ADP8860 BACKLIGHT DRIVER (ADP8860/ADP8861/ADP8863)
M:	Michael Hennerich <michael.hennerich@analog.com>
W:	http://wiki.analog.com/ADP8860
W:	http://ez.analog.com/community/linux-device-drivers
S:	Supported
F:	drivers/video/backlight/adp8860_bl.c

ADS1015 HARDWARE MONITOR DRIVER
M:	Dirk Eibach <eibach@gdsys.de>
L:	linux-hwmon@vger.kernel.org
S:	Maintained
F:	Documentation/hwmon/ads1015
F:	drivers/hwmon/ads1015.c
F:	include/linux/platform_data/ads1015.h

ADT746X FAN DRIVER
M:	Colin Leroy <colin@colino.net>
S:	Maintained
F:	drivers/macintosh/therm_adt746x.c

ADT7475 HARDWARE MONITOR DRIVER
M:	Jean Delvare <jdelvare@suse.com>
L:	linux-hwmon@vger.kernel.org
S:	Maintained
F:	Documentation/hwmon/adt7475
F:	drivers/hwmon/adt7475.c

ADVANSYS SCSI DRIVER
M:	Matthew Wilcox <matthew@wil.cx>
M:	Hannes Reinecke <hare@suse.com>
L:	linux-scsi@vger.kernel.org
S:	Maintained
F:	Documentation/scsi/advansys.txt
F:	drivers/scsi/advansys.c

ADXL34X THREE-AXIS DIGITAL ACCELEROMETER DRIVER (ADXL345/ADXL346)
M:	Michael Hennerich <michael.hennerich@analog.com>
W:	http://wiki.analog.com/ADXL345
W:	http://ez.analog.com/community/linux-device-drivers
S:	Supported
F:	drivers/input/misc/adxl34x.c

AF9013 MEDIA DRIVER
M:	Antti Palosaari <crope@iki.fi>
L:	linux-media@vger.kernel.org
W:	https://linuxtv.org
W:	http://palosaari.fi/linux/
Q:	http://patchwork.linuxtv.org/project/linux-media/list/
T:	git git://linuxtv.org/anttip/media_tree.git
S:	Maintained
F:	drivers/media/dvb-frontends/af9013*

AF9033 MEDIA DRIVER
M:	Antti Palosaari <crope@iki.fi>
L:	linux-media@vger.kernel.org
W:	https://linuxtv.org
W:	http://palosaari.fi/linux/
Q:	http://patchwork.linuxtv.org/project/linux-media/list/
T:	git git://linuxtv.org/anttip/media_tree.git
S:	Maintained
F:	drivers/media/dvb-frontends/af9033*

AFFS FILE SYSTEM
M:	David Sterba <dsterba@suse.com>
L:	linux-fsdevel@vger.kernel.org
S:	Odd Fixes
F:	Documentation/filesystems/affs.txt
F:	fs/affs/

AFS FILESYSTEM
M:	David Howells <dhowells@redhat.com>
L:	linux-afs@lists.infradead.org
S:	Supported
F:	fs/afs/
F:	include/trace/events/afs.h
F:	Documentation/filesystems/afs.txt
W:	https://www.infradead.org/~dhowells/kafs/

AGPGART DRIVER
M:	David Airlie <airlied@linux.ie>
T:	git git://anongit.freedesktop.org/drm/drm
S:	Maintained
F:	drivers/char/agp/
F:	include/linux/agp*
F:	include/uapi/linux/agp*

AHA152X SCSI DRIVER
M:	"Juergen E. Fischer" <fischer@norbit.de>
L:	linux-scsi@vger.kernel.org
S:	Maintained
F:	drivers/scsi/aha152x*
F:	drivers/scsi/pcmcia/aha152x*

AIC7XXX / AIC79XX SCSI DRIVER
M:	Hannes Reinecke <hare@suse.com>
L:	linux-scsi@vger.kernel.org
S:	Maintained
F:	drivers/scsi/aic7xxx/

AIMSLAB FM RADIO RECEIVER DRIVER
M:	Hans Verkuil <hverkuil@xs4all.nl>
L:	linux-media@vger.kernel.org
T:	git git://linuxtv.org/media_tree.git
W:	https://linuxtv.org
S:	Maintained
F:	drivers/media/radio/radio-aimslab*

AIO
M:	Benjamin LaHaise <bcrl@kvack.org>
L:	linux-aio@kvack.org
S:	Supported
F:	fs/aio.c
F:	include/linux/*aio*.h

AIRSPY MEDIA DRIVER
M:	Antti Palosaari <crope@iki.fi>
L:	linux-media@vger.kernel.org
W:	https://linuxtv.org
W:	http://palosaari.fi/linux/
Q:	http://patchwork.linuxtv.org/project/linux-media/list/
T:	git git://linuxtv.org/anttip/media_tree.git
S:	Maintained
F:	drivers/media/usb/airspy/

ALACRITECH GIGABIT ETHERNET DRIVER
M:	Lino Sanfilippo <LinoSanfilippo@gmx.de>
S:	Maintained
F:	drivers/net/ethernet/alacritech/*

ALCATEL SPEEDTOUCH USB DRIVER
M:	Duncan Sands <duncan.sands@free.fr>
L:	linux-usb@vger.kernel.org
W:	http://www.linux-usb.org/SpeedTouch/
S:	Maintained
F:	drivers/usb/atm/speedtch.c
F:	drivers/usb/atm/usbatm.c

ALCHEMY AU1XX0 MMC DRIVER
M:	Manuel Lauss <manuel.lauss@gmail.com>
S:	Maintained
F:	drivers/mmc/host/au1xmmc.c

ALI1563 I2C DRIVER
M:	Rudolf Marek <r.marek@assembler.cz>
L:	linux-i2c@vger.kernel.org
S:	Maintained
F:	Documentation/i2c/busses/i2c-ali1563
F:	drivers/i2c/busses/i2c-ali1563.c

ALLWINNER SECURITY SYSTEM
M:	Corentin Labbe <clabbe.montjoie@gmail.com>
L:	linux-crypto@vger.kernel.org
S:	Maintained
F:	drivers/crypto/sunxi-ss/

ALPHA PORT
M:	Richard Henderson <rth@twiddle.net>
M:	Ivan Kokshaysky <ink@jurassic.park.msu.ru>
M:	Matt Turner <mattst88@gmail.com>
S:	Odd Fixes
L:	linux-alpha@vger.kernel.org
F:	arch/alpha/

ALPS PS/2 TOUCHPAD DRIVER
R:	Pali Rohár <pali.rohar@gmail.com>
F:	drivers/input/mouse/alps.*

ALTERA I2C CONTROLLER DRIVER
M:	Thor Thayer <thor.thayer@linux.intel.com>
S:	Maintained
F:	drivers/i2c/busses/i2c-altera.c

ALTERA MAILBOX DRIVER
M:	Ley Foon Tan <lftan@altera.com>
L:	nios2-dev@lists.rocketboards.org (moderated for non-subscribers)
S:	Maintained
F:	drivers/mailbox/mailbox-altera.c

ALTERA PIO DRIVER
M:	Tien Hock Loh <thloh@altera.com>
L:	linux-gpio@vger.kernel.org
S:	Maintained
F:	drivers/gpio/gpio-altera.c

ALTERA SYSTEM RESOURCE DRIVER FOR ARRIA10 DEVKIT
M:	Thor Thayer <thor.thayer@linux.intel.com>
S:	Maintained
F:	drivers/gpio/gpio-altera-a10sr.c
F:	drivers/mfd/altera-a10sr.c
F:	drivers/reset/reset-a10sr.c
F:	include/linux/mfd/altera-a10sr.h
F:	include/dt-bindings/reset/altr,rst-mgr-a10sr.h

ALTERA TRIPLE SPEED ETHERNET DRIVER
M:	Vince Bridgers <vbridger@opensource.altera.com>
L:	netdev@vger.kernel.org
L:	nios2-dev@lists.rocketboards.org (moderated for non-subscribers)
S:	Maintained
F:	drivers/net/ethernet/altera/

ALTERA UART/JTAG UART SERIAL DRIVERS
M:	Tobias Klauser <tklauser@distanz.ch>
L:	linux-serial@vger.kernel.org
L:	nios2-dev@lists.rocketboards.org (moderated for non-subscribers)
S:	Maintained
F:	drivers/tty/serial/altera_uart.c
F:	drivers/tty/serial/altera_jtaguart.c
F:	include/linux/altera_uart.h
F:	include/linux/altera_jtaguart.h

AMAZON ETHERNET DRIVERS
M:	Netanel Belgazal <netanel@amazon.com>
R:	Saeed Bishara <saeedb@amazon.com>
R:	Zorik Machulsky <zorik@amazon.com>
L:	netdev@vger.kernel.org
S:	Supported
F:	Documentation/networking/ena.txt
F:	drivers/net/ethernet/amazon/

AMD CRYPTOGRAPHIC COPROCESSOR (CCP) DRIVER
M:	Tom Lendacky <thomas.lendacky@amd.com>
M:	Gary Hook <gary.hook@amd.com>
L:	linux-crypto@vger.kernel.org
S:	Supported
F:	drivers/crypto/ccp/
F:	include/linux/ccp.h

AMD DISPLAY CORE
M:	Harry Wentland <harry.wentland@amd.com>
M:	Leo Li <sunpeng.li@amd.com>
L:	amd-gfx@lists.freedesktop.org
T:	git git://people.freedesktop.org/~agd5f/linux
S:	Supported
F:	drivers/gpu/drm/amd/display/

AMD FAM15H PROCESSOR POWER MONITORING DRIVER
M:	Huang Rui <ray.huang@amd.com>
L:	linux-hwmon@vger.kernel.org
S:	Supported
F:	Documentation/hwmon/fam15h_power
F:	drivers/hwmon/fam15h_power.c

AMD GEODE CS5536 USB DEVICE CONTROLLER DRIVER
L:	linux-geode@lists.infradead.org (moderated for non-subscribers)
S:	Orphan
F:	drivers/usb/gadget/udc/amd5536udc.*

AMD GEODE PROCESSOR/CHIPSET SUPPORT
P:	Andres Salomon <dilinger@queued.net>
L:	linux-geode@lists.infradead.org (moderated for non-subscribers)
W:	http://www.amd.com/us-en/ConnectivitySolutions/TechnicalResources/0,,50_2334_2452_11363,00.html
S:	Supported
F:	drivers/char/hw_random/geode-rng.c
F:	drivers/crypto/geode*
F:	drivers/video/fbdev/geode/
F:	arch/x86/include/asm/geode.h

AMD IOMMU (AMD-VI)
M:	Joerg Roedel <joro@8bytes.org>
L:	iommu@lists.linux-foundation.org
T:	git git://git.kernel.org/pub/scm/linux/kernel/git/joro/iommu.git
S:	Maintained
F:	drivers/iommu/amd_iommu*.[ch]
F:	include/linux/amd-iommu.h

AMD KFD
M:	Oded Gabbay <oded.gabbay@gmail.com>
L:	dri-devel@lists.freedesktop.org
T:	git git://people.freedesktop.org/~gabbayo/linux.git
S:	Supported
F:	drivers/gpu/drm/amd/amdgpu/amdgpu_amdkfd.c
F:	drivers/gpu/drm/amd/amdgpu/amdgpu_amdkfd.h
F:	drivers/gpu/drm/amd/amdgpu/amdgpu_amdkfd_gfx_v7.c
F:	drivers/gpu/drm/amd/amdgpu/amdgpu_amdkfd_gfx_v8.c
F:	drivers/gpu/drm/amd/amdgpu/amdgpu_amdkfd_gfx_v9.c
F:	drivers/gpu/drm/amd/amdgpu/amdgpu_amdkfd_fence.c
F:	drivers/gpu/drm/amd/amdgpu/amdgpu_amdkfd_gpuvm.c
F:	drivers/gpu/drm/amd/amdkfd/
F:	drivers/gpu/drm/amd/include/cik_structs.h
F:	drivers/gpu/drm/amd/include/kgd_kfd_interface.h
F:	drivers/gpu/drm/amd/include/vi_structs.h
F:	drivers/gpu/drm/amd/include/v9_structs.h
F:	include/uapi/linux/kfd_ioctl.h

AMD POWERPLAY
M:	Rex Zhu <rex.zhu@amd.com>
M:	Evan Quan <evan.quan@amd.com>
L:	amd-gfx@lists.freedesktop.org
S:	Supported
F:	drivers/gpu/drm/amd/powerplay/
T:	git git://people.freedesktop.org/~agd5f/linux

AMD SEATTLE DEVICE TREE SUPPORT
M:	Brijesh Singh <brijeshkumar.singh@amd.com>
M:	Suravee Suthikulpanit <suravee.suthikulpanit@amd.com>
M:	Tom Lendacky <thomas.lendacky@amd.com>
S:	Supported
F:	arch/arm64/boot/dts/amd/

AMD XGBE DRIVER
M:	Tom Lendacky <thomas.lendacky@amd.com>
L:	netdev@vger.kernel.org
S:	Supported
F:	drivers/net/ethernet/amd/xgbe/
F:	arch/arm64/boot/dts/amd/amd-seattle-xgbe*.dtsi

ANALOG DEVICES INC AD5686 DRIVER
M:	Stefan Popa <stefan.popa@analog.com>
L:	linux-pm@vger.kernel.org
W:	http://ez.analog.com/community/linux-device-drivers
S:	Supported
F:	drivers/iio/dac/ad5686*
F:	drivers/iio/dac/ad5696*

ANALOG DEVICES INC AD5758 DRIVER
M:	Stefan Popa <stefan.popa@analog.com>
L:	linux-iio@vger.kernel.org
W:	http://ez.analog.com/community/linux-device-drivers
S:	Supported
F:	drivers/iio/dac/ad5758.c
F:	Documentation/devicetree/bindings/iio/dac/ad5758.txt

ANALOG DEVICES INC AD9389B DRIVER
M:	Hans Verkuil <hans.verkuil@cisco.com>
L:	linux-media@vger.kernel.org
S:	Maintained
F:	drivers/media/i2c/ad9389b*

ANALOG DEVICES INC ADGS1408 DRIVER
M:	Mircea Caprioru <mircea.caprioru@analog.com>
S:	Supported
F:	drivers/mux/adgs1408.c
F:	Documentation/devicetree/bindings/mux/adgs1408.txt

ANALOG DEVICES INC ADP5061 DRIVER
M:	Stefan Popa <stefan.popa@analog.com>
L:	linux-pm@vger.kernel.org
W:	http://ez.analog.com/community/linux-device-drivers
S:	Supported
F:	drivers/power/supply/adp5061.c

ANALOG DEVICES INC ADV7180 DRIVER
M:	Lars-Peter Clausen <lars@metafoo.de>
L:	linux-media@vger.kernel.org
W:	http://ez.analog.com/community/linux-device-drivers
S:	Supported
F:	drivers/media/i2c/adv7180.c

ANALOG DEVICES INC ADV748X DRIVER
M:	Kieran Bingham <kieran.bingham@ideasonboard.com>
L:	linux-media@vger.kernel.org
S:	Maintained
F:	drivers/media/i2c/adv748x/*

ANALOG DEVICES INC ADV7511 DRIVER
M:	Hans Verkuil <hans.verkuil@cisco.com>
L:	linux-media@vger.kernel.org
S:	Maintained
F:	drivers/media/i2c/adv7511*

ANALOG DEVICES INC ADV7604 DRIVER
M:	Hans Verkuil <hans.verkuil@cisco.com>
L:	linux-media@vger.kernel.org
S:	Maintained
F:	drivers/media/i2c/adv7604*

ANALOG DEVICES INC ADV7842 DRIVER
M:	Hans Verkuil <hans.verkuil@cisco.com>
L:	linux-media@vger.kernel.org
S:	Maintained
F:	drivers/media/i2c/adv7842*

ANALOG DEVICES INC ASOC CODEC DRIVERS
M:	Lars-Peter Clausen <lars@metafoo.de>
L:	alsa-devel@alsa-project.org (moderated for non-subscribers)
W:	http://wiki.analog.com/
W:	http://ez.analog.com/community/linux-device-drivers
S:	Supported
F:	sound/soc/codecs/adau*
F:	sound/soc/codecs/adav*
F:	sound/soc/codecs/ad1*
F:	sound/soc/codecs/ad7*
F:	sound/soc/codecs/ssm*
F:	sound/soc/codecs/sigmadsp.*

ANALOG DEVICES INC DMA DRIVERS
M:	Lars-Peter Clausen <lars@metafoo.de>
W:	http://ez.analog.com/community/linux-device-drivers
S:	Supported
F:	drivers/dma/dma-axi-dmac.c

ANALOG DEVICES INC IIO DRIVERS
M:	Lars-Peter Clausen <lars@metafoo.de>
M:	Michael Hennerich <Michael.Hennerich@analog.com>
W:	http://wiki.analog.com/
W:	http://ez.analog.com/community/linux-device-drivers
S:	Supported
F:	Documentation/ABI/testing/sysfs-bus-iio-frequency-ad9523
F:	Documentation/ABI/testing/sysfs-bus-iio-frequency-adf4350
F:	drivers/iio/*/ad*
F:	drivers/iio/adc/ltc2497*
X:	drivers/iio/*/adjd*
F:	drivers/staging/iio/*/ad*

ANDES ARCHITECTURE
M:	Greentime Hu <green.hu@gmail.com>
M:	Vincent Chen <deanbo422@gmail.com>
T:	git https://github.com/andestech/linux.git
S:	Supported
F:	arch/nds32/
F:	Documentation/devicetree/bindings/interrupt-controller/andestech,ativic32.txt
F:	Documentation/devicetree/bindings/nds32/
K:	nds32
N:	nds32

ANDROID CONFIG FRAGMENTS
M:	Rob Herring <robh@kernel.org>
S:	Supported
F:	kernel/configs/android*

ANDROID DRIVERS
M:	Greg Kroah-Hartman <gregkh@linuxfoundation.org>
M:	Arve Hjønnevåg <arve@android.com>
M:	Todd Kjos <tkjos@android.com>
M:	Martijn Coenen <maco@android.com>
T:	git git://git.kernel.org/pub/scm/linux/kernel/git/gregkh/staging.git
L:	devel@driverdev.osuosl.org
S:	Supported
F:	drivers/android/
F:	drivers/staging/android/

ANDROID GOLDFISH PIC DRIVER
M:	Miodrag Dinic <miodrag.dinic@mips.com>
S:	Supported
F:	Documentation/devicetree/bindings/interrupt-controller/google,goldfish-pic.txt
F:	drivers/irqchip/irq-goldfish-pic.c

ANDROID GOLDFISH RTC DRIVER
M:	Miodrag Dinic <miodrag.dinic@mips.com>
S:	Supported
F:	Documentation/devicetree/bindings/rtc/google,goldfish-rtc.txt
F:	drivers/rtc/rtc-goldfish.c

ANDROID ION DRIVER
M:	Laura Abbott <labbott@redhat.com>
M:	Sumit Semwal <sumit.semwal@linaro.org>
L:	devel@driverdev.osuosl.org
L:	dri-devel@lists.freedesktop.org
L:	linaro-mm-sig@lists.linaro.org (moderated for non-subscribers)
S:	Supported
F:	drivers/staging/android/ion
F:	drivers/staging/android/uapi/ion.h

AOA (Apple Onboard Audio) ALSA DRIVER
M:	Johannes Berg <johannes@sipsolutions.net>
L:	linuxppc-dev@lists.ozlabs.org
L:	alsa-devel@alsa-project.org (moderated for non-subscribers)
S:	Maintained
F:	sound/aoa/

APEX EMBEDDED SYSTEMS STX104 IIO DRIVER
M:	William Breathitt Gray <vilhelm.gray@gmail.com>
L:	linux-iio@vger.kernel.org
S:	Maintained
F:	drivers/iio/adc/stx104.c

APM DRIVER
M:	Jiri Kosina <jikos@kernel.org>
S:	Odd fixes
T:	git git://git.kernel.org/pub/scm/linux/kernel/git/jikos/apm.git
F:	arch/x86/kernel/apm_32.c
F:	include/linux/apm_bios.h
F:	include/uapi/linux/apm_bios.h
F:	drivers/char/apm-emulation.c

APPARMOR SECURITY MODULE
M:	John Johansen <john.johansen@canonical.com>
L:	apparmor@lists.ubuntu.com (subscribers-only, general discussion)
W:	wiki.apparmor.net
T:	git git://git.kernel.org/pub/scm/linux/kernel/git/jj/linux-apparmor
S:	Supported
F:	security/apparmor/
F:	Documentation/admin-guide/LSM/apparmor.rst

APPLE BCM5974 MULTITOUCH DRIVER
M:	Henrik Rydberg <rydberg@bitmath.org>
L:	linux-input@vger.kernel.org
S:	Odd fixes
F:	drivers/input/mouse/bcm5974.c

APPLE SMC DRIVER
M:	Henrik Rydberg <rydberg@bitmath.org>
L:	linux-hwmon@vger.kernel.org
S:	Odd fixes
F:	drivers/hwmon/applesmc.c

APPLETALK NETWORK LAYER
L:	netdev@vger.kernel.org
S:	Odd fixes
F:	drivers/net/appletalk/
F:	net/appletalk/

APPLIED MICRO (APM) X-GENE DEVICE TREE SUPPORT
M:	Duc Dang <dhdang@apm.com>
S:	Supported
F:	arch/arm64/boot/dts/apm/

APPLIED MICRO (APM) X-GENE SOC EDAC
M:	Loc Ho <lho@apm.com>
S:	Supported
F:	drivers/edac/xgene_edac.c
F:	Documentation/devicetree/bindings/edac/apm-xgene-edac.txt

APPLIED MICRO (APM) X-GENE SOC ETHERNET (V2) DRIVER
M:	Iyappan Subramanian <isubramanian@apm.com>
M:	Keyur Chudgar <kchudgar@apm.com>
S:	Supported
F:	drivers/net/ethernet/apm/xgene-v2/

APPLIED MICRO (APM) X-GENE SOC ETHERNET DRIVER
M:	Iyappan Subramanian <isubramanian@apm.com>
M:	Keyur Chudgar <kchudgar@apm.com>
M:	Quan Nguyen <qnguyen@apm.com>
S:	Supported
F:	drivers/net/ethernet/apm/xgene/
F:	drivers/net/phy/mdio-xgene.c
F:	Documentation/devicetree/bindings/net/apm-xgene-enet.txt
F:	Documentation/devicetree/bindings/net/apm-xgene-mdio.txt

APPLIED MICRO (APM) X-GENE SOC PMU
M:	Tai Nguyen <ttnguyen@apm.com>
S:	Supported
F:	drivers/perf/xgene_pmu.c
F:	Documentation/perf/xgene-pmu.txt
F:	Documentation/devicetree/bindings/perf/apm-xgene-pmu.txt

APTINA CAMERA SENSOR PLL
M:	Laurent Pinchart <Laurent.pinchart@ideasonboard.com>
L:	linux-media@vger.kernel.org
S:	Maintained
F:	drivers/media/i2c/aptina-pll.*

ARC FRAMEBUFFER DRIVER
M:	Jaya Kumar <jayalk@intworks.biz>
S:	Maintained
F:	drivers/video/fbdev/arcfb.c
F:	drivers/video/fbdev/core/fb_defio.c

ARC PGU DRM DRIVER
M:	Alexey Brodkin <abrodkin@synopsys.com>
S:	Supported
F:	drivers/gpu/drm/arc/
F:	Documentation/devicetree/bindings/display/snps,arcpgu.txt

ARCNET NETWORK LAYER
M:	Michael Grzeschik <m.grzeschik@pengutronix.de>
L:	netdev@vger.kernel.org
S:	Maintained
F:	drivers/net/arcnet/
F:	include/uapi/linux/if_arcnet.h

ARM ARCHITECTED TIMER DRIVER
M:	Mark Rutland <mark.rutland@arm.com>
M:	Marc Zyngier <marc.zyngier@arm.com>
L:	linux-arm-kernel@lists.infradead.org (moderated for non-subscribers)
S:	Maintained
F:	arch/arm/include/asm/arch_timer.h
F:	arch/arm64/include/asm/arch_timer.h
F:	drivers/clocksource/arm_arch_timer.c

ARM HDLCD DRM DRIVER
M:	Liviu Dudau <liviu.dudau@arm.com>
S:	Supported
F:	drivers/gpu/drm/arm/hdlcd_*
F:	Documentation/devicetree/bindings/display/arm,hdlcd.txt

ARM MALI-DP DRM DRIVER
M:	Liviu Dudau <liviu.dudau@arm.com>
M:	Brian Starkey <brian.starkey@arm.com>
M:	Mali DP Maintainers <malidp@foss.arm.com>
S:	Supported
F:	drivers/gpu/drm/arm/
F:	Documentation/devicetree/bindings/display/arm,malidp.txt

ARM MFM AND FLOPPY DRIVERS
M:	Ian Molton <spyro@f2s.com>
S:	Maintained
F:	arch/arm/lib/floppydma.S
F:	arch/arm/include/asm/floppy.h

ARM PMU PROFILING AND DEBUGGING
M:	Will Deacon <will.deacon@arm.com>
M:	Mark Rutland <mark.rutland@arm.com>
S:	Maintained
L:	linux-arm-kernel@lists.infradead.org (moderated for non-subscribers)
F:	arch/arm*/kernel/perf_*
F:	arch/arm/oprofile/common.c
F:	arch/arm*/kernel/hw_breakpoint.c
F:	arch/arm*/include/asm/hw_breakpoint.h
F:	arch/arm*/include/asm/perf_event.h
F:	drivers/perf/*
F:	include/linux/perf/arm_pmu.h
F:	Documentation/devicetree/bindings/arm/pmu.txt
F:	Documentation/devicetree/bindings/perf/

ARM PORT
M:	Russell King <linux@armlinux.org.uk>
L:	linux-arm-kernel@lists.infradead.org (moderated for non-subscribers)
W:	http://www.armlinux.org.uk/
S:	Odd Fixes
T:	git git://git.armlinux.org.uk/~rmk/linux-arm.git
F:	arch/arm/
X:	arch/arm/boot/dts/

ARM PRIMECELL AACI PL041 DRIVER
M:	Russell King <linux@armlinux.org.uk>
S:	Odd Fixes
F:	sound/arm/aaci.*

ARM PRIMECELL BUS SUPPORT
M:	Russell King <linux@armlinux.org.uk>
S:	Odd Fixes
F:	drivers/amba/
F:	include/linux/amba/bus.h

ARM PRIMECELL CLCD PL110 DRIVER
M:	Russell King <linux@armlinux.org.uk>
S:	Odd Fixes
F:	drivers/video/fbdev/amba-clcd.*

ARM PRIMECELL KMI PL050 DRIVER
M:	Russell King <linux@armlinux.org.uk>
S:	Odd Fixes
F:	drivers/input/serio/ambakmi.*
F:	include/linux/amba/kmi.h

ARM PRIMECELL MMCI PL180/1 DRIVER
M:	Russell King <linux@armlinux.org.uk>
S:	Odd Fixes
F:	drivers/mmc/host/mmci.*
F:	include/linux/amba/mmci.h

ARM PRIMECELL UART PL010 AND PL011 DRIVERS
M:	Russell King <linux@armlinux.org.uk>
S:	Odd Fixes
F:	drivers/tty/serial/amba-pl01*.c
F:	include/linux/amba/serial.h

ARM SMMU DRIVERS
M:	Will Deacon <will.deacon@arm.com>
R:	Robin Murphy <robin.murphy@arm.com>
L:	linux-arm-kernel@lists.infradead.org (moderated for non-subscribers)
S:	Maintained
F:	drivers/iommu/arm-smmu.c
F:	drivers/iommu/arm-smmu-v3.c
F:	drivers/iommu/io-pgtable-arm.c
F:	drivers/iommu/io-pgtable-arm-v7s.c

ARM SUB-ARCHITECTURES
L:	linux-arm-kernel@lists.infradead.org (moderated for non-subscribers)
S:	Maintained
F:	arch/arm/mach-*/
F:	arch/arm/plat-*/
T:	git git://git.kernel.org/pub/scm/linux/kernel/git/arm/arm-soc.git

ARM/ACTIONS SEMI ARCHITECTURE
M:	Andreas Färber <afaerber@suse.de>
L:	linux-arm-kernel@lists.infradead.org (moderated for non-subscribers)
S:	Maintained
N:	owl
F:	arch/arm/mach-actions/
F:	arch/arm/boot/dts/owl-*
F:	arch/arm64/boot/dts/actions/
F:	drivers/clocksource/owl-*
F:	drivers/pinctrl/actions/*
F:	drivers/soc/actions/
F:	include/dt-bindings/power/owl-*
F:	include/linux/soc/actions/
F:	Documentation/devicetree/bindings/arm/actions.txt
F:	Documentation/devicetree/bindings/pinctrl/actions,s900-pinctrl.txt
F:	Documentation/devicetree/bindings/power/actions,owl-sps.txt
F:	Documentation/devicetree/bindings/timer/actions,owl-timer.txt

ARM/ADS SPHERE MACHINE SUPPORT
M:	Lennert Buytenhek <kernel@wantstofly.org>
L:	linux-arm-kernel@lists.infradead.org (moderated for non-subscribers)
S:	Maintained

ARM/AFEB9260 MACHINE SUPPORT
M:	Sergey Lapin <slapin@ossfans.org>
L:	linux-arm-kernel@lists.infradead.org (moderated for non-subscribers)
S:	Maintained

ARM/AJECO 1ARM MACHINE SUPPORT
M:	Lennert Buytenhek <kernel@wantstofly.org>
L:	linux-arm-kernel@lists.infradead.org (moderated for non-subscribers)
S:	Maintained

ARM/Allwinner SoC Clock Support
M:	Emilio López <emilio@elopez.com.ar>
S:	Maintained
F:	drivers/clk/sunxi/

ARM/Allwinner sunXi SoC support
M:	Maxime Ripard <maxime.ripard@bootlin.com>
M:	Chen-Yu Tsai <wens@csie.org>
L:	linux-arm-kernel@lists.infradead.org (moderated for non-subscribers)
S:	Maintained
N:	sun[x456789]i
N:	sun50i
F:	arch/arm/mach-sunxi/
F:	arch/arm64/boot/dts/allwinner/
F:	drivers/clk/sunxi-ng/
F:	drivers/pinctrl/sunxi/
F:	drivers/soc/sunxi/
T:	git git://git.kernel.org/pub/scm/linux/kernel/git/sunxi/linux.git

ARM/Amlogic Meson SoC CLOCK FRAMEWORK
M:	Neil Armstrong <narmstrong@baylibre.com>
M:	Jerome Brunet <jbrunet@baylibre.com>
L:	linux-amlogic@lists.infradead.org
S:	Maintained
F:	drivers/clk/meson/
F:	include/dt-bindings/clock/meson*
F:	include/dt-bindings/clock/gxbb*
F:	Documentation/devicetree/bindings/clock/amlogic*

ARM/Amlogic Meson SoC support
M:	Carlo Caione <carlo@caione.org>
M:	Kevin Hilman <khilman@baylibre.com>
L:	linux-arm-kernel@lists.infradead.org (moderated for non-subscribers)
L:	linux-amlogic@lists.infradead.org
W:	http://linux-meson.com/
S:	Maintained
F:	arch/arm/mach-meson/
F:	arch/arm/boot/dts/meson*
F:	arch/arm64/boot/dts/amlogic/
F:	drivers/pinctrl/meson/
F:	drivers/mmc/host/meson*
N:	meson

ARM/Annapurna Labs ALPINE ARCHITECTURE
M:	Tsahee Zidenberg <tsahee@annapurnalabs.com>
M:	Antoine Tenart <antoine.tenart@bootlin.com>
L:	linux-arm-kernel@lists.infradead.org (moderated for non-subscribers)
S:	Maintained
F:	arch/arm/mach-alpine/
F:	arch/arm/boot/dts/alpine*
F:	arch/arm64/boot/dts/al/
F:	drivers/*/*alpine*

ARM/ARTPEC MACHINE SUPPORT
M:	Jesper Nilsson <jesper.nilsson@axis.com>
M:	Lars Persson <lars.persson@axis.com>
S:	Maintained
L:	linux-arm-kernel@axis.com
F:	arch/arm/mach-artpec
F:	arch/arm/boot/dts/artpec6*
F:	drivers/clk/axis
F:	drivers/crypto/axis
F:	drivers/pinctrl/pinctrl-artpec*
F:	Documentation/devicetree/bindings/pinctrl/axis,artpec6-pinctrl.txt

ARM/ASPEED I2C DRIVER
M:	Brendan Higgins <brendanhiggins@google.com>
R:	Benjamin Herrenschmidt <benh@kernel.crashing.org>
R:	Joel Stanley <joel@jms.id.au>
L:	linux-i2c@vger.kernel.org
L:	openbmc@lists.ozlabs.org (moderated for non-subscribers)
S:	Maintained
F:	drivers/irqchip/irq-aspeed-i2c-ic.c
F:	drivers/i2c/busses/i2c-aspeed.c
F:	Documentation/devicetree/bindings/interrupt-controller/aspeed,ast2400-i2c-ic.txt
F:	Documentation/devicetree/bindings/i2c/i2c-aspeed.txt

ARM/ASPEED MACHINE SUPPORT
M:	Joel Stanley <joel@jms.id.au>
R:	Andrew Jeffery <andrew@aj.id.au>
L:	linux-arm-kernel@lists.infradead.org (moderated for non-subscribers)
L:	linux-aspeed@lists.ozlabs.org (moderated for non-subscribers)
Q:	https://patchwork.ozlabs.org/project/linux-aspeed/list/
S:	Supported
T:	git git://git.kernel.org/pub/scm/linux/kernel/git/joel/aspeed.git
F:	arch/arm/mach-aspeed/
F:	arch/arm/boot/dts/aspeed-*
N:	aspeed

ARM/CALXEDA HIGHBANK ARCHITECTURE
M:	Rob Herring <robh@kernel.org>
L:	linux-arm-kernel@lists.infradead.org (moderated for non-subscribers)
S:	Maintained
F:	arch/arm/mach-highbank/
F:	arch/arm/boot/dts/highbank.dts
F:	arch/arm/boot/dts/ecx-*.dts*

ARM/CAVIUM NETWORKS CNS3XXX MACHINE SUPPORT
M:	Krzysztof Halasa <khalasa@piap.pl>
S:	Maintained
F:	arch/arm/mach-cns3xxx/

ARM/CAVIUM THUNDER NETWORK DRIVER
M:	Sunil Goutham <sgoutham@cavium.com>
M:	Robert Richter <rric@kernel.org>
L:	linux-arm-kernel@lists.infradead.org (moderated for non-subscribers)
S:	Supported
F:	drivers/net/ethernet/cavium/thunder/

ARM/CIRRUS LOGIC BK3 MACHINE SUPPORT
M:	Lukasz Majewski <lukma@denx.de>
L:	linux-arm-kernel@lists.infradead.org (moderated for non-subscribers)
S:	Maintained
F:	arch/arm/mach-ep93xx/ts72xx.c

ARM/CIRRUS LOGIC CLPS711X ARM ARCHITECTURE
M:	Alexander Shiyan <shc_work@mail.ru>
L:	linux-arm-kernel@lists.infradead.org (moderated for non-subscribers)
S:	Odd Fixes
N:	clps711x

ARM/CIRRUS LOGIC EDB9315A MACHINE SUPPORT
M:	Lennert Buytenhek <kernel@wantstofly.org>
L:	linux-arm-kernel@lists.infradead.org (moderated for non-subscribers)
S:	Maintained

ARM/CIRRUS LOGIC EP93XX ARM ARCHITECTURE
M:	Hartley Sweeten <hsweeten@visionengravers.com>
M:	Alexander Sverdlin <alexander.sverdlin@gmail.com>
L:	linux-arm-kernel@lists.infradead.org (moderated for non-subscribers)
S:	Maintained
F:	arch/arm/mach-ep93xx/
F:	arch/arm/mach-ep93xx/include/mach/

ARM/CLKDEV SUPPORT
M:	Russell King <linux@armlinux.org.uk>
L:	linux-arm-kernel@lists.infradead.org (moderated for non-subscribers)
S:	Maintained
T:	git git://git.armlinux.org.uk/~rmk/linux-arm.git clkdev
F:	drivers/clk/clkdev.c

ARM/COMPULAB CM-X270/EM-X270 and CM-X300 MACHINE SUPPORT
M:	Mike Rapoport <mike@compulab.co.il>
L:	linux-arm-kernel@lists.infradead.org (moderated for non-subscribers)
S:	Maintained

ARM/CONEXANT DIGICOLOR MACHINE SUPPORT
M:	Baruch Siach <baruch@tkos.co.il>
L:	linux-arm-kernel@lists.infradead.org (moderated for non-subscribers)
S:	Maintained
F:	arch/arm/boot/dts/cx92755*
N:	digicolor

ARM/CONTEC MICRO9 MACHINE SUPPORT
M:	Hubert Feurstein <hubert.feurstein@contec.at>
S:	Maintained
F:	arch/arm/mach-ep93xx/micro9.c

ARM/CORESIGHT FRAMEWORK AND DRIVERS
M:	Mathieu Poirier <mathieu.poirier@linaro.org>
L:	linux-arm-kernel@lists.infradead.org (moderated for non-subscribers)
S:	Maintained
F:	drivers/hwtracing/coresight/*
F:	Documentation/trace/coresight.txt
F:	Documentation/trace/coresight-cpu-debug.txt
F:	Documentation/devicetree/bindings/arm/coresight.txt
F:	Documentation/devicetree/bindings/arm/coresight-cpu-debug.txt
F:	Documentation/ABI/testing/sysfs-bus-coresight-devices-*
F:	tools/perf/arch/arm/util/pmu.c
F:	tools/perf/arch/arm/util/auxtrace.c
F:	tools/perf/arch/arm/util/cs-etm.c
F:	tools/perf/arch/arm/util/cs-etm.h
F:	tools/perf/util/cs-etm.*
F:	tools/perf/util/cs-etm-decoder/*

ARM/CORGI MACHINE SUPPORT
M:	Richard Purdie <rpurdie@rpsys.net>
S:	Maintained

ARM/CORTINA SYSTEMS GEMINI ARM ARCHITECTURE
M:	Hans Ulli Kroll <ulli.kroll@googlemail.com>
M:	Linus Walleij <linus.walleij@linaro.org>
L:	linux-arm-kernel@lists.infradead.org (moderated for non-subscribers)
T:	git git://github.com/ulli-kroll/linux.git
S:	Maintained
F:	Documentation/devicetree/bindings/arm/gemini.txt
F:	Documentation/devicetree/bindings/pinctrl/cortina,gemini-pinctrl.txt
F:	Documentation/devicetree/bindings/net/cortina,gemini-ethernet.txt
F:	Documentation/devicetree/bindings/rtc/faraday,ftrtc010.txt
F:	arch/arm/mach-gemini/
F:	drivers/net/ethernet/cortina/
F:	drivers/pinctrl/pinctrl-gemini.c
F:	drivers/rtc/rtc-ftrtc010.c

ARM/CSR SIRFPRIMA2 MACHINE SUPPORT
M:	Barry Song <baohua@kernel.org>
L:	linux-arm-kernel@lists.infradead.org (moderated for non-subscribers)
T:	git git://git.kernel.org/pub/scm/linux/kernel/git/baohua/linux.git
S:	Maintained
F:	arch/arm/boot/dts/prima2*
F:	arch/arm/mach-prima2/
F:	drivers/clk/sirf/
F:	drivers/clocksource/timer-prima2.c
F:	drivers/clocksource/timer-atlas7.c
N:	[^a-z]sirf

ARM/EBSA110 MACHINE SUPPORT
M:	Russell King <linux@armlinux.org.uk>
L:	linux-arm-kernel@lists.infradead.org (moderated for non-subscribers)
W:	http://www.armlinux.org.uk/
S:	Maintained
F:	arch/arm/mach-ebsa110/
F:	drivers/net/ethernet/amd/am79c961a.*

ARM/ENERGY MICRO (SILICON LABS) EFM32 SUPPORT
M:	Uwe Kleine-König <u.kleine-koenig@pengutronix.de>
R:	Pengutronix Kernel Team <kernel@pengutronix.de>
L:	linux-arm-kernel@lists.infradead.org (moderated for non-subscribers)
S:	Maintained
N:	efm32

ARM/EZX SMARTPHONES (A780, A910, A1200, E680, ROKR E2 and ROKR E6)
M:	Robert Jarzmik <robert.jarzmik@free.fr>
L:	linux-arm-kernel@lists.infradead.org (moderated for non-subscribers)
S:	Maintained
F:	arch/arm/mach-pxa/ezx.c

ARM/FARADAY FA526 PORT
M:	Hans Ulli Kroll <ulli.kroll@googlemail.com>
L:	linux-arm-kernel@lists.infradead.org (moderated for non-subscribers)
S:	Maintained
T:	git git://git.berlios.de/gemini-board
F:	arch/arm/mm/*-fa*

ARM/FOOTBRIDGE ARCHITECTURE
M:	Russell King <linux@armlinux.org.uk>
L:	linux-arm-kernel@lists.infradead.org (moderated for non-subscribers)
W:	http://www.armlinux.org.uk/
S:	Maintained
F:	arch/arm/include/asm/hardware/dec21285.h
F:	arch/arm/mach-footbridge/

ARM/FREESCALE IMX / MXC ARM ARCHITECTURE
M:	Shawn Guo <shawnguo@kernel.org>
M:	Sascha Hauer <s.hauer@pengutronix.de>
R:	Pengutronix Kernel Team <kernel@pengutronix.de>
R:	Fabio Estevam <fabio.estevam@nxp.com>
R:	NXP Linux Team <linux-imx@nxp.com>
L:	linux-arm-kernel@lists.infradead.org (moderated for non-subscribers)
S:	Maintained
T:	git git://git.kernel.org/pub/scm/linux/kernel/git/shawnguo/linux.git
F:	arch/arm/mach-imx/
F:	arch/arm/mach-mxs/
F:	arch/arm/boot/dts/imx*
F:	arch/arm/configs/imx*_defconfig
F:	drivers/clk/imx/
F:	drivers/soc/imx/
F:	include/soc/imx/

ARM/FREESCALE VYBRID ARM ARCHITECTURE
M:	Shawn Guo <shawnguo@kernel.org>
M:	Sascha Hauer <s.hauer@pengutronix.de>
R:	Pengutronix Kernel Team <kernel@pengutronix.de>
R:	Stefan Agner <stefan@agner.ch>
L:	linux-arm-kernel@lists.infradead.org (moderated for non-subscribers)
S:	Maintained
T:	git git://git.kernel.org/pub/scm/linux/kernel/git/shawnguo/linux.git
F:	arch/arm/mach-imx/*vf610*
F:	arch/arm/boot/dts/vf*

ARM/FREESCALE LAYERSCAPE ARM ARCHITECTURE
M:	Shawn Guo <shawnguo@kernel.org>
M:	Li Yang <leoyang.li@nxp.com>
L:	linux-arm-kernel@lists.infradead.org (moderated for non-subscribers)
S:	Maintained
T:	git git://git.kernel.org/pub/scm/linux/kernel/git/shawnguo/linux.git
F:	arch/arm/boot/dts/ls1021a*
F:	arch/arm64/boot/dts/freescale/fsl-*
F:	arch/arm64/boot/dts/freescale/qoriq-*

ARM/GLOMATION GESBC9312SX MACHINE SUPPORT
M:	Lennert Buytenhek <kernel@wantstofly.org>
L:	linux-arm-kernel@lists.infradead.org (moderated for non-subscribers)
S:	Maintained

ARM/GUMSTIX MACHINE SUPPORT
M:	Steve Sakoman <sakoman@gmail.com>
L:	linux-arm-kernel@lists.infradead.org (moderated for non-subscribers)
S:	Maintained

ARM/H4700 (HP IPAQ HX4700) MACHINE SUPPORT
M:	Philipp Zabel <philipp.zabel@gmail.com>
M:	Paul Parsons <lost.distance@yahoo.com>
L:	linux-arm-kernel@lists.infradead.org (moderated for non-subscribers)
S:	Maintained
F:	arch/arm/mach-pxa/hx4700.c
F:	arch/arm/mach-pxa/include/mach/hx4700.h
F:	sound/soc/pxa/hx4700.c

ARM/HISILICON SOC SUPPORT
M:	Wei Xu <xuwei5@hisilicon.com>
L:	linux-arm-kernel@lists.infradead.org (moderated for non-subscribers)
W:	http://www.hisilicon.com
S:	Supported
T:	git git://github.com/hisilicon/linux-hisi.git
F:	arch/arm/mach-hisi/
F:	arch/arm/boot/dts/hi3*
F:	arch/arm/boot/dts/hip*
F:	arch/arm/boot/dts/hisi*
F:	arch/arm64/boot/dts/hisilicon/

ARM/HP JORNADA 7XX MACHINE SUPPORT
M:	Kristoffer Ericson <kristoffer.ericson@gmail.com>
W:	www.jlime.com
S:	Maintained
T:	git git://git.kernel.org/pub/scm/linux/kernel/git/kristoffer/linux-hpc.git
F:	arch/arm/mach-sa1100/jornada720.c
F:	arch/arm/mach-sa1100/include/mach/jornada720.h

ARM/IGEP MACHINE SUPPORT
M:	Enric Balletbo i Serra <eballetbo@gmail.com>
M:	Javier Martinez Canillas <javier@dowhile0.org>
L:	linux-omap@vger.kernel.org
L:	linux-arm-kernel@lists.infradead.org (moderated for non-subscribers)
S:	Maintained
F:	arch/arm/boot/dts/omap3-igep*

ARM/INCOME PXA270 SUPPORT
M:	Marek Vasut <marek.vasut@gmail.com>
L:	linux-arm-kernel@lists.infradead.org (moderated for non-subscribers)
S:	Maintained
F:	arch/arm/mach-pxa/colibri-pxa270-income.c

ARM/INTEL IOP13XX ARM ARCHITECTURE
M:	Lennert Buytenhek <kernel@wantstofly.org>
L:	linux-arm-kernel@lists.infradead.org (moderated for non-subscribers)
S:	Maintained

ARM/INTEL IOP32X ARM ARCHITECTURE
M:	Lennert Buytenhek <kernel@wantstofly.org>
L:	linux-arm-kernel@lists.infradead.org (moderated for non-subscribers)
S:	Maintained

ARM/INTEL IOP33X ARM ARCHITECTURE
L:	linux-arm-kernel@lists.infradead.org (moderated for non-subscribers)
S:	Orphan

ARM/INTEL IQ81342EX MACHINE SUPPORT
M:	Lennert Buytenhek <kernel@wantstofly.org>
L:	linux-arm-kernel@lists.infradead.org (moderated for non-subscribers)
S:	Maintained

ARM/INTEL IXDP2850 MACHINE SUPPORT
M:	Lennert Buytenhek <kernel@wantstofly.org>
L:	linux-arm-kernel@lists.infradead.org (moderated for non-subscribers)
S:	Maintained

ARM/INTEL IXP4XX ARM ARCHITECTURE
M:	Imre Kaloz <kaloz@openwrt.org>
M:	Krzysztof Halasa <khalasa@piap.pl>
L:	linux-arm-kernel@lists.infradead.org (moderated for non-subscribers)
S:	Maintained
F:	arch/arm/mach-ixp4xx/

ARM/INTEL RESEARCH IMOTE/STARGATE 2 MACHINE SUPPORT
M:	Jonathan Cameron <jic23@cam.ac.uk>
L:	linux-arm-kernel@lists.infradead.org (moderated for non-subscribers)
S:	Maintained
F:	arch/arm/mach-pxa/stargate2.c
F:	drivers/pcmcia/pxa2xx_stargate2.c

ARM/INTEL XSC3 (MANZANO) ARM CORE
M:	Lennert Buytenhek <kernel@wantstofly.org>
L:	linux-arm-kernel@lists.infradead.org (moderated for non-subscribers)
S:	Maintained

ARM/IP FABRICS DOUBLE ESPRESSO MACHINE SUPPORT
M:	Lennert Buytenhek <kernel@wantstofly.org>
L:	linux-arm-kernel@lists.infradead.org (moderated for non-subscribers)
S:	Maintained

ARM/LG1K ARCHITECTURE
M:	Chanho Min <chanho.min@lge.com>
L:	linux-arm-kernel@lists.infradead.org (moderated for non-subscribers)
S:	Maintained
F:	arch/arm64/boot/dts/lg/

ARM/LOGICPD PXA270 MACHINE SUPPORT
M:	Lennert Buytenhek <kernel@wantstofly.org>
L:	linux-arm-kernel@lists.infradead.org (moderated for non-subscribers)
S:	Maintained

ARM/LPC18XX ARCHITECTURE
M:	Joachim Eastwood <manabian@gmail.com>
L:	linux-arm-kernel@lists.infradead.org (moderated for non-subscribers)
S:	Maintained
F:	arch/arm/boot/dts/lpc43*
F:	drivers/clk/nxp/clk-lpc18xx*
F:	drivers/clocksource/time-lpc32xx.c
F:	drivers/i2c/busses/i2c-lpc2k.c
F:	drivers/memory/pl172.c
F:	drivers/mtd/spi-nor/nxp-spifi.c
F:	drivers/rtc/rtc-lpc24xx.c
N:	lpc18xx

ARM/LPC32XX SOC SUPPORT
M:	Vladimir Zapolskiy <vz@mleia.com>
M:	Sylvain Lemieux <slemieux.tyco@gmail.com>
L:	linux-arm-kernel@lists.infradead.org (moderated for non-subscribers)
T:	git git://github.com/vzapolskiy/linux-lpc32xx.git
S:	Maintained
F:	arch/arm/boot/dts/lpc32*
F:	arch/arm/mach-lpc32xx/
F:	drivers/i2c/busses/i2c-pnx.c
F:	drivers/net/ethernet/nxp/lpc_eth.c
F:	drivers/usb/host/ohci-nxp.c
F:	drivers/watchdog/pnx4008_wdt.c
N:	lpc32xx

ARM/MAGICIAN MACHINE SUPPORT
M:	Philipp Zabel <philipp.zabel@gmail.com>
S:	Maintained

ARM/Marvell Dove/MV78xx0/Orion SOC support
M:	Jason Cooper <jason@lakedaemon.net>
M:	Andrew Lunn <andrew@lunn.ch>
M:	Sebastian Hesselbarth <sebastian.hesselbarth@gmail.com>
M:	Gregory Clement <gregory.clement@bootlin.com>
L:	linux-arm-kernel@lists.infradead.org (moderated for non-subscribers)
S:	Maintained
F:	Documentation/devicetree/bindings/soc/dove/
F:	arch/arm/mach-dove/
F:	arch/arm/mach-mv78xx0/
F:	arch/arm/mach-orion5x/
F:	arch/arm/plat-orion/
F:	arch/arm/boot/dts/dove*
F:	arch/arm/boot/dts/orion5x*

ARM/Marvell Kirkwood and Armada 370, 375, 38x, 39x, XP, 3700, 7K/8K SOC support
M:	Jason Cooper <jason@lakedaemon.net>
M:	Andrew Lunn <andrew@lunn.ch>
M:	Gregory Clement <gregory.clement@bootlin.com>
M:	Sebastian Hesselbarth <sebastian.hesselbarth@gmail.com>
L:	linux-arm-kernel@lists.infradead.org (moderated for non-subscribers)
S:	Maintained
F:	arch/arm/boot/dts/armada*
F:	arch/arm/boot/dts/kirkwood*
F:	arch/arm/configs/mvebu_*_defconfig
F:	arch/arm/mach-mvebu/
F:	arch/arm64/boot/dts/marvell/armada*
F:	drivers/cpufreq/armada-37xx-cpufreq.c
F:	drivers/cpufreq/mvebu-cpufreq.c
F:	drivers/irqchip/irq-armada-370-xp.c
F:	drivers/irqchip/irq-mvebu-*
F:	drivers/pinctrl/mvebu/
F:	drivers/rtc/rtc-armada38x.c

ARM/Mediatek RTC DRIVER
M:	Eddie Huang <eddie.huang@mediatek.com>
M:	Sean Wang <sean.wang@mediatek.com>
L:	linux-arm-kernel@lists.infradead.org (moderated for non-subscribers)
L:	linux-mediatek@lists.infradead.org (moderated for non-subscribers)
S:	Maintained
F:	Documentation/devicetree/bindings/rtc/rtc-mt7622.txt
F:	drivers/rtc/rtc-mt6397.c
F:	drivers/rtc/rtc-mt7622.c

ARM/Mediatek SoC support
M:	Matthias Brugger <matthias.bgg@gmail.com>
L:	linux-arm-kernel@lists.infradead.org (moderated for non-subscribers)
L:	linux-mediatek@lists.infradead.org (moderated for non-subscribers)
S:	Maintained
F:	arch/arm/boot/dts/mt6*
F:	arch/arm/boot/dts/mt7*
F:	arch/arm/boot/dts/mt8*
F:	arch/arm/mach-mediatek/
F:	arch/arm64/boot/dts/mediatek/
N:	mtk
K:	mediatek

ARM/Mediatek USB3 PHY DRIVER
M:	Chunfeng Yun <chunfeng.yun@mediatek.com>
L:	linux-arm-kernel@lists.infradead.org (moderated for non-subscribers)
L:	linux-mediatek@lists.infradead.org (moderated for non-subscribers)
S:	Maintained
F:	drivers/phy/mediatek/
F:	Documentation/devicetree/bindings/phy/phy-mtk-*

ARM/MICREL KS8695 ARCHITECTURE
M:	Greg Ungerer <gerg@uclinux.org>
L:	linux-arm-kernel@lists.infradead.org (moderated for non-subscribers)
F:	arch/arm/mach-ks8695/
S:	Odd Fixes

ARM/Microchip (AT91) SoC support
M:	Nicolas Ferre <nicolas.ferre@microchip.com>
M:	Alexandre Belloni <alexandre.belloni@bootlin.com>
L:	linux-arm-kernel@lists.infradead.org (moderated for non-subscribers)
W:	http://www.linux4sam.org
T:	git git://git.kernel.org/pub/scm/linux/kernel/git/nferre/linux-at91.git
S:	Supported
N:	at91
N:	atmel
F:	arch/arm/mach-at91/
F:	include/soc/at91/
F:	arch/arm/boot/dts/at91*.dts
F:	arch/arm/boot/dts/at91*.dtsi
F:	arch/arm/boot/dts/sama*.dts
F:	arch/arm/boot/dts/sama*.dtsi
F:	arch/arm/include/debug/at91.S
F:	drivers/memory/atmel*
F:	drivers/watchdog/sama5d4_wdt.c
X:	drivers/input/touchscreen/atmel_mxt_ts.c
X:	drivers/net/wireless/atmel/

ARM/MIOA701 MACHINE SUPPORT
M:	Robert Jarzmik <robert.jarzmik@free.fr>
L:	linux-arm-kernel@lists.infradead.org (moderated for non-subscribers)
F:	arch/arm/mach-pxa/mioa701.c
S:	Maintained

ARM/NEC MOBILEPRO 900/c MACHINE SUPPORT
M:	Michael Petchkovsky <mkpetch@internode.on.net>
S:	Maintained

ARM/NOMADIK/U300/Ux500 ARCHITECTURES
M:	Linus Walleij <linus.walleij@linaro.org>
L:	linux-arm-kernel@lists.infradead.org (moderated for non-subscribers)
S:	Maintained
F:	arch/arm/mach-nomadik/
F:	arch/arm/mach-u300/
F:	arch/arm/mach-ux500/
F:	arch/arm/boot/dts/ste-*
F:	drivers/clk/clk-nomadik.c
F:	drivers/clk/clk-u300.c
F:	drivers/clocksource/clksrc-dbx500-prcmu.c
F:	drivers/clocksource/timer-u300.c
F:	drivers/dma/coh901318*
F:	drivers/dma/ste_dma40*
F:	drivers/hwspinlock/u8500_hsem.c
F:	drivers/i2c/busses/i2c-nomadik.c
F:	drivers/i2c/busses/i2c-stu300.c
F:	drivers/mfd/ab3100*
F:	drivers/mfd/ab8500*
F:	drivers/mfd/abx500*
F:	drivers/mfd/dbx500*
F:	drivers/mfd/db8500*
F:	drivers/pinctrl/nomadik/
F:	drivers/pinctrl/pinctrl-coh901*
F:	drivers/pinctrl/pinctrl-u300.c
F:	drivers/rtc/rtc-ab3100.c
F:	drivers/rtc/rtc-ab8500.c
F:	drivers/rtc/rtc-coh901331.c
F:	drivers/rtc/rtc-pl031.c
F:	drivers/watchdog/coh901327_wdt.c
F:	Documentation/devicetree/bindings/arm/ste-*
F:	Documentation/devicetree/bindings/arm/ux500/
T:	git git://git.kernel.org/pub/scm/linux/kernel/git/linusw/linux-nomadik.git

ARM/NUVOTON NPCM ARCHITECTURE
M:	Avi Fishman <avifishman70@gmail.com>
M:	Tomer Maimon <tmaimon77@gmail.com>
R:	Patrick Venture <venture@google.com>
R:	Nancy Yuen <yuenn@google.com>
R:	Brendan Higgins <brendanhiggins@google.com>
L:	openbmc@lists.ozlabs.org (moderated for non-subscribers)
S:	Supported
F:	arch/arm/mach-npcm/
F:	arch/arm/boot/dts/nuvoton-npcm*
F:	include/dt-bindings/clock/nuvoton,npcm7xx-clks.h
F:	drivers/*/*npcm*
F:	Documentation/devicetree/bindings/*/*npcm*
F:	Documentation/devicetree/bindings/*/*/*npcm*

ARM/NUVOTON W90X900 ARM ARCHITECTURE
M:	Wan ZongShun <mcuos.com@gmail.com>
L:	linux-arm-kernel@lists.infradead.org (moderated for non-subscribers)
W:	http://www.mcuos.com
S:	Maintained
F:	arch/arm/mach-w90x900/
F:	drivers/input/keyboard/w90p910_keypad.c
F:	drivers/input/touchscreen/w90p910_ts.c
F:	drivers/watchdog/nuc900_wdt.c
F:	drivers/net/ethernet/nuvoton/w90p910_ether.c
F:	drivers/mtd/nand/raw/nuc900_nand.c
F:	drivers/rtc/rtc-nuc900.c
F:	drivers/spi/spi-nuc900.c
F:	drivers/usb/host/ehci-w90x900.c
F:	drivers/video/fbdev/nuc900fb.c

ARM/OPENMOKO NEO FREERUNNER (GTA02) MACHINE SUPPORT
M:	Nelson Castillo <arhuaco@freaks-unidos.net>
L:	openmoko-kernel@lists.openmoko.org (subscribers-only)
W:	http://wiki.openmoko.org/wiki/Neo_FreeRunner
S:	Supported

ARM/Orion SoC/Technologic Systems TS-78xx platform support
M:	Alexander Clouter <alex@digriz.org.uk>
L:	linux-arm-kernel@lists.infradead.org (moderated for non-subscribers)
W:	http://www.digriz.org.uk/ts78xx/kernel
S:	Maintained
F:	arch/arm/mach-orion5x/ts78xx-*

ARM/OXNAS platform support
M:	Neil Armstrong <narmstrong@baylibre.com>
L:	linux-arm-kernel@lists.infradead.org (moderated for non-subscribers)
L:	linux-oxnas@groups.io (moderated for non-subscribers)
S:	Maintained
F:	arch/arm/mach-oxnas/
F:	arch/arm/boot/dts/ox8*.dts*
N:	oxnas

ARM/PALM TREO SUPPORT
M:	Tomas Cech <sleep_walker@suse.com>
L:	linux-arm-kernel@lists.infradead.org
W:	http://hackndev.com
S:	Maintained
F:	arch/arm/mach-pxa/palmtreo.*

ARM/PALMTX,PALMT5,PALMLD,PALMTE2,PALMTC SUPPORT
M:	Marek Vasut <marek.vasut@gmail.com>
L:	linux-arm-kernel@lists.infradead.org
W:	http://hackndev.com
S:	Maintained
F:	arch/arm/mach-pxa/include/mach/palmtx.h
F:	arch/arm/mach-pxa/palmtx.c
F:	arch/arm/mach-pxa/palmt5.*
F:	arch/arm/mach-pxa/include/mach/palmld.h
F:	arch/arm/mach-pxa/palmld.c
F:	arch/arm/mach-pxa/palmte2.*
F:	arch/arm/mach-pxa/include/mach/palmtc.h
F:	arch/arm/mach-pxa/palmtc.c

ARM/PALMZ72 SUPPORT
M:	Sergey Lapin <slapin@ossfans.org>
L:	linux-arm-kernel@lists.infradead.org
W:	http://hackndev.com
S:	Maintained
F:	arch/arm/mach-pxa/palmz72.*

ARM/PLEB SUPPORT
M:	Peter Chubb <pleb@gelato.unsw.edu.au>
W:	http://www.disy.cse.unsw.edu.au/Hardware/PLEB
S:	Maintained

ARM/PT DIGITAL BOARD PORT
M:	Stefan Eletzhofer <stefan.eletzhofer@eletztrick.de>
L:	linux-arm-kernel@lists.infradead.org (moderated for non-subscribers)
W:	http://www.armlinux.org.uk/
S:	Maintained

ARM/QUALCOMM SUPPORT
M:	Andy Gross <andy.gross@linaro.org>
M:	David Brown <david.brown@linaro.org>
L:	linux-arm-msm@vger.kernel.org
L:	linux-soc@vger.kernel.org
S:	Maintained
F:	Documentation/devicetree/bindings/soc/qcom/
F:	arch/arm/boot/dts/qcom-*.dts
F:	arch/arm/boot/dts/qcom-*.dtsi
F:	arch/arm/mach-qcom/
F:	arch/arm64/boot/dts/qcom/*
F:	drivers/i2c/busses/i2c-qup.c
F:	drivers/clk/qcom/
F:	drivers/dma/qcom/
F:	drivers/soc/qcom/
F:	drivers/spi/spi-qup.c
F:	drivers/tty/serial/msm_serial.c
F:	drivers/*/pm8???-*
F:	drivers/mfd/ssbi.c
F:	drivers/firmware/qcom_scm*
T:	git git://git.kernel.org/pub/scm/linux/kernel/git/agross/linux.git

ARM/RADISYS ENP2611 MACHINE SUPPORT
M:	Lennert Buytenhek <kernel@wantstofly.org>
L:	linux-arm-kernel@lists.infradead.org (moderated for non-subscribers)
S:	Maintained

ARM/REALTEK ARCHITECTURE
M:	Andreas Färber <afaerber@suse.de>
L:	linux-arm-kernel@lists.infradead.org (moderated for non-subscribers)
S:	Maintained
F:	arch/arm64/boot/dts/realtek/
F:	Documentation/devicetree/bindings/arm/realtek.txt

ARM/RENESAS ARM64 ARCHITECTURE
M:	Simon Horman <horms@verge.net.au>
M:	Magnus Damm <magnus.damm@gmail.com>
L:	linux-renesas-soc@vger.kernel.org
Q:	http://patchwork.kernel.org/project/linux-renesas-soc/list/
T:	git git://git.kernel.org/pub/scm/linux/kernel/git/horms/renesas.git next
S:	Supported
F:	arch/arm64/boot/dts/renesas/
F:	Documentation/devicetree/bindings/arm/shmobile.txt
F:	drivers/soc/renesas/
F:	include/linux/soc/renesas/

ARM/RISCPC ARCHITECTURE
M:	Russell King <linux@armlinux.org.uk>
L:	linux-arm-kernel@lists.infradead.org (moderated for non-subscribers)
W:	http://www.armlinux.org.uk/
S:	Maintained
F:	arch/arm/include/asm/hardware/entry-macro-iomd.S
F:	arch/arm/include/asm/hardware/ioc.h
F:	arch/arm/include/asm/hardware/iomd.h
F:	arch/arm/include/asm/hardware/memc.h
F:	arch/arm/mach-rpc/
F:	drivers/net/ethernet/8390/etherh.c
F:	drivers/net/ethernet/i825xx/ether1*
F:	drivers/net/ethernet/seeq/ether3*
F:	drivers/scsi/arm/

ARM/Rockchip SoC support
M:	Heiko Stuebner <heiko@sntech.de>
L:	linux-arm-kernel@lists.infradead.org (moderated for non-subscribers)
L:	linux-rockchip@lists.infradead.org
T:	git git://git.kernel.org/pub/scm/linux/kernel/git/mmind/linux-rockchip.git
S:	Maintained
F:	arch/arm/boot/dts/rk3*
F:	arch/arm/boot/dts/rv1108*
F:	arch/arm/mach-rockchip/
F:	drivers/clk/rockchip/
F:	drivers/i2c/busses/i2c-rk3x.c
F:	drivers/*/*rockchip*
F:	drivers/*/*/*rockchip*
F:	sound/soc/rockchip/
N:	rockchip

ARM/SAMSUNG EXYNOS ARM ARCHITECTURES
M:	Kukjin Kim <kgene@kernel.org>
M:	Krzysztof Kozlowski <krzk@kernel.org>
L:	linux-arm-kernel@lists.infradead.org (moderated for non-subscribers)
L:	linux-samsung-soc@vger.kernel.org (moderated for non-subscribers)
Q:	https://patchwork.kernel.org/project/linux-samsung-soc/list/
S:	Maintained
F:	arch/arm/boot/dts/s3c*
F:	arch/arm/boot/dts/s5p*
F:	arch/arm/boot/dts/exynos*
F:	arch/arm64/boot/dts/exynos/
F:	arch/arm/plat-samsung/
F:	arch/arm/mach-s3c24*/
F:	arch/arm/mach-s3c64xx/
F:	arch/arm/mach-s5p*/
F:	arch/arm/mach-exynos*/
F:	drivers/*/*s3c24*
F:	drivers/*/*/*s3c24*
F:	drivers/*/*s3c64xx*
F:	drivers/*/*s5pv210*
F:	drivers/memory/samsung/*
F:	drivers/soc/samsung/*
F:	Documentation/arm/Samsung/
F:	Documentation/devicetree/bindings/arm/samsung/
F:	Documentation/devicetree/bindings/sram/samsung-sram.txt
F:	Documentation/devicetree/bindings/power/pd-samsung.txt
N:	exynos

ARM/SAMSUNG MOBILE MACHINE SUPPORT
M:	Kyungmin Park <kyungmin.park@samsung.com>
L:	linux-arm-kernel@lists.infradead.org (moderated for non-subscribers)
S:	Maintained
F:	arch/arm/mach-s5pv210/

ARM/SAMSUNG S5P SERIES 2D GRAPHICS ACCELERATION (G2D) SUPPORT
M:	Kyungmin Park <kyungmin.park@samsung.com>
M:	Kamil Debski <kamil@wypas.org>
M:	Andrzej Hajda <a.hajda@samsung.com>
L:	linux-arm-kernel@lists.infradead.org
L:	linux-media@vger.kernel.org
S:	Maintained
F:	drivers/media/platform/s5p-g2d/

ARM/SAMSUNG S5P SERIES HDMI CEC SUBSYSTEM SUPPORT
M:	Marek Szyprowski <m.szyprowski@samsung.com>
L:	linux-samsung-soc@vger.kernel.org (moderated for non-subscribers)
L:	linux-media@vger.kernel.org
S:	Maintained
F:	drivers/media/platform/s5p-cec/
F:	Documentation/devicetree/bindings/media/s5p-cec.txt

ARM/SAMSUNG S5P SERIES JPEG CODEC SUPPORT
M:	Andrzej Pietrasiewicz <andrzej.p@samsung.com>
M:	Jacek Anaszewski <jacek.anaszewski@gmail.com>
L:	linux-arm-kernel@lists.infradead.org
L:	linux-media@vger.kernel.org
S:	Maintained
F:	drivers/media/platform/s5p-jpeg/

ARM/SAMSUNG S5P SERIES Multi Format Codec (MFC) SUPPORT
M:	Kyungmin Park <kyungmin.park@samsung.com>
M:	Kamil Debski <kamil@wypas.org>
M:	Jeongtae Park <jtp.park@samsung.com>
M:	Andrzej Hajda <a.hajda@samsung.com>
L:	linux-arm-kernel@lists.infradead.org
L:	linux-media@vger.kernel.org
S:	Maintained
F:	arch/arm/plat-samsung/s5p-dev-mfc.c
F:	drivers/media/platform/s5p-mfc/

ARM/SHMOBILE ARM ARCHITECTURE
M:	Simon Horman <horms@verge.net.au>
M:	Magnus Damm <magnus.damm@gmail.com>
L:	linux-renesas-soc@vger.kernel.org
Q:	http://patchwork.kernel.org/project/linux-renesas-soc/list/
T:	git git://git.kernel.org/pub/scm/linux/kernel/git/horms/renesas.git next
S:	Supported
F:	arch/arm/boot/dts/emev2*
F:	arch/arm/boot/dts/r7s*
F:	arch/arm/boot/dts/r8a*
F:	arch/arm/boot/dts/r9a*
F:	arch/arm/boot/dts/sh*
F:	arch/arm/configs/shmobile_defconfig
F:	arch/arm/include/debug/renesas-scif.S
F:	arch/arm/mach-shmobile/
F:	Documentation/devicetree/bindings/arm/shmobile.txt
F:	drivers/soc/renesas/
F:	include/linux/soc/renesas/

ARM/SOCFPGA ARCHITECTURE
M:	Dinh Nguyen <dinguyen@kernel.org>
S:	Maintained
F:	arch/arm/mach-socfpga/
F:	arch/arm/boot/dts/socfpga*
F:	arch/arm/configs/socfpga_defconfig
F:	arch/arm64/boot/dts/altera/
W:	http://www.rocketboards.org
T:	git git://git.kernel.org/pub/scm/linux/kernel/git/dinguyen/linux.git

ARM/SOCFPGA CLOCK FRAMEWORK SUPPORT
M:	Dinh Nguyen <dinguyen@kernel.org>
S:	Maintained
F:	drivers/clk/socfpga/

ARM/SOCFPGA EDAC SUPPORT
M:	Thor Thayer <thor.thayer@linux.intel.com>
S:	Maintained
F:	drivers/edac/altera_edac.

ARM/SPREADTRUM SoC SUPPORT
M:	Orson Zhai <orsonzhai@gmail.com>
M:	Baolin Wang <baolin.wang@linaro.org>
M:	Chunyan Zhang <zhang.lyra@gmail.com>
S:	Maintained
F:	arch/arm64/boot/dts/sprd
N:	sprd

ARM/STI ARCHITECTURE
M:	Patrice Chotard <patrice.chotard@st.com>
L:	linux-arm-kernel@lists.infradead.org (moderated for non-subscribers)
W:	http://www.stlinux.com
S:	Maintained
F:	arch/arm/mach-sti/
F:	arch/arm/boot/dts/sti*
F:	drivers/char/hw_random/st-rng.c
F:	drivers/clocksource/arm_global_timer.c
F:	drivers/clocksource/clksrc_st_lpc.c
F:	drivers/cpufreq/sti-cpufreq.c
F:	drivers/dma/st_fdma*
F:	drivers/i2c/busses/i2c-st.c
F:	drivers/media/rc/st_rc.c
F:	drivers/media/platform/sti/c8sectpfe/
F:	drivers/mmc/host/sdhci-st.c
F:	drivers/phy/st/phy-miphy28lp.c
F:	drivers/phy/st/phy-stih407-usb.c
F:	drivers/pinctrl/pinctrl-st.c
F:	drivers/remoteproc/st_remoteproc.c
F:	drivers/remoteproc/st_slim_rproc.c
F:	drivers/reset/sti/
F:	drivers/rtc/rtc-st-lpc.c
F:	drivers/tty/serial/st-asc.c
F:	drivers/usb/dwc3/dwc3-st.c
F:	drivers/usb/host/ehci-st.c
F:	drivers/usb/host/ohci-st.c
F:	drivers/watchdog/st_lpc_wdt.c
F:	drivers/ata/ahci_st.c
F:	include/linux/remoteproc/st_slim_rproc.h

ARM/STM32 ARCHITECTURE
M:	Maxime Coquelin <mcoquelin.stm32@gmail.com>
M:	Alexandre Torgue <alexandre.torgue@st.com>
L:	linux-arm-kernel@lists.infradead.org (moderated for non-subscribers)
S:	Maintained
T:	git git://git.kernel.org/pub/scm/linux/kernel/git/atorgue/stm32.git stm32-next
N:	stm32
F:	arch/arm/boot/dts/stm32*
F:	arch/arm/mach-stm32/
F:	drivers/clocksource/armv7m_systick.c

ARM/Synaptics Berlin SoC support
M:	Jisheng Zhang <Jisheng.Zhang@synaptics.com>
M:	Sebastian Hesselbarth <sebastian.hesselbarth@gmail.com>
L:	linux-arm-kernel@lists.infradead.org (moderated for non-subscribers)
S:	Maintained
F:	arch/arm/mach-berlin/
F:	arch/arm/boot/dts/berlin*
F:	arch/arm64/boot/dts/marvell/berlin*

ARM/TANGO ARCHITECTURE
M:	Marc Gonzalez <marc.w.gonzalez@free.fr>
M:	Mans Rullgard <mans@mansr.com>
L:	linux-arm-kernel@lists.infradead.org
S:	Odd Fixes
N:	tango

ARM/TECHNOLOGIC SYSTEMS TS7250 MACHINE SUPPORT
M:	Lennert Buytenhek <kernel@wantstofly.org>
L:	linux-arm-kernel@lists.infradead.org (moderated for non-subscribers)
S:	Maintained

ARM/TEGRA HDMI CEC SUBSYSTEM SUPPORT
M:	Hans Verkuil <hans.verkuil@cisco.com>
L:	linux-tegra@vger.kernel.org
L:	linux-media@vger.kernel.org
S:	Maintained
F:	drivers/media/platform/tegra-cec/
F:	Documentation/devicetree/bindings/media/tegra-cec.txt

ARM/TETON BGA MACHINE SUPPORT
M:	"Mark F. Brown" <mark.brown314@gmail.com>
L:	linux-arm-kernel@lists.infradead.org (moderated for non-subscribers)
S:	Maintained

ARM/TEXAS INSTRUMENT AEMIF/EMIF DRIVERS
M:	Santosh Shilimkar <ssantosh@kernel.org>
L:	linux-kernel@vger.kernel.org
S:	Maintained
F:	drivers/memory/*emif*

ARM/TEXAS INSTRUMENTS K3 ARCHITECTURE
M:	Tero Kristo <t-kristo@ti.com>
M:	Nishanth Menon <nm@ti.com>
L:	linux-arm-kernel@lists.infradead.org (moderated for non-subscribers)
S:	Supported
F:	Documentation/devicetree/bindings/arm/ti/k3.txt
F:	arch/arm64/boot/dts/ti/Makefile
F:	arch/arm64/boot/dts/ti/k3-*

ARM/TEXAS INSTRUMENT KEYSTONE ARCHITECTURE
M:	Santosh Shilimkar <ssantosh@kernel.org>
L:	linux-arm-kernel@lists.infradead.org (moderated for non-subscribers)
S:	Maintained
F:	arch/arm/mach-keystone/
F:	arch/arm/boot/dts/keystone-*
T:	git git://git.kernel.org/pub/scm/linux/kernel/git/ssantosh/linux-keystone.git

ARM/TEXAS INSTRUMENT KEYSTONE CLOCK FRAMEWORK
M:	Santosh Shilimkar <ssantosh@kernel.org>
L:	linux-kernel@vger.kernel.org
S:	Maintained
F:	drivers/clk/keystone/

ARM/TEXAS INSTRUMENT KEYSTONE ClOCKSOURCE
M:	Santosh Shilimkar <ssantosh@kernel.org>
L:	linux-arm-kernel@lists.infradead.org (moderated for non-subscribers)
L:	linux-kernel@vger.kernel.org
S:	Maintained
F:	drivers/clocksource/timer-keystone.c

ARM/TEXAS INSTRUMENT KEYSTONE RESET DRIVER
M:	Santosh Shilimkar <ssantosh@kernel.org>
L:	linux-kernel@vger.kernel.org
S:	Maintained
F:	drivers/power/reset/keystone-reset.c

ARM/THECUS N2100 MACHINE SUPPORT
M:	Lennert Buytenhek <kernel@wantstofly.org>
L:	linux-arm-kernel@lists.infradead.org (moderated for non-subscribers)
S:	Maintained

ARM/TOSA MACHINE SUPPORT
M:	Dmitry Eremin-Solenikov <dbaryshkov@gmail.com>
M:	Dirk Opfer <dirk@opfer-online.de>
S:	Maintained

ARM/UNIPHIER ARCHITECTURE
M:	Masahiro Yamada <yamada.masahiro@socionext.com>
L:	linux-arm-kernel@lists.infradead.org (moderated for non-subscribers)
T:	git git://git.kernel.org/pub/scm/linux/kernel/git/masahiroy/linux-uniphier.git
S:	Maintained
F:	Documentation/devicetree/bindings/gpio/gpio-uniphier.txt
F:	Documentation/devicetree/bindings/pinctrl/socionext,uniphier-pinctrl.txt
F:	arch/arm/boot/dts/uniphier*
F:	arch/arm/include/asm/hardware/cache-uniphier.h
F:	arch/arm/mach-uniphier/
F:	arch/arm/mm/cache-uniphier.c
F:	arch/arm64/boot/dts/socionext/uniphier*
F:	drivers/bus/uniphier-system-bus.c
F:	drivers/clk/uniphier/
F:	drivers/gpio/gpio-uniphier.c
F:	drivers/i2c/busses/i2c-uniphier*
F:	drivers/irqchip/irq-uniphier-aidet.c
F:	drivers/pinctrl/uniphier/
F:	drivers/reset/reset-uniphier.c
F:	drivers/tty/serial/8250/8250_uniphier.c
N:	uniphier

ARM/Ux500 CLOCK FRAMEWORK SUPPORT
M:	Ulf Hansson <ulf.hansson@linaro.org>
L:	linux-arm-kernel@lists.infradead.org (moderated for non-subscribers)
T:	git git://git.linaro.org/people/ulfh/clk.git
S:	Maintained
F:	drivers/clk/ux500/

ARM/VERSATILE EXPRESS PLATFORM
M:	Liviu Dudau <liviu.dudau@arm.com>
M:	Sudeep Holla <sudeep.holla@arm.com>
M:	Lorenzo Pieralisi <lorenzo.pieralisi@arm.com>
L:	linux-arm-kernel@lists.infradead.org (moderated for non-subscribers)
S:	Maintained
F:	arch/arm/boot/dts/vexpress*
F:	arch/arm64/boot/dts/arm/
F:	arch/arm/mach-vexpress/
F:	*/*/vexpress*
F:	*/*/*/vexpress*
F:	drivers/clk/versatile/clk-vexpress-osc.c
F:	drivers/clocksource/versatile.c
N:	mps2

ARM/VFP SUPPORT
M:	Russell King <linux@armlinux.org.uk>
L:	linux-arm-kernel@lists.infradead.org (moderated for non-subscribers)
W:	http://www.armlinux.org.uk/
S:	Maintained
F:	arch/arm/vfp/

ARM/VOIPAC PXA270 SUPPORT
M:	Marek Vasut <marek.vasut@gmail.com>
L:	linux-arm-kernel@lists.infradead.org (moderated for non-subscribers)
S:	Maintained
F:	arch/arm/mach-pxa/vpac270.c
F:	arch/arm/mach-pxa/include/mach/vpac270.h

ARM/VT8500 ARM ARCHITECTURE
M:	Tony Prisk <linux@prisktech.co.nz>
L:	linux-arm-kernel@lists.infradead.org (moderated for non-subscribers)
S:	Maintained
F:	arch/arm/mach-vt8500/
F:	drivers/clocksource/vt8500_timer.c
F:	drivers/i2c/busses/i2c-wmt.c
F:	drivers/mmc/host/wmt-sdmmc.c
F:	drivers/pwm/pwm-vt8500.c
F:	drivers/rtc/rtc-vt8500.c
F:	drivers/tty/serial/vt8500_serial.c
F:	drivers/usb/host/ehci-platform.c
F:	drivers/usb/host/uhci-platform.c
F:	drivers/video/fbdev/vt8500lcdfb.*
F:	drivers/video/fbdev/wm8505fb*
F:	drivers/video/fbdev/wmt_ge_rops.*

ARM/ZIPIT Z2 SUPPORT
M:	Marek Vasut <marek.vasut@gmail.com>
L:	linux-arm-kernel@lists.infradead.org (moderated for non-subscribers)
S:	Maintained
F:	arch/arm/mach-pxa/z2.c
F:	arch/arm/mach-pxa/include/mach/z2.h

ARM/ZTE ARCHITECTURE
M:	Jun Nie <jun.nie@linaro.org>
M:	Baoyou Xie <baoyou.xie@linaro.org>
M:	Shawn Guo <shawnguo@kernel.org>
L:	linux-arm-kernel@lists.infradead.org (moderated for non-subscribers)
S:	Maintained
F:	arch/arm/boot/dts/zx2967*
F:	arch/arm/mach-zx/
F:	arch/arm64/boot/dts/zte/
F:	drivers/clk/zte/
F:	drivers/dma/zx_dma.c
F:	drivers/gpio/gpio-zx.c
F:	drivers/i2c/busses/i2c-zx2967.c
F:	drivers/mmc/host/dw_mmc-zx.*
F:	drivers/pinctrl/zte/
F:	drivers/soc/zte/
F:	drivers/thermal/zx2967_thermal.c
F:	drivers/watchdog/zx2967_wdt.c
F:	Documentation/devicetree/bindings/arm/zte.txt
F:	Documentation/devicetree/bindings/clock/zx2967*.txt
F:	Documentation/devicetree/bindings/dma/zxdma.txt
F:	Documentation/devicetree/bindings/gpio/zx296702-gpio.txt
F:	Documentation/devicetree/bindings/i2c/i2c-zx2967.txt
F:	Documentation/devicetree/bindings/mmc/zx-dw-mshc.txt
F:	Documentation/devicetree/bindings/pinctrl/pinctrl-zx.txt
F:	Documentation/devicetree/bindings/reset/zte,zx2967-reset.txt
F:	Documentation/devicetree/bindings/soc/zte/
F:	Documentation/devicetree/bindings/sound/zte,*.txt
F:	Documentation/devicetree/bindings/thermal/zx2967-thermal.txt
F:	Documentation/devicetree/bindings/watchdog/zte,zx2967-wdt.txt
F:	include/dt-bindings/clock/zx2967*.h
F:	include/dt-bindings/soc/zte,*.h
F:	sound/soc/codecs/zx_aud96p22.c
F:	sound/soc/zte/

ARM/ZYNQ ARCHITECTURE
M:	Michal Simek <michal.simek@xilinx.com>
L:	linux-arm-kernel@lists.infradead.org (moderated for non-subscribers)
W:	http://wiki.xilinx.com
T:	git https://github.com/Xilinx/linux-xlnx.git
S:	Supported
F:	arch/arm/mach-zynq/
F:	drivers/cpuidle/cpuidle-zynq.c
F:	drivers/block/xsysace.c
N:	zynq
N:	xilinx
F:	drivers/clocksource/cadence_ttc_timer.c
F:	drivers/i2c/busses/i2c-cadence.c
F:	drivers/mmc/host/sdhci-of-arasan.c
F:	drivers/edac/synopsys_edac.c
F:	drivers/i2c/busses/i2c-xiic.c

ARM64 PORT (AARCH64 ARCHITECTURE)
M:	Catalin Marinas <catalin.marinas@arm.com>
M:	Will Deacon <will.deacon@arm.com>
L:	linux-arm-kernel@lists.infradead.org (moderated for non-subscribers)
T:	git git://git.kernel.org/pub/scm/linux/kernel/git/arm64/linux.git
S:	Maintained
F:	arch/arm64/
X:	arch/arm64/boot/dts/
F:	Documentation/arm64/

AS3645A LED FLASH CONTROLLER DRIVER
M:	Sakari Ailus <sakari.ailus@iki.fi>
L:	linux-leds@vger.kernel.org
S:	Maintained
F:	drivers/leds/leds-as3645a.c

ASAHI KASEI AK7375 LENS VOICE COIL DRIVER
M:	Tianshu Qiu <tian.shu.qiu@intel.com>
L:	linux-media@vger.kernel.org
T:	git git://linuxtv.org/media_tree.git
S:	Maintained
F:	drivers/media/i2c/ak7375.c
F:	Documentation/devicetree/bindings/media/i2c/ak7375.txt

ASAHI KASEI AK8974 DRIVER
M:	Linus Walleij <linus.walleij@linaro.org>
L:	linux-iio@vger.kernel.org
W:	http://www.akm.com/
S:	Supported
F:	drivers/iio/magnetometer/ak8974.c

ASC7621 HARDWARE MONITOR DRIVER
M:	George Joseph <george.joseph@fairview5.com>
L:	linux-hwmon@vger.kernel.org
S:	Maintained
F:	Documentation/hwmon/asc7621
F:	drivers/hwmon/asc7621.c

ASUS NOTEBOOKS AND EEEPC ACPI/WMI EXTRAS DRIVERS
M:	Corentin Chary <corentin.chary@gmail.com>
L:	acpi4asus-user@lists.sourceforge.net
L:	platform-driver-x86@vger.kernel.org
W:	http://acpi4asus.sf.net
S:	Maintained
F:	drivers/platform/x86/asus*.c
F:	drivers/platform/x86/eeepc*.c

ASUS WIRELESS RADIO CONTROL DRIVER
M:	João Paulo Rechi Vita <jprvita@gmail.com>
L:	platform-driver-x86@vger.kernel.org
S:	Maintained
F:	drivers/platform/x86/asus-wireless.c

ASYMMETRIC KEYS
M:	David Howells <dhowells@redhat.com>
L:	keyrings@vger.kernel.org
S:	Maintained
F:	Documentation/crypto/asymmetric-keys.txt
F:	include/linux/verification.h
F:	include/crypto/public_key.h
F:	include/crypto/pkcs7.h
F:	crypto/asymmetric_keys/

ASYNCHRONOUS TRANSFERS/TRANSFORMS (IOAT) API
R:	Dan Williams <dan.j.williams@intel.com>
W:	http://sourceforge.net/projects/xscaleiop
S:	Odd fixes
F:	Documentation/crypto/async-tx-api.txt
F:	crypto/async_tx/
F:	drivers/dma/
F:	include/linux/dmaengine.h
F:	include/linux/async_tx.h

AT24 EEPROM DRIVER
M:	Bartosz Golaszewski <brgl@bgdev.pl>
L:	linux-i2c@vger.kernel.org
T:	git git://git.kernel.org/pub/scm/linux/kernel/git/brgl/linux.git
S:	Maintained
F:	Documentation/devicetree/bindings/eeprom/at24.txt
F:	drivers/misc/eeprom/at24.c
F:	include/linux/platform_data/at24.h

ATA OVER ETHERNET (AOE) DRIVER
M:	"Ed L. Cashin" <ed.cashin@acm.org>
W:	http://www.openaoe.org/
S:	Supported
F:	Documentation/aoe/
F:	drivers/block/aoe/

ATHEROS 71XX/9XXX GPIO DRIVER
M:	Alban Bedel <albeu@free.fr>
W:	https://github.com/AlbanBedel/linux
T:	git git://github.com/AlbanBedel/linux
S:	Maintained
F:	drivers/gpio/gpio-ath79.c
F:	Documentation/devicetree/bindings/gpio/gpio-ath79.txt

ATHEROS 71XX/9XXX USB PHY DRIVER
M:	Alban Bedel <albeu@free.fr>
W:	https://github.com/AlbanBedel/linux
T:	git git://github.com/AlbanBedel/linux
S:	Maintained
F:	drivers/phy/qualcomm/phy-ath79-usb.c
F:	Documentation/devicetree/bindings/phy/phy-ath79-usb.txt

ATHEROS ATH GENERIC UTILITIES
M:	Kalle Valo <kvalo@codeaurora.org>
L:	linux-wireless@vger.kernel.org
S:	Supported
F:	drivers/net/wireless/ath/*

ATHEROS ATH5K WIRELESS DRIVER
M:	Jiri Slaby <jirislaby@gmail.com>
M:	Nick Kossifidis <mickflemm@gmail.com>
M:	"Luis R. Rodriguez" <mcgrof@do-not-panic.com>
L:	linux-wireless@vger.kernel.org
W:	http://wireless.kernel.org/en/users/Drivers/ath5k
S:	Maintained
F:	drivers/net/wireless/ath/ath5k/

ATHEROS ATH6KL WIRELESS DRIVER
M:	Kalle Valo <kvalo@codeaurora.org>
L:	linux-wireless@vger.kernel.org
W:	http://wireless.kernel.org/en/users/Drivers/ath6kl
T:	git git://git.kernel.org/pub/scm/linux/kernel/git/kvalo/ath.git
S:	Supported
F:	drivers/net/wireless/ath/ath6kl/

ATI_REMOTE2 DRIVER
M:	Ville Syrjala <syrjala@sci.fi>
S:	Maintained
F:	drivers/input/misc/ati_remote2.c

ATK0110 HWMON DRIVER
M:	Luca Tettamanti <kronos.it@gmail.com>
L:	linux-hwmon@vger.kernel.org
S:	Maintained
F:	drivers/hwmon/asus_atk0110.c

ATLX ETHERNET DRIVERS
M:	Jay Cliburn <jcliburn@gmail.com>
M:	Chris Snook <chris.snook@gmail.com>
L:	netdev@vger.kernel.org
W:	http://sourceforge.net/projects/atl1
W:	http://atl1.sourceforge.net
S:	Maintained
F:	drivers/net/ethernet/atheros/

ATM
M:	Chas Williams <3chas3@gmail.com>
L:	linux-atm-general@lists.sourceforge.net (moderated for non-subscribers)
L:	netdev@vger.kernel.org
W:	http://linux-atm.sourceforge.net
S:	Maintained
F:	drivers/atm/
F:	include/linux/atm*
F:	include/uapi/linux/atm*

ATMEL AT91 / AT32 MCI DRIVER
M:	Ludovic Desroches <ludovic.desroches@microchip.com>
S:	Maintained
F:	drivers/mmc/host/atmel-mci.c

ATMEL AT91 SAMA5D2-Compatible Shutdown Controller
M:	Nicolas Ferre <nicolas.ferre@microchip.com>
S:	Supported
F:	drivers/power/reset/at91-sama5d2_shdwc.c

ATMEL Audio ALSA driver
M:	Nicolas Ferre <nicolas.ferre@microchip.com>
L:	alsa-devel@alsa-project.org (moderated for non-subscribers)
S:	Supported
F:	sound/soc/atmel

ATMEL I2C DRIVER
M:	Ludovic Desroches <ludovic.desroches@microchip.com>
L:	linux-i2c@vger.kernel.org
S:	Supported
F:	drivers/i2c/busses/i2c-at91.c

ATMEL ISI DRIVER
M:	Ludovic Desroches <ludovic.desroches@microchip.com>
L:	linux-media@vger.kernel.org
S:	Supported
F:	drivers/media/platform/atmel/atmel-isi.c
F:	include/media/atmel-isi.h

ATMEL LCDFB DRIVER
M:	Nicolas Ferre <nicolas.ferre@microchip.com>
L:	linux-fbdev@vger.kernel.org
S:	Maintained
F:	drivers/video/fbdev/atmel_lcdfb.c
F:	include/video/atmel_lcdc.h

ATMEL MACB ETHERNET DRIVER
M:	Nicolas Ferre <nicolas.ferre@microchip.com>
S:	Supported
F:	drivers/net/ethernet/cadence/

ATMEL MAXTOUCH DRIVER
M:	Nick Dyer <nick@shmanahar.org>
T:	git git://github.com/ndyer/linux.git
S:	Maintained
F:	Documentation/devicetree/bindings/input/atmel,maxtouch.txt
F:	drivers/input/touchscreen/atmel_mxt_ts.c

ATMEL SAMA5D2 ADC DRIVER
M:	Ludovic Desroches <ludovic.desroches@microchip.com>
L:	linux-iio@vger.kernel.org
S:	Supported
F:	drivers/iio/adc/at91-sama5d2_adc.c

ATMEL SDMMC DRIVER
M:	Ludovic Desroches <ludovic.desroches@microchip.com>
L:	linux-mmc@vger.kernel.org
S:	Supported
F:	drivers/mmc/host/sdhci-of-at91.c

ATMEL SPI DRIVER
M:	Nicolas Ferre <nicolas.ferre@microchip.com>
S:	Supported
F:	drivers/spi/spi-atmel.*

ATMEL SSC DRIVER
M:	Nicolas Ferre <nicolas.ferre@microchip.com>
L:	linux-arm-kernel@lists.infradead.org (moderated for non-subscribers)
S:	Supported
F:	drivers/misc/atmel-ssc.c
F:	include/linux/atmel-ssc.h

ATMEL Timer Counter (TC) AND CLOCKSOURCE DRIVERS
M:	Nicolas Ferre <nicolas.ferre@microchip.com>
L:	linux-arm-kernel@lists.infradead.org (moderated for non-subscribers)
S:	Supported
F:	drivers/misc/atmel_tclib.c
F:	drivers/clocksource/tcb_clksrc.c

ATMEL USBA UDC DRIVER
M:	Nicolas Ferre <nicolas.ferre@microchip.com>
L:	linux-arm-kernel@lists.infradead.org (moderated for non-subscribers)
S:	Supported
F:	drivers/usb/gadget/udc/atmel_usba_udc.*

ATMEL WIRELESS DRIVER
M:	Simon Kelley <simon@thekelleys.org.uk>
L:	linux-wireless@vger.kernel.org
W:	http://www.thekelleys.org.uk/atmel
W:	http://atmelwlandriver.sourceforge.net/
S:	Maintained
F:	drivers/net/wireless/atmel/atmel*

ATMEL XDMA DRIVER
M:	Ludovic Desroches <ludovic.desroches@microchip.com>
L:	linux-arm-kernel@lists.infradead.org
L:	dmaengine@vger.kernel.org
S:	Supported
F:	drivers/dma/at_xdmac.c

ATOMIC INFRASTRUCTURE
M:	Will Deacon <will.deacon@arm.com>
M:	Peter Zijlstra <peterz@infradead.org>
R:	Boqun Feng <boqun.feng@gmail.com>
L:	linux-kernel@vger.kernel.org
S:	Maintained
F:	arch/*/include/asm/atomic*.h
F:	include/*/atomic*.h

ATTO EXPRESSSAS SAS/SATA RAID SCSI DRIVER
M:	Bradley Grove <linuxdrivers@attotech.com>
L:	linux-scsi@vger.kernel.org
W:	http://www.attotech.com
S:	Supported
F:	drivers/scsi/esas2r

ATUSB IEEE 802.15.4 RADIO DRIVER
M:	Stefan Schmidt <stefan@datenfreihafen.org>
L:	linux-wpan@vger.kernel.org
S:	Maintained
F:	drivers/net/ieee802154/atusb.c
F:	drivers/net/ieee802154/atusb.h
F:	drivers/net/ieee802154/at86rf230.h

AUDIT SUBSYSTEM
M:	Paul Moore <paul@paul-moore.com>
M:	Eric Paris <eparis@redhat.com>
L:	linux-audit@redhat.com (moderated for non-subscribers)
W:	https://github.com/linux-audit
T:	git git://git.kernel.org/pub/scm/linux/kernel/git/pcmoore/audit.git
S:	Supported
F:	include/linux/audit.h
F:	include/uapi/linux/audit.h
F:	kernel/audit*

AUXILIARY DISPLAY DRIVERS
M:	Miguel Ojeda Sandonis <miguel.ojeda.sandonis@gmail.com>
S:	Maintained
F:	drivers/auxdisplay/
F:	include/linux/cfag12864b.h

AVIA HX711 ANALOG DIGITAL CONVERTER IIO DRIVER
M:	Andreas Klinger <ak@it-klinger.de>
L:	linux-iio@vger.kernel.org
S:	Maintained
F:	Documentation/devicetree/bindings/iio/adc/avia-hx711.txt
F:	drivers/iio/adc/hx711.c

AX.25 NETWORK LAYER
M:	Ralf Baechle <ralf@linux-mips.org>
L:	linux-hams@vger.kernel.org
W:	http://www.linux-ax25.org/
S:	Maintained
F:	include/uapi/linux/ax25.h
F:	include/net/ax25.h
F:	net/ax25/

AXENTIA ARM DEVICES
M:	Peter Rosin <peda@axentia.se>
L:	linux-arm-kernel@lists.infradead.org (moderated for non-subscribers)
S:	Maintained
F:	Documentation/devicetree/bindings/arm/axentia.txt
F:	arch/arm/boot/dts/at91-linea.dtsi
F:	arch/arm/boot/dts/at91-natte.dtsi
F:	arch/arm/boot/dts/at91-nattis-2-natte-2.dts
F:	arch/arm/boot/dts/at91-tse850-3.dts

AXENTIA ASOC DRIVERS
M:	Peter Rosin <peda@axentia.se>
L:	alsa-devel@alsa-project.org (moderated for non-subscribers)
S:	Maintained
F:	Documentation/devicetree/bindings/sound/axentia,*
F:	sound/soc/atmel/tse850-pcm5142.c

AZ6007 DVB DRIVER
M:	Mauro Carvalho Chehab <mchehab@kernel.org>
L:	linux-media@vger.kernel.org
W:	https://linuxtv.org
T:	git git://linuxtv.org/media_tree.git
S:	Maintained
F:	drivers/media/usb/dvb-usb-v2/az6007.c

AZTECH FM RADIO RECEIVER DRIVER
M:	Hans Verkuil <hverkuil@xs4all.nl>
L:	linux-media@vger.kernel.org
T:	git git://linuxtv.org/media_tree.git
W:	https://linuxtv.org
S:	Maintained
F:	drivers/media/radio/radio-aztech*

B43 WIRELESS DRIVER
L:	linux-wireless@vger.kernel.org
L:	b43-dev@lists.infradead.org
W:	http://wireless.kernel.org/en/users/Drivers/b43
S:	Odd Fixes
F:	drivers/net/wireless/broadcom/b43/

B43LEGACY WIRELESS DRIVER
M:	Larry Finger <Larry.Finger@lwfinger.net>
L:	linux-wireless@vger.kernel.org
L:	b43-dev@lists.infradead.org
W:	http://wireless.kernel.org/en/users/Drivers/b43
S:	Maintained
F:	drivers/net/wireless/broadcom/b43legacy/

BACKLIGHT CLASS/SUBSYSTEM
M:	Lee Jones <lee.jones@linaro.org>
M:	Daniel Thompson <daniel.thompson@linaro.org>
M:	Jingoo Han <jingoohan1@gmail.com>
L:	dri-devel@lists.freedesktop.org
T:	git git://git.kernel.org/pub/scm/linux/kernel/git/lee/backlight.git
S:	Maintained
F:	drivers/video/backlight/
F:	include/linux/backlight.h
F:	include/linux/pwm_backlight.h
F:	Documentation/devicetree/bindings/leds/backlight

BATMAN ADVANCED
M:	Marek Lindner <mareklindner@neomailbox.ch>
M:	Simon Wunderlich <sw@simonwunderlich.de>
M:	Antonio Quartulli <a@unstable.cc>
L:	b.a.t.m.a.n@lists.open-mesh.org (moderated for non-subscribers)
W:	https://www.open-mesh.org/
Q:	https://patchwork.open-mesh.org/project/batman/list/
S:	Maintained
F:	Documentation/ABI/testing/sysfs-class-net-batman-adv
F:	Documentation/ABI/testing/sysfs-class-net-mesh
F:	Documentation/networking/batman-adv.rst
F:	include/uapi/linux/batadv_packet.h
F:	include/uapi/linux/batman_adv.h
F:	net/batman-adv/

BAYCOM/HDLCDRV DRIVERS FOR AX.25
M:	Thomas Sailer <t.sailer@alumni.ethz.ch>
L:	linux-hams@vger.kernel.org
W:	http://www.baycom.org/~tom/ham/ham.html
S:	Maintained
F:	drivers/net/hamradio/baycom*

BCACHE (BLOCK LAYER CACHE)
M:	Coly Li <colyli@suse.de>
M:	Kent Overstreet <kent.overstreet@gmail.com>
L:	linux-bcache@vger.kernel.org
W:	http://bcache.evilpiepirate.org
C:	irc://irc.oftc.net/bcache
S:	Maintained
F:	drivers/md/bcache/

BDISP ST MEDIA DRIVER
M:	Fabien Dessenne <fabien.dessenne@st.com>
L:	linux-media@vger.kernel.org
T:	git git://linuxtv.org/media_tree.git
W:	https://linuxtv.org
S:	Supported
F:	drivers/media/platform/sti/bdisp

BECKHOFF CX5020 ETHERCAT MASTER DRIVER
M:	Dariusz Marcinkiewicz <reksio@newterm.pl>
L:	netdev@vger.kernel.org
S:	Maintained
F:	drivers/net/ethernet/ec_bhf.c

BEFS FILE SYSTEM
M:	Luis de Bethencourt <luisbg@kernel.org>
M:	Salah Triki <salah.triki@gmail.com>
S:	Maintained
T:	git git://git.kernel.org/pub/scm/linux/kernel/git/luisbg/linux-befs.git
F:	Documentation/filesystems/befs.txt
F:	fs/befs/

BFQ I/O SCHEDULER
M:	Paolo Valente <paolo.valente@linaro.org>
M:	Jens Axboe <axboe@kernel.dk>
L:	linux-block@vger.kernel.org
S:	Maintained
F:	block/bfq-*
F:	Documentation/block/bfq-iosched.txt

BFS FILE SYSTEM
M:	"Tigran A. Aivazian" <aivazian.tigran@gmail.com>
S:	Maintained
F:	Documentation/filesystems/bfs.txt
F:	fs/bfs/
F:	include/uapi/linux/bfs_fs.h

BLINKM RGB LED DRIVER
M:	Jan-Simon Moeller <jansimon.moeller@gmx.de>
S:	Maintained
F:	drivers/leds/leds-blinkm.c

BLOCK LAYER
M:	Jens Axboe <axboe@kernel.dk>
L:	linux-block@vger.kernel.org
T:	git git://git.kernel.org/pub/scm/linux/kernel/git/axboe/linux-block.git
S:	Maintained
F:	block/
F:	drivers/block/
F:	kernel/trace/blktrace.c
F:	lib/sbitmap.c

BLOCK2MTD DRIVER
M:	Joern Engel <joern@lazybastard.org>
L:	linux-mtd@lists.infradead.org
S:	Maintained
F:	drivers/mtd/devices/block2mtd.c

BLUETOOTH DRIVERS
M:	Marcel Holtmann <marcel@holtmann.org>
M:	Johan Hedberg <johan.hedberg@gmail.com>
L:	linux-bluetooth@vger.kernel.org
W:	http://www.bluez.org/
T:	git git://git.kernel.org/pub/scm/linux/kernel/git/bluetooth/bluetooth.git
T:	git git://git.kernel.org/pub/scm/linux/kernel/git/bluetooth/bluetooth-next.git
S:	Maintained
F:	drivers/bluetooth/

BLUETOOTH SUBSYSTEM
M:	Marcel Holtmann <marcel@holtmann.org>
M:	Johan Hedberg <johan.hedberg@gmail.com>
L:	linux-bluetooth@vger.kernel.org
W:	http://www.bluez.org/
T:	git git://git.kernel.org/pub/scm/linux/kernel/git/bluetooth/bluetooth.git
T:	git git://git.kernel.org/pub/scm/linux/kernel/git/bluetooth/bluetooth-next.git
S:	Maintained
F:	net/bluetooth/
F:	include/net/bluetooth/

BONDING DRIVER
M:	Jay Vosburgh <j.vosburgh@gmail.com>
M:	Veaceslav Falico <vfalico@gmail.com>
M:	Andy Gospodarek <andy@greyhouse.net>
L:	netdev@vger.kernel.org
W:	http://sourceforge.net/projects/bonding/
S:	Supported
F:	drivers/net/bonding/
F:	include/uapi/linux/if_bonding.h

BPF (Safe dynamic programs and tools)
M:	Alexei Starovoitov <ast@kernel.org>
M:	Daniel Borkmann <daniel@iogearbox.net>
L:	netdev@vger.kernel.org
L:	linux-kernel@vger.kernel.org
T:	git git://git.kernel.org/pub/scm/linux/kernel/git/bpf/bpf.git
T:	git git://git.kernel.org/pub/scm/linux/kernel/git/bpf/bpf-next.git
Q:	https://patchwork.ozlabs.org/project/netdev/list/?delegate=77147
S:	Supported
F:	arch/x86/net/bpf_jit*
F:	Documentation/networking/filter.txt
F:	Documentation/bpf/
F:	include/linux/bpf*
F:	include/linux/filter.h
F:	include/trace/events/xdp.h
F:	include/uapi/linux/bpf*
F:	include/uapi/linux/filter.h
F:	kernel/bpf/
F:	kernel/trace/bpf_trace.c
F:	lib/test_bpf.c
F:	net/bpf/
F:	net/core/filter.c
F:	net/sched/act_bpf.c
F:	net/sched/cls_bpf.c
F:	samples/bpf/
F:	tools/bpf/
F:	tools/lib/bpf/
F:	tools/testing/selftests/bpf/

BROADCOM B44 10/100 ETHERNET DRIVER
M:	Michael Chan <michael.chan@broadcom.com>
L:	netdev@vger.kernel.org
S:	Supported
F:	drivers/net/ethernet/broadcom/b44.*

BROADCOM B53 ETHERNET SWITCH DRIVER
M:	Florian Fainelli <f.fainelli@gmail.com>
L:	netdev@vger.kernel.org
L:	openwrt-devel@lists.openwrt.org (subscribers-only)
S:	Supported
F:	drivers/net/dsa/b53/*
F:	include/linux/platform_data/b53.h

BROADCOM BCM281XX/BCM11XXX/BCM216XX ARM ARCHITECTURE
M:	Florian Fainelli <f.fainelli@gmail.com>
M:	Ray Jui <rjui@broadcom.com>
M:	Scott Branden <sbranden@broadcom.com>
M:	bcm-kernel-feedback-list@broadcom.com
T:	git git://github.com/broadcom/mach-bcm
S:	Maintained
N:	bcm281*
N:	bcm113*
N:	bcm216*
N:	kona
F:	arch/arm/mach-bcm/

BROADCOM BCM2835 ARM ARCHITECTURE
M:	Eric Anholt <eric@anholt.net>
M:	Stefan Wahren <stefan.wahren@i2se.com>
L:	linux-rpi-kernel@lists.infradead.org (moderated for non-subscribers)
L:	linux-arm-kernel@lists.infradead.org (moderated for non-subscribers)
T:	git git://github.com/anholt/linux
S:	Maintained
N:	bcm2835
F:	drivers/staging/vc04_services

BROADCOM BCM47XX MIPS ARCHITECTURE
M:	Hauke Mehrtens <hauke@hauke-m.de>
M:	Rafał Miłecki <zajec5@gmail.com>
L:	linux-mips@linux-mips.org
S:	Maintained
F:	Documentation/devicetree/bindings/mips/brcm/
F:	arch/mips/bcm47xx/*
F:	arch/mips/include/asm/mach-bcm47xx/*

BROADCOM BCM5301X ARM ARCHITECTURE
M:	Hauke Mehrtens <hauke@hauke-m.de>
M:	Rafał Miłecki <zajec5@gmail.com>
M:	Jon Mason <jonmason@broadcom.com>
M:	bcm-kernel-feedback-list@broadcom.com
L:	linux-arm-kernel@lists.infradead.org
S:	Maintained
F:	arch/arm/mach-bcm/bcm_5301x.c
F:	arch/arm/boot/dts/bcm5301x*.dtsi
F:	arch/arm/boot/dts/bcm470*
F:	arch/arm/boot/dts/bcm953012*

BROADCOM BCM53573 ARM ARCHITECTURE
M:	Rafał Miłecki <rafal@milecki.pl>
L:	linux-arm-kernel@lists.infradead.org
S:	Maintained
F:	arch/arm/boot/dts/bcm53573*
F:	arch/arm/boot/dts/bcm47189*

BROADCOM BCM63XX ARM ARCHITECTURE
M:	Florian Fainelli <f.fainelli@gmail.com>
M:	bcm-kernel-feedback-list@broadcom.com
L:	linux-arm-kernel@lists.infradead.org (moderated for non-subscribers)
T:	git git://github.com/broadcom/stblinux.git
S:	Maintained
N:	bcm63xx

BROADCOM BCM63XX/BCM33XX UDC DRIVER
M:	Kevin Cernekee <cernekee@gmail.com>
L:	linux-usb@vger.kernel.org
S:	Maintained
F:	drivers/usb/gadget/udc/bcm63xx_udc.*

BROADCOM BCM7XXX ARM ARCHITECTURE
M:	Brian Norris <computersforpeace@gmail.com>
M:	Gregory Fong <gregory.0xf0@gmail.com>
M:	Florian Fainelli <f.fainelli@gmail.com>
M:	bcm-kernel-feedback-list@broadcom.com
L:	linux-arm-kernel@lists.infradead.org (moderated for non-subscribers)
T:	git git://github.com/broadcom/stblinux.git
S:	Maintained
F:	arch/arm/mach-bcm/*brcmstb*
F:	arch/arm/boot/dts/bcm7*.dts*
F:	drivers/bus/brcmstb_gisb.c
F:	arch/arm/mm/cache-b15-rac.c
F:	arch/arm/include/asm/hardware/cache-b15-rac.h
N:	brcmstb

BROADCOM BMIPS CPUFREQ DRIVER
M:	Markus Mayer <mmayer@broadcom.com>
M:	bcm-kernel-feedback-list@broadcom.com
L:	linux-pm@vger.kernel.org
S:	Maintained
F:	drivers/cpufreq/bmips-cpufreq.c

BROADCOM BMIPS MIPS ARCHITECTURE
M:	Kevin Cernekee <cernekee@gmail.com>
M:	Florian Fainelli <f.fainelli@gmail.com>
L:	linux-mips@linux-mips.org
T:	git git://github.com/broadcom/stblinux.git
S:	Maintained
F:	arch/mips/bmips/*
F:	arch/mips/include/asm/mach-bmips/*
F:	arch/mips/kernel/*bmips*
F:	arch/mips/boot/dts/brcm/bcm*.dts*
F:	drivers/irqchip/irq-bcm63*
F:	drivers/irqchip/irq-bcm7*
F:	drivers/irqchip/irq-brcmstb*
F:	include/linux/bcm963xx_nvram.h
F:	include/linux/bcm963xx_tag.h

BROADCOM BNX2 GIGABIT ETHERNET DRIVER
M:	Rasesh Mody <rasesh.mody@cavium.com>
M:	Dept-GELinuxNICDev@cavium.com
L:	netdev@vger.kernel.org
S:	Supported
F:	drivers/net/ethernet/broadcom/bnx2.*
F:	drivers/net/ethernet/broadcom/bnx2_*

BROADCOM BNX2FC 10 GIGABIT FCOE DRIVER
M:	QLogic-Storage-Upstream@qlogic.com
L:	linux-scsi@vger.kernel.org
S:	Supported
F:	drivers/scsi/bnx2fc/

BROADCOM BNX2I 1/10 GIGABIT iSCSI DRIVER
M:	QLogic-Storage-Upstream@qlogic.com
L:	linux-scsi@vger.kernel.org
S:	Supported
F:	drivers/scsi/bnx2i/

BROADCOM BNX2X 10 GIGABIT ETHERNET DRIVER
M:	Ariel Elior <ariel.elior@cavium.com>
M:	Sudarsana Kalluru <sudarsana.kalluru@cavium.com>
M:	everest-linux-l2@cavium.com
L:	netdev@vger.kernel.org
S:	Supported
F:	drivers/net/ethernet/broadcom/bnx2x/

BROADCOM BNXT_EN 50 GIGABIT ETHERNET DRIVER
M:	Michael Chan <michael.chan@broadcom.com>
L:	netdev@vger.kernel.org
S:	Supported
F:	drivers/net/ethernet/broadcom/bnxt/

BROADCOM BRCM80211 IEEE802.11n WIRELESS DRIVER
M:	Arend van Spriel <arend.vanspriel@broadcom.com>
M:	Franky Lin <franky.lin@broadcom.com>
M:	Hante Meuleman <hante.meuleman@broadcom.com>
M:	Chi-Hsien Lin <chi-hsien.lin@cypress.com>
M:	Wright Feng <wright.feng@cypress.com>
L:	linux-wireless@vger.kernel.org
L:	brcm80211-dev-list.pdl@broadcom.com
L:	brcm80211-dev-list@cypress.com
S:	Supported
F:	drivers/net/wireless/broadcom/brcm80211/

BROADCOM BRCMSTB GPIO DRIVER
M:	Gregory Fong <gregory.0xf0@gmail.com>
L:	bcm-kernel-feedback-list@broadcom.com
S:	Supported
F:	drivers/gpio/gpio-brcmstb.c
F:	Documentation/devicetree/bindings/gpio/brcm,brcmstb-gpio.txt

BROADCOM BRCMSTB USB2 and USB3 PHY DRIVER
M:	Al Cooper <alcooperx@gmail.com>
L:	linux-kernel@vger.kernel.org
L:	bcm-kernel-feedback-list@broadcom.com
S:	Maintained
F:	drivers/phy/broadcom/phy-brcm-usb*

BROADCOM GENET ETHERNET DRIVER
M:	Doug Berger <opendmb@gmail.com>
M:	Florian Fainelli <f.fainelli@gmail.com>
L:	netdev@vger.kernel.org
S:	Supported
F:	drivers/net/ethernet/broadcom/genet/

BROADCOM IPROC ARM ARCHITECTURE
M:	Ray Jui <rjui@broadcom.com>
M:	Scott Branden <sbranden@broadcom.com>
M:	Jon Mason <jonmason@broadcom.com>
M:	bcm-kernel-feedback-list@broadcom.com
L:	linux-arm-kernel@lists.infradead.org (moderated for non-subscribers)
T:	git git://github.com/broadcom/cygnus-linux.git
S:	Maintained
N:	iproc
N:	cygnus
N:	bcm[-_]nsp
N:	bcm9113*
N:	bcm9583*
N:	bcm9585*
N:	bcm9586*
N:	bcm988312
N:	bcm113*
N:	bcm583*
N:	bcm585*
N:	bcm586*
N:	bcm88312
N:	hr2
N:	stingray
F:	arch/arm64/boot/dts/broadcom/northstar2/*
F:	arch/arm64/boot/dts/broadcom/stingray/*
F:	drivers/clk/bcm/clk-ns*
F:	drivers/clk/bcm/clk-sr*
F:	drivers/pinctrl/bcm/pinctrl-ns*
F:	include/dt-bindings/clock/bcm-sr*

BROADCOM KONA GPIO DRIVER
M:	Ray Jui <rjui@broadcom.com>
L:	bcm-kernel-feedback-list@broadcom.com
S:	Supported
F:	drivers/gpio/gpio-bcm-kona.c
F:	Documentation/devicetree/bindings/gpio/brcm,kona-gpio.txt

BROADCOM NETXTREME-E ROCE DRIVER
M:	Selvin Xavier <selvin.xavier@broadcom.com>
M:	Devesh Sharma <devesh.sharma@broadcom.com>
M:	Somnath Kotur <somnath.kotur@broadcom.com>
M:	Sriharsha Basavapatna <sriharsha.basavapatna@broadcom.com>
L:	linux-rdma@vger.kernel.org
W:	http://www.broadcom.com
S:	Supported
F:	drivers/infiniband/hw/bnxt_re/
F:	include/uapi/rdma/bnxt_re-abi.h

BROADCOM NVRAM DRIVER
M:	Rafał Miłecki <zajec5@gmail.com>
L:	linux-mips@linux-mips.org
S:	Maintained
F:	drivers/firmware/broadcom/*

BROADCOM SPECIFIC AMBA DRIVER (BCMA)
M:	Rafał Miłecki <zajec5@gmail.com>
L:	linux-wireless@vger.kernel.org
S:	Maintained
F:	drivers/bcma/
F:	include/linux/bcma/

BROADCOM STB AVS CPUFREQ DRIVER
M:	Markus Mayer <mmayer@broadcom.com>
M:	bcm-kernel-feedback-list@broadcom.com
L:	linux-pm@vger.kernel.org
S:	Maintained
F:	Documentation/devicetree/bindings/cpufreq/brcm,stb-avs-cpu-freq.txt
F:	drivers/cpufreq/brcmstb*

BROADCOM STB AVS TMON DRIVER
M:	Markus Mayer <mmayer@broadcom.com>
M:	bcm-kernel-feedback-list@broadcom.com
L:	linux-pm@vger.kernel.org
S:	Maintained
F:	Documentation/devicetree/bindings/thermal/brcm,avs-tmon.txt
F:	drivers/thermal/broadcom/brcmstb*

BROADCOM STB NAND FLASH DRIVER
M:	Brian Norris <computersforpeace@gmail.com>
M:	Kamal Dasu <kdasu.kdev@gmail.com>
L:	linux-mtd@lists.infradead.org
L:	bcm-kernel-feedback-list@broadcom.com
S:	Maintained
F:	drivers/mtd/nand/raw/brcmnand/

BROADCOM STB DPFE DRIVER
M:	Markus Mayer <mmayer@broadcom.com>
M:	bcm-kernel-feedback-list@broadcom.com
L:	linux-arm-kernel@lists.infradead.org (moderated for non-subscribers)
S:	Maintained
F:	Documentation/devicetree/bindings/memory-controllers/brcm,dpfe-cpu.txt
F:	drivers/memory/brcmstb_dpfe.c

BROADCOM SYSTEMPORT ETHERNET DRIVER
M:	Florian Fainelli <f.fainelli@gmail.com>
L:	netdev@vger.kernel.org
S:	Supported
F:	drivers/net/ethernet/broadcom/bcmsysport.*

BROADCOM TG3 GIGABIT ETHERNET DRIVER
M:	Siva Reddy Kallam <siva.kallam@broadcom.com>
M:	Prashant Sreedharan <prashant@broadcom.com>
M:	Michael Chan <mchan@broadcom.com>
L:	netdev@vger.kernel.org
S:	Supported
F:	drivers/net/ethernet/broadcom/tg3.*

BROCADE BFA FC SCSI DRIVER
M:	Anil Gurumurthy <anil.gurumurthy@qlogic.com>
M:	Sudarsana Kalluru <sudarsana.kalluru@qlogic.com>
L:	linux-scsi@vger.kernel.org
S:	Supported
F:	drivers/scsi/bfa/

BROCADE BNA 10 GIGABIT ETHERNET DRIVER
M:	Rasesh Mody <rasesh.mody@cavium.com>
M:	Sudarsana Kalluru <sudarsana.kalluru@cavium.com>
M:	Dept-GELinuxNICDev@cavium.com
L:	netdev@vger.kernel.org
S:	Supported
F:	drivers/net/ethernet/brocade/bna/

BSG (block layer generic sg v4 driver)
M:	FUJITA Tomonori <fujita.tomonori@lab.ntt.co.jp>
L:	linux-scsi@vger.kernel.org
S:	Supported
F:	block/bsg.c
F:	include/linux/bsg.h
F:	include/uapi/linux/bsg.h

BT87X AUDIO DRIVER
M:	Clemens Ladisch <clemens@ladisch.de>
L:	alsa-devel@alsa-project.org (moderated for non-subscribers)
T:	git git://git.alsa-project.org/alsa-kernel.git
S:	Maintained
F:	Documentation/sound/cards/bt87x.rst
F:	sound/pci/bt87x.c

BT8XXGPIO DRIVER
M:	Michael Buesch <m@bues.ch>
W:	http://bu3sch.de/btgpio.php
S:	Maintained
F:	drivers/gpio/gpio-bt8xx.c

BTRFS FILE SYSTEM
M:	Chris Mason <clm@fb.com>
M:	Josef Bacik <jbacik@fb.com>
M:	David Sterba <dsterba@suse.com>
L:	linux-btrfs@vger.kernel.org
W:	http://btrfs.wiki.kernel.org/
Q:	http://patchwork.kernel.org/project/linux-btrfs/list/
T:	git git://git.kernel.org/pub/scm/linux/kernel/git/mason/linux-btrfs.git
S:	Maintained
F:	Documentation/filesystems/btrfs.txt
F:	fs/btrfs/
F:	include/linux/btrfs*
F:	include/uapi/linux/btrfs*

BTTV VIDEO4LINUX DRIVER
M:	Mauro Carvalho Chehab <mchehab@kernel.org>
L:	linux-media@vger.kernel.org
W:	https://linuxtv.org
T:	git git://linuxtv.org/media_tree.git
S:	Odd fixes
F:	Documentation/media/v4l-drivers/bttv*
F:	drivers/media/pci/bt8xx/bttv*

BUS FREQUENCY DRIVER FOR SAMSUNG EXYNOS
M:	Chanwoo Choi <cw00.choi@samsung.com>
L:	linux-pm@vger.kernel.org
L:	linux-samsung-soc@vger.kernel.org
T:	git git://git.kernel.org/pub/scm/linux/kernel/git/mzx/devfreq.git
S:	Maintained
F:	drivers/devfreq/exynos-bus.c
F:	Documentation/devicetree/bindings/devfreq/exynos-bus.txt

BUSLOGIC SCSI DRIVER
M:	Khalid Aziz <khalid@gonehiking.org>
L:	linux-scsi@vger.kernel.org
S:	Maintained
F:	drivers/scsi/BusLogic.*
F:	drivers/scsi/FlashPoint.*

C-MEDIA CMI8788 DRIVER
M:	Clemens Ladisch <clemens@ladisch.de>
L:	alsa-devel@alsa-project.org (moderated for non-subscribers)
T:	git git://git.alsa-project.org/alsa-kernel.git
S:	Maintained
F:	sound/pci/oxygen/

C6X ARCHITECTURE
M:	Mark Salter <msalter@redhat.com>
M:	Aurelien Jacquiot <jacquiot.aurelien@gmail.com>
L:	linux-c6x-dev@linux-c6x.org
W:	http://www.linux-c6x.org/wiki/index.php/Main_Page
S:	Maintained
F:	arch/c6x/

CA8210 IEEE-802.15.4 RADIO DRIVER
M:	Harry Morris <h.morris@cascoda.com>
L:	linux-wpan@vger.kernel.org
W:	https://github.com/Cascoda/ca8210-linux.git
S:	Maintained
F:	drivers/net/ieee802154/ca8210.c
F:	Documentation/devicetree/bindings/net/ieee802154/ca8210.txt

CACHEFILES: FS-CACHE BACKEND FOR CACHING ON MOUNTED FILESYSTEMS
M:	David Howells <dhowells@redhat.com>
L:	linux-cachefs@redhat.com (moderated for non-subscribers)
S:	Supported
F:	Documentation/filesystems/caching/cachefiles.txt
F:	fs/cachefiles/

CADENCE MIPI-CSI2 BRIDGES
M:	Maxime Ripard <maxime.ripard@bootlin.com>
L:	linux-media@vger.kernel.org
S:	Maintained
F:	Documentation/devicetree/bindings/media/cdns,*.txt
F:	drivers/media/platform/cadence/cdns-csi2*

CADET FM/AM RADIO RECEIVER DRIVER
M:	Hans Verkuil <hverkuil@xs4all.nl>
L:	linux-media@vger.kernel.org
T:	git git://linuxtv.org/media_tree.git
W:	https://linuxtv.org
S:	Maintained
F:	drivers/media/radio/radio-cadet*

CAFE CMOS INTEGRATED CAMERA CONTROLLER DRIVER
M:	Jonathan Corbet <corbet@lwn.net>
L:	linux-media@vger.kernel.org
T:	git git://linuxtv.org/media_tree.git
S:	Maintained
F:	Documentation/media/v4l-drivers/cafe_ccic*
F:	drivers/media/platform/marvell-ccic/

CAIF NETWORK LAYER
M:	Dmitry Tarnyagin <dmitry.tarnyagin@lockless.no>
L:	netdev@vger.kernel.org
S:	Supported
F:	Documentation/networking/caif/
F:	drivers/net/caif/
F:	include/uapi/linux/caif/
F:	include/net/caif/
F:	net/caif/

CALGARY x86-64 IOMMU
M:	Muli Ben-Yehuda <mulix@mulix.org>
M:	Jon Mason <jdmason@kudzu.us>
L:	iommu@lists.linux-foundation.org
S:	Maintained
F:	arch/x86/kernel/pci-calgary_64.c
F:	arch/x86/kernel/tce_64.c
F:	arch/x86/include/asm/calgary.h
F:	arch/x86/include/asm/tce.h

CAN NETWORK DRIVERS
M:	Wolfgang Grandegger <wg@grandegger.com>
M:	Marc Kleine-Budde <mkl@pengutronix.de>
L:	linux-can@vger.kernel.org
W:	https://github.com/linux-can
T:	git git://git.kernel.org/pub/scm/linux/kernel/git/mkl/linux-can.git
T:	git git://git.kernel.org/pub/scm/linux/kernel/git/mkl/linux-can-next.git
S:	Maintained
F:	Documentation/devicetree/bindings/net/can/
F:	drivers/net/can/
F:	include/linux/can/dev.h
F:	include/linux/can/platform/
F:	include/uapi/linux/can/error.h
F:	include/uapi/linux/can/netlink.h

CAN NETWORK LAYER
M:	Oliver Hartkopp <socketcan@hartkopp.net>
M:	Marc Kleine-Budde <mkl@pengutronix.de>
L:	linux-can@vger.kernel.org
W:	https://github.com/linux-can
T:	git git://git.kernel.org/pub/scm/linux/kernel/git/mkl/linux-can.git
T:	git git://git.kernel.org/pub/scm/linux/kernel/git/mkl/linux-can-next.git
S:	Maintained
F:	Documentation/networking/can.rst
F:	net/can/
F:	include/linux/can/core.h
F:	include/uapi/linux/can.h
F:	include/uapi/linux/can/bcm.h
F:	include/uapi/linux/can/raw.h
F:	include/uapi/linux/can/gw.h

CAPABILITIES
M:	Serge Hallyn <serge@hallyn.com>
L:	linux-security-module@vger.kernel.org
S:	Supported
F:	include/linux/capability.h
F:	include/uapi/linux/capability.h
F:	security/commoncap.c
F:	kernel/capability.c

CAPELLA MICROSYSTEMS LIGHT SENSOR DRIVER
M:	Kevin Tsai <ktsai@capellamicro.com>
S:	Maintained
F:	drivers/iio/light/cm*

CARL9170 LINUX COMMUNITY WIRELESS DRIVER
M:	Christian Lamparter <chunkeey@googlemail.com>
L:	linux-wireless@vger.kernel.org
W:	http://wireless.kernel.org/en/users/Drivers/carl9170
S:	Maintained
F:	drivers/net/wireless/ath/carl9170/

CAVIUM I2C DRIVER
M:	Jan Glauber <jglauber@cavium.com>
M:	David Daney <david.daney@cavium.com>
W:	http://www.cavium.com
S:	Supported
F:	drivers/i2c/busses/i2c-octeon*
F:	drivers/i2c/busses/i2c-thunderx*

CAVIUM LIQUIDIO NETWORK DRIVER
M:	Derek Chickles <derek.chickles@caviumnetworks.com>
M:	Satanand Burla <satananda.burla@caviumnetworks.com>
M:	Felix Manlunas <felix.manlunas@caviumnetworks.com>
M:	Raghu Vatsavayi <raghu.vatsavayi@caviumnetworks.com>
L:	netdev@vger.kernel.org
W:	http://www.cavium.com
S:	Supported
F:	drivers/net/ethernet/cavium/liquidio/

CAVIUM MMC DRIVER
M:	Jan Glauber <jglauber@cavium.com>
M:	David Daney <david.daney@cavium.com>
M:	Steven J. Hill <Steven.Hill@cavium.com>
W:	http://www.cavium.com
S:	Supported
F:	drivers/mmc/host/cavium*

CAVIUM OCTEON-TX CRYPTO DRIVER
M:	George Cherian <george.cherian@cavium.com>
L:	linux-crypto@vger.kernel.org
W:	http://www.cavium.com
S:	Supported
F:	drivers/crypto/cavium/cpt/

CAVIUM THUNDERX2 ARM64 SOC
M:	Robert Richter <rrichter@cavium.com>
M:	Jayachandran C <jnair@caviumnetworks.com>
L:	linux-arm-kernel@lists.infradead.org (moderated for non-subscribers)
S:	Maintained
F:	arch/arm64/boot/dts/cavium/thunder2-99xx*
F:	Documentation/devicetree/bindings/arm/cavium-thunder2.txt

CC2520 IEEE-802.15.4 RADIO DRIVER
M:	Varka Bhadram <varkabhadram@gmail.com>
L:	linux-wpan@vger.kernel.org
S:	Maintained
F:	drivers/net/ieee802154/cc2520.c
F:	include/linux/spi/cc2520.h
F:	Documentation/devicetree/bindings/net/ieee802154/cc2520.txt

CCREE ARM TRUSTZONE CRYPTOCELL REE DRIVER
M:	Gilad Ben-Yossef <gilad@benyossef.com>
L:	linux-crypto@vger.kernel.org
S:	Supported
F:	drivers/crypto/ccree/
W:	https://developer.arm.com/products/system-ip/trustzone-cryptocell/cryptocell-700-family

CEC FRAMEWORK
M:	Hans Verkuil <hans.verkuil@cisco.com>
L:	linux-media@vger.kernel.org
T:	git git://linuxtv.org/media_tree.git
W:	http://linuxtv.org
S:	Supported
F:	Documentation/media/kapi/cec-core.rst
F:	Documentation/media/uapi/cec
F:	drivers/media/cec/
F:	drivers/media/rc/keymaps/rc-cec.c
F:	include/media/cec.h
F:	include/media/cec-notifier.h
F:	include/uapi/linux/cec.h
F:	include/uapi/linux/cec-funcs.h
F:	Documentation/devicetree/bindings/media/cec.txt
F:	Documentation/ABI/testing/debugfs-cec-error-inj

CEC GPIO DRIVER
M:	Hans Verkuil <hans.verkuil@cisco.com>
L:	linux-media@vger.kernel.org
T:	git git://linuxtv.org/media_tree.git
W:	http://linuxtv.org
S:	Supported
F:	drivers/media/platform/cec-gpio/
F:	Documentation/devicetree/bindings/media/cec-gpio.txt

CELL BROADBAND ENGINE ARCHITECTURE
M:	Arnd Bergmann <arnd@arndb.de>
L:	linuxppc-dev@lists.ozlabs.org
W:	http://www.ibm.com/developerworks/power/cell/
S:	Supported
F:	arch/powerpc/include/asm/cell*.h
F:	arch/powerpc/include/asm/spu*.h
F:	arch/powerpc/include/uapi/asm/spu*.h
F:	arch/powerpc/oprofile/*cell*
F:	arch/powerpc/platforms/cell/

CEPH COMMON CODE (LIBCEPH)
M:	Ilya Dryomov <idryomov@gmail.com>
M:	"Yan, Zheng" <zyan@redhat.com>
M:	Sage Weil <sage@redhat.com>
L:	ceph-devel@vger.kernel.org
W:	http://ceph.com/
T:	git git://git.kernel.org/pub/scm/linux/kernel/git/sage/ceph-client.git
T:	git git://github.com/ceph/ceph-client.git
S:	Supported
F:	net/ceph/
F:	include/linux/ceph/
F:	include/linux/crush/

CEPH DISTRIBUTED FILE SYSTEM CLIENT (CEPH)
M:	"Yan, Zheng" <zyan@redhat.com>
M:	Sage Weil <sage@redhat.com>
M:	Ilya Dryomov <idryomov@gmail.com>
L:	ceph-devel@vger.kernel.org
W:	http://ceph.com/
T:	git git://git.kernel.org/pub/scm/linux/kernel/git/sage/ceph-client.git
T:	git git://github.com/ceph/ceph-client.git
S:	Supported
F:	Documentation/filesystems/ceph.txt
F:	fs/ceph/

CERTIFICATE HANDLING:
M:	David Howells <dhowells@redhat.com>
M:	David Woodhouse <dwmw2@infradead.org>
L:	keyrings@vger.kernel.org
S:	Maintained
F:	Documentation/admin-guide/module-signing.rst
F:	certs/
F:	scripts/sign-file.c
F:	scripts/extract-cert.c

CERTIFIED WIRELESS USB (WUSB) SUBSYSTEM:
L:	linux-usb@vger.kernel.org
S:	Orphan
F:	Documentation/usb/WUSB-Design-overview.txt
F:	Documentation/usb/wusb-cbaf
F:	drivers/usb/host/hwa-hc.c
F:	drivers/usb/host/whci/
F:	drivers/usb/wusbcore/
F:	include/linux/usb/wusb*

CFAG12864B LCD DRIVER
M:	Miguel Ojeda Sandonis <miguel.ojeda.sandonis@gmail.com>
S:	Maintained
F:	drivers/auxdisplay/cfag12864b.c
F:	include/linux/cfag12864b.h

CFAG12864BFB LCD FRAMEBUFFER DRIVER
M:	Miguel Ojeda Sandonis <miguel.ojeda.sandonis@gmail.com>
S:	Maintained
F:	drivers/auxdisplay/cfag12864bfb.c
F:	include/linux/cfag12864b.h

802.11 (including CFG80211/NL80211)
M:	Johannes Berg <johannes@sipsolutions.net>
L:	linux-wireless@vger.kernel.org
W:	http://wireless.kernel.org/
T:	git git://git.kernel.org/pub/scm/linux/kernel/git/jberg/mac80211.git
T:	git git://git.kernel.org/pub/scm/linux/kernel/git/jberg/mac80211-next.git
S:	Maintained
F:	net/wireless/
F:	include/uapi/linux/nl80211.h
F:	include/linux/ieee80211.h
F:	include/net/wext.h
F:	include/net/cfg80211.h
F:	include/net/iw_handler.h
F:	include/net/ieee80211_radiotap.h
F:	Documentation/driver-api/80211/cfg80211.rst
F:	Documentation/networking/regulatory.txt

CHAR and MISC DRIVERS
M:	Arnd Bergmann <arnd@arndb.de>
M:	Greg Kroah-Hartman <gregkh@linuxfoundation.org>
T:	git git://git.kernel.org/pub/scm/linux/kernel/git/gregkh/char-misc.git
S:	Supported
F:	drivers/char/
F:	drivers/misc/
F:	include/linux/miscdevice.h

CHECKPATCH
M:	Andy Whitcroft <apw@canonical.com>
M:	Joe Perches <joe@perches.com>
S:	Maintained
F:	scripts/checkpatch.pl

CHINESE DOCUMENTATION
M:	Harry Wei <harryxiyou@gmail.com>
L:	xiyoulinuxkernelgroup@googlegroups.com (subscribers-only)
L:	linux-kernel@zh-kernel.org (moderated for non-subscribers)
S:	Maintained
F:	Documentation/translations/zh_CN/

CHIPIDEA USB HIGH SPEED DUAL ROLE CONTROLLER
M:	Peter Chen <Peter.Chen@nxp.com>
T:	git git://git.kernel.org/pub/scm/linux/kernel/git/peter.chen/usb.git
L:	linux-usb@vger.kernel.org
S:	Maintained
F:	drivers/usb/chipidea/

CHIPONE ICN8318 I2C TOUCHSCREEN DRIVER
M:	Hans de Goede <hdegoede@redhat.com>
L:	linux-input@vger.kernel.org
S:	Maintained
F:	Documentation/devicetree/bindings/input/touchscreen/chipone_icn8318.txt
F:	drivers/input/touchscreen/chipone_icn8318.c

CHIPONE ICN8505 I2C TOUCHSCREEN DRIVER
M:	Hans de Goede <hdegoede@redhat.com>
L:	linux-input@vger.kernel.org
S:	Maintained
F:	drivers/input/touchscreen/chipone_icn8505.c

CHROME HARDWARE PLATFORM SUPPORT
M:	Benson Leung <bleung@chromium.org>
M:	Olof Johansson <olof@lixom.net>
S:	Maintained
T:	git git://git.kernel.org/pub/scm/linux/kernel/git/bleung/chrome-platform.git
F:	drivers/platform/chrome/

CIRRUS LOGIC AUDIO CODEC DRIVERS
M:	Brian Austin <brian.austin@cirrus.com>
M:	Paul Handrigan <Paul.Handrigan@cirrus.com>
L:	alsa-devel@alsa-project.org (moderated for non-subscribers)
S:	Maintained
F:	sound/soc/codecs/cs*

CIRRUS LOGIC EP93XX ETHERNET DRIVER
M:	Hartley Sweeten <hsweeten@visionengravers.com>
L:	netdev@vger.kernel.org
S:	Maintained
F:	drivers/net/ethernet/cirrus/ep93xx_eth.c

CISCO FCOE HBA DRIVER
M:	Satish Kharat <satishkh@cisco.com>
M:	Sesidhar Baddela <sebaddel@cisco.com>
M:	Karan Tilak Kumar <kartilak@cisco.com>
L:	linux-scsi@vger.kernel.org
S:	Supported
F:	drivers/scsi/fnic/

CISCO SCSI HBA DRIVER
M:	Karan Tilak Kumar <kartilak@cisco.com>
M:	Sesidhar Baddela <sebaddel@cisco.com>
L:	linux-scsi@vger.kernel.org
S:	Supported
F:	drivers/scsi/snic/

CISCO VIC ETHERNET NIC DRIVER
M:	Christian Benvenuti <benve@cisco.com>
M:	Govindarajulu Varadarajan <_govind@gmx.com>
M:	Parvi Kaustubhi <pkaustub@cisco.com>
S:	Supported
F:	drivers/net/ethernet/cisco/enic/

CISCO VIC LOW LATENCY NIC DRIVER
M:	Christian Benvenuti <benve@cisco.com>
S:	Supported
F:	drivers/infiniband/hw/usnic/

CIRRUS LOGIC MADERA CODEC DRIVERS
M:	Charles Keepax <ckeepax@opensource.cirrus.com>
M:	Richard Fitzgerald <rf@opensource.cirrus.com>
L:	alsa-devel@alsa-project.org (moderated for non-subscribers)
L:	patches@opensource.cirrus.com
T:	git https://github.com/CirrusLogic/linux-drivers.git
W:	https://github.com/CirrusLogic/linux-drivers/wiki
S:	Supported
F:	Documentation/devicetree/bindings/mfd/madera.txt
F:	Documentation/devicetree/bindings/pinctrl/cirrus,madera-pinctrl.txt
F:	include/linux/mfd/madera/*
F:	drivers/gpio/gpio-madera*
F:	drivers/mfd/madera*
F:	drivers/mfd/cs47l*
F:	drivers/pinctrl/cirrus/*

CLANG-FORMAT FILE
M:	Miguel Ojeda <miguel.ojeda.sandonis@gmail.com>
S:	Maintained
F:	.clang-format

CLEANCACHE API
M:	Konrad Rzeszutek Wilk <konrad.wilk@oracle.com>
L:	linux-kernel@vger.kernel.org
S:	Maintained
F:	mm/cleancache.c
F:	include/linux/cleancache.h

CLK API
M:	Russell King <linux@armlinux.org.uk>
L:	linux-clk@vger.kernel.org
S:	Maintained
F:	include/linux/clk.h

CLOCKSOURCE, CLOCKEVENT DRIVERS
M:	Daniel Lezcano <daniel.lezcano@linaro.org>
M:	Thomas Gleixner <tglx@linutronix.de>
L:	linux-kernel@vger.kernel.org
T:	git git://git.kernel.org/pub/scm/linux/kernel/git/tip/tip.git timers/core
S:	Supported
F:	drivers/clocksource/
F:	Documentation/devicetree/bindings/timer/

CMPC ACPI DRIVER
M:	Thadeu Lima de Souza Cascardo <cascardo@holoscopio.com>
M:	Daniel Oliveira Nascimento <don@syst.com.br>
L:	platform-driver-x86@vger.kernel.org
S:	Supported
F:	drivers/platform/x86/classmate-laptop.c

COBALT MEDIA DRIVER
M:	Hans Verkuil <hans.verkuil@cisco.com>
L:	linux-media@vger.kernel.org
T:	git git://linuxtv.org/media_tree.git
W:	https://linuxtv.org
S:	Supported
F:	drivers/media/pci/cobalt/

COCCINELLE/Semantic Patches (SmPL)
M:	Julia Lawall <Julia.Lawall@lip6.fr>
M:	Gilles Muller <Gilles.Muller@lip6.fr>
M:	Nicolas Palix <nicolas.palix@imag.fr>
M:	Michal Marek <michal.lkml@markovi.net>
L:	cocci@systeme.lip6.fr (moderated for non-subscribers)
T:	git git://git.kernel.org/pub/scm/linux/kernel/git/mmarek/kbuild.git misc
W:	http://coccinelle.lip6.fr/
S:	Supported
F:	Documentation/dev-tools/coccinelle.rst
F:	scripts/coccinelle/
F:	scripts/coccicheck

CODA FILE SYSTEM
M:	Jan Harkes <jaharkes@cs.cmu.edu>
M:	coda@cs.cmu.edu
L:	codalist@coda.cs.cmu.edu
W:	http://www.coda.cs.cmu.edu/
S:	Maintained
F:	Documentation/filesystems/coda.txt
F:	fs/coda/
F:	include/linux/coda*.h
F:	include/uapi/linux/coda*.h

CODA V4L2 MEM2MEM DRIVER
M:	Philipp Zabel <p.zabel@pengutronix.de>
L:	linux-media@vger.kernel.org
S:	Maintained
F:	Documentation/devicetree/bindings/media/coda.txt
F:	drivers/media/platform/coda/

COMMON CLK FRAMEWORK
M:	Michael Turquette <mturquette@baylibre.com>
M:	Stephen Boyd <sboyd@kernel.org>
L:	linux-clk@vger.kernel.org
Q:	http://patchwork.kernel.org/project/linux-clk/list/
T:	git git://git.kernel.org/pub/scm/linux/kernel/git/clk/linux.git
S:	Maintained
F:	Documentation/devicetree/bindings/clock/
F:	drivers/clk/
X:	drivers/clk/clkdev.c
F:	include/linux/clk-pr*
F:	include/linux/clk/
F:	include/linux/of_clk.h

COMMON INTERNET FILE SYSTEM (CIFS)
M:	Steve French <sfrench@samba.org>
L:	linux-cifs@vger.kernel.org
L:	samba-technical@lists.samba.org (moderated for non-subscribers)
W:	http://linux-cifs.samba.org/
T:	git git://git.samba.org/sfrench/cifs-2.6.git
S:	Supported
F:	Documentation/filesystems/cifs/
F:	fs/cifs/

COMPACTPCI HOTPLUG CORE
M:	Scott Murray <scott@spiteful.org>
L:	linux-pci@vger.kernel.org
S:	Maintained
F:	drivers/pci/hotplug/cpci_hotplug*

COMPACTPCI HOTPLUG GENERIC DRIVER
M:	Scott Murray <scott@spiteful.org>
L:	linux-pci@vger.kernel.org
S:	Maintained
F:	drivers/pci/hotplug/cpcihp_generic.c

COMPACTPCI HOTPLUG ZIATECH ZT5550 DRIVER
M:	Scott Murray <scott@spiteful.org>
L:	linux-pci@vger.kernel.org
S:	Maintained
F:	drivers/pci/hotplug/cpcihp_zt5550.*

COMPAL LAPTOP SUPPORT
M:	Cezary Jackiewicz <cezary.jackiewicz@gmail.com>
L:	platform-driver-x86@vger.kernel.org
S:	Maintained
F:	drivers/platform/x86/compal-laptop.c

CONEXANT ACCESSRUNNER USB DRIVER
L:	accessrunner-general@lists.sourceforge.net
W:	http://accessrunner.sourceforge.net/
S:	Orphan
F:	drivers/usb/atm/cxacru.c

CONFIGFS
M:	Joel Becker <jlbec@evilplan.org>
M:	Christoph Hellwig <hch@lst.de>
T:	git git://git.infradead.org/users/hch/configfs.git
S:	Supported
F:	fs/configfs/
F:	include/linux/configfs.h

CONNECTOR
M:	Evgeniy Polyakov <zbr@ioremap.net>
L:	netdev@vger.kernel.org
S:	Maintained
F:	drivers/connector/

CONTROL GROUP (CGROUP)
M:	Tejun Heo <tj@kernel.org>
M:	Li Zefan <lizefan@huawei.com>
M:	Johannes Weiner <hannes@cmpxchg.org>
L:	cgroups@vger.kernel.org
T:	git git://git.kernel.org/pub/scm/linux/kernel/git/tj/cgroup.git
S:	Maintained
F:	Documentation/cgroup*
F:	include/linux/cgroup*
F:	kernel/cgroup*

CONTROL GROUP - CPUSET
M:	Li Zefan <lizefan@huawei.com>
L:	cgroups@vger.kernel.org
W:	http://www.bullopensource.org/cpuset/
W:	http://oss.sgi.com/projects/cpusets/
T:	git git://git.kernel.org/pub/scm/linux/kernel/git/tj/cgroup.git
S:	Maintained
F:	Documentation/cgroup-v1/cpusets.txt
F:	include/linux/cpuset.h
F:	kernel/cgroup/cpuset.c

CONTROL GROUP - MEMORY RESOURCE CONTROLLER (MEMCG)
M:	Johannes Weiner <hannes@cmpxchg.org>
M:	Michal Hocko <mhocko@kernel.org>
M:	Vladimir Davydov <vdavydov.dev@gmail.com>
L:	cgroups@vger.kernel.org
L:	linux-mm@kvack.org
S:	Maintained
F:	mm/memcontrol.c
F:	mm/swap_cgroup.c

CORETEMP HARDWARE MONITORING DRIVER
M:	Fenghua Yu <fenghua.yu@intel.com>
L:	linux-hwmon@vger.kernel.org
S:	Maintained
F:	Documentation/hwmon/coretemp
F:	drivers/hwmon/coretemp.c

COSA/SRP SYNC SERIAL DRIVER
M:	Jan "Yenya" Kasprzak <kas@fi.muni.cz>
W:	http://www.fi.muni.cz/~kas/cosa/
S:	Maintained
F:	drivers/net/wan/cosa*

CPMAC ETHERNET DRIVER
M:	Florian Fainelli <f.fainelli@gmail.com>
L:	netdev@vger.kernel.org
S:	Maintained
F:	drivers/net/ethernet/ti/cpmac.c

CPU FREQUENCY DRIVERS
M:	"Rafael J. Wysocki" <rjw@rjwysocki.net>
M:	Viresh Kumar <viresh.kumar@linaro.org>
L:	linux-pm@vger.kernel.org
S:	Maintained
T:	git git://git.kernel.org/pub/scm/linux/kernel/git/rafael/linux-pm.git
T:	git git://git.linaro.org/people/vireshk/linux.git (For ARM Updates)
B:	https://bugzilla.kernel.org
F:	Documentation/cpu-freq/
F:	Documentation/devicetree/bindings/cpufreq/
F:	drivers/cpufreq/
F:	include/linux/cpufreq.h
F:	tools/testing/selftests/cpufreq/

CPU FREQUENCY DRIVERS - ARM BIG LITTLE
M:	Viresh Kumar <viresh.kumar@linaro.org>
M:	Sudeep Holla <sudeep.holla@arm.com>
L:	linux-pm@vger.kernel.org
W:	http://www.arm.com/products/processors/technologies/biglittleprocessing.php
S:	Maintained
F:	drivers/cpufreq/arm_big_little.h
F:	drivers/cpufreq/arm_big_little.c
F:	drivers/cpufreq/arm_big_little_dt.c

CPU POWER MONITORING SUBSYSTEM
M:	Thomas Renninger <trenn@suse.com>
M:	Shuah Khan <shuah@kernel.org>
L:	linux-pm@vger.kernel.org
S:	Maintained
F:	tools/power/cpupower/

CPUID/MSR DRIVER
M:	"H. Peter Anvin" <hpa@zytor.com>
S:	Maintained
F:	arch/x86/kernel/cpuid.c
F:	arch/x86/kernel/msr.c

CPUIDLE DRIVER - ARM BIG LITTLE
M:	Lorenzo Pieralisi <lorenzo.pieralisi@arm.com>
M:	Daniel Lezcano <daniel.lezcano@linaro.org>
L:	linux-pm@vger.kernel.org
L:	linux-arm-kernel@lists.infradead.org
T:	git git://git.kernel.org/pub/scm/linux/kernel/git/rafael/linux-pm.git
S:	Maintained
F:	drivers/cpuidle/cpuidle-big_little.c

CPUIDLE DRIVER - ARM EXYNOS
M:	Bartlomiej Zolnierkiewicz <b.zolnierkie@samsung.com>
M:	Daniel Lezcano <daniel.lezcano@linaro.org>
M:	Kukjin Kim <kgene@kernel.org>
L:	linux-pm@vger.kernel.org
L:	linux-samsung-soc@vger.kernel.org
S:	Supported
F:	drivers/cpuidle/cpuidle-exynos.c
F:	arch/arm/mach-exynos/pm.c

CPUIDLE DRIVERS
M:	"Rafael J. Wysocki" <rjw@rjwysocki.net>
M:	Daniel Lezcano <daniel.lezcano@linaro.org>
L:	linux-pm@vger.kernel.org
S:	Maintained
T:	git git://git.kernel.org/pub/scm/linux/kernel/git/rafael/linux-pm.git
B:	https://bugzilla.kernel.org
F:	drivers/cpuidle/*
F:	include/linux/cpuidle.h

CRAMFS FILESYSTEM
M:	Nicolas Pitre <nico@linaro.org>
S:	Maintained
F:	Documentation/filesystems/cramfs.txt
F:	fs/cramfs/

CRYPTO API
M:	Herbert Xu <herbert@gondor.apana.org.au>
M:	"David S. Miller" <davem@davemloft.net>
L:	linux-crypto@vger.kernel.org
T:	git git://git.kernel.org/pub/scm/linux/kernel/git/herbert/cryptodev-2.6.git
T:	git git://git.kernel.org/pub/scm/linux/kernel/git/herbert/crypto-2.6.git
S:	Maintained
F:	Documentation/crypto/
F:	Documentation/devicetree/bindings/crypto/
F:	arch/*/crypto/
F:	crypto/
F:	drivers/crypto/
F:	include/crypto/
F:	include/linux/crypto*

CRYPTOGRAPHIC RANDOM NUMBER GENERATOR
M:	Neil Horman <nhorman@tuxdriver.com>
L:	linux-crypto@vger.kernel.org
S:	Maintained
F:	crypto/ansi_cprng.c
F:	crypto/rng.c

CS3308 MEDIA DRIVER
M:	Hans Verkuil <hverkuil@xs4all.nl>
L:	linux-media@vger.kernel.org
T:	git git://linuxtv.org/media_tree.git
W:	http://linuxtv.org
S:	Odd Fixes
F:	drivers/media/i2c/cs3308.c
F:	drivers/media/i2c/cs3308.h

CS5535 Audio ALSA driver
M:	Jaya Kumar <jayakumar.alsa@gmail.com>
S:	Maintained
F:	sound/pci/cs5535audio/

CW1200 WLAN driver
M:	Solomon Peachy <pizza@shaftnet.org>
S:	Maintained
F:	drivers/net/wireless/st/cw1200/

CX18 VIDEO4LINUX DRIVER
M:	Andy Walls <awalls@md.metrocast.net>
L:	ivtv-devel@ivtvdriver.org (subscribers-only)
L:	linux-media@vger.kernel.org
T:	git git://linuxtv.org/media_tree.git
W:	https://linuxtv.org
W:	http://www.ivtvdriver.org/index.php/Cx18
S:	Maintained
F:	Documentation/media/v4l-drivers/cx18*
F:	drivers/media/pci/cx18/
F:	include/uapi/linux/ivtv*

CX2341X MPEG ENCODER HELPER MODULE
M:	Hans Verkuil <hverkuil@xs4all.nl>
L:	linux-media@vger.kernel.org
T:	git git://linuxtv.org/media_tree.git
W:	https://linuxtv.org
S:	Maintained
F:	drivers/media/common/cx2341x*
F:	include/media/cx2341x*

CX24120 MEDIA DRIVER
M:	Jemma Denson <jdenson@gmail.com>
M:	Patrick Boettcher <patrick.boettcher@posteo.de>
L:	linux-media@vger.kernel.org
W:	https://linuxtv.org
Q:	http://patchwork.linuxtv.org/project/linux-media/list/
S:	Maintained
F:	drivers/media/dvb-frontends/cx24120*

CX88 VIDEO4LINUX DRIVER
M:	Mauro Carvalho Chehab <mchehab@kernel.org>
L:	linux-media@vger.kernel.org
W:	https://linuxtv.org
T:	git git://linuxtv.org/media_tree.git
S:	Odd fixes
F:	Documentation/media/v4l-drivers/cx88*
F:	drivers/media/pci/cx88/

CXD2820R MEDIA DRIVER
M:	Antti Palosaari <crope@iki.fi>
L:	linux-media@vger.kernel.org
W:	https://linuxtv.org
W:	http://palosaari.fi/linux/
Q:	http://patchwork.linuxtv.org/project/linux-media/list/
T:	git git://linuxtv.org/anttip/media_tree.git
S:	Maintained
F:	drivers/media/dvb-frontends/cxd2820r*

CXGB3 ETHERNET DRIVER (CXGB3)
M:	Santosh Raspatur <santosh@chelsio.com>
L:	netdev@vger.kernel.org
W:	http://www.chelsio.com
S:	Supported
F:	drivers/net/ethernet/chelsio/cxgb3/

CXGB3 ISCSI DRIVER (CXGB3I)
M:	Karen Xie <kxie@chelsio.com>
L:	linux-scsi@vger.kernel.org
W:	http://www.chelsio.com
S:	Supported
F:	drivers/scsi/cxgbi/cxgb3i

CXGB3 IWARP RNIC DRIVER (IW_CXGB3)
M:	Steve Wise <swise@chelsio.com>
L:	linux-rdma@vger.kernel.org
W:	http://www.openfabrics.org
S:	Supported
F:	drivers/infiniband/hw/cxgb3/
F:	include/uapi/rdma/cxgb3-abi.h

CXGB4 CRYPTO DRIVER (chcr)
M:	Harsh Jain <harsh@chelsio.com>
L:	linux-crypto@vger.kernel.org
W:	http://www.chelsio.com
S:	Supported
F:	drivers/crypto/chelsio

CXGB4 ETHERNET DRIVER (CXGB4)
M:	Ganesh Goudar <ganeshgr@chelsio.com>
L:	netdev@vger.kernel.org
W:	http://www.chelsio.com
S:	Supported
F:	drivers/net/ethernet/chelsio/cxgb4/

CXGB4 ISCSI DRIVER (CXGB4I)
M:	Karen Xie <kxie@chelsio.com>
L:	linux-scsi@vger.kernel.org
W:	http://www.chelsio.com
S:	Supported
F:	drivers/scsi/cxgbi/cxgb4i

CXGB4 IWARP RNIC DRIVER (IW_CXGB4)
M:	Steve Wise <swise@chelsio.com>
L:	linux-rdma@vger.kernel.org
W:	http://www.openfabrics.org
S:	Supported
F:	drivers/infiniband/hw/cxgb4/
F:	include/uapi/rdma/cxgb4-abi.h

CXGB4VF ETHERNET DRIVER (CXGB4VF)
M:	Casey Leedom <leedom@chelsio.com>
L:	netdev@vger.kernel.org
W:	http://www.chelsio.com
S:	Supported
F:	drivers/net/ethernet/chelsio/cxgb4vf/

CXL (IBM Coherent Accelerator Processor Interface CAPI) DRIVER
M:	Frederic Barrat <fbarrat@linux.vnet.ibm.com>
M:	Andrew Donnellan <andrew.donnellan@au1.ibm.com>
L:	linuxppc-dev@lists.ozlabs.org
S:	Supported
F:	arch/powerpc/platforms/powernv/pci-cxl.c
F:	drivers/misc/cxl/
F:	include/misc/cxl*
F:	include/uapi/misc/cxl.h
F:	Documentation/powerpc/cxl.txt
F:	Documentation/ABI/testing/sysfs-class-cxl

CXLFLASH (IBM Coherent Accelerator Processor Interface CAPI Flash) SCSI DRIVER
M:	Manoj N. Kumar <manoj@linux.vnet.ibm.com>
M:	Matthew R. Ochs <mrochs@linux.vnet.ibm.com>
M:	Uma Krishnan <ukrishn@linux.vnet.ibm.com>
L:	linux-scsi@vger.kernel.org
S:	Supported
F:	drivers/scsi/cxlflash/
F:	include/uapi/scsi/cxlflash_ioctls.h
F:	Documentation/powerpc/cxlflash.txt

CYBERPRO FB DRIVER
M:	Russell King <linux@armlinux.org.uk>
L:	linux-arm-kernel@lists.infradead.org (moderated for non-subscribers)
W:	http://www.armlinux.org.uk/
S:	Maintained
F:	drivers/video/fbdev/cyber2000fb.*

CYCLADES ASYNC MUX DRIVER
W:	http://www.cyclades.com/
S:	Orphan
F:	drivers/tty/cyclades.c
F:	include/linux/cyclades.h
F:	include/uapi/linux/cyclades.h

CYCLADES PC300 DRIVER
W:	http://www.cyclades.com/
S:	Orphan
F:	drivers/net/wan/pc300*

CYPRESS_FIRMWARE MEDIA DRIVER
M:	Antti Palosaari <crope@iki.fi>
L:	linux-media@vger.kernel.org
W:	https://linuxtv.org
W:	http://palosaari.fi/linux/
Q:	http://patchwork.linuxtv.org/project/linux-media/list/
T:	git git://linuxtv.org/anttip/media_tree.git
S:	Maintained
F:	drivers/media/common/cypress_firmware*

CYTTSP TOUCHSCREEN DRIVER
M:	Ferruh Yigit <fery@cypress.com>
L:	linux-input@vger.kernel.org
S:	Supported
F:	drivers/input/touchscreen/cyttsp*
F:	include/linux/input/cyttsp.h

D-LINK DIR-685 TOUCHKEYS DRIVER
M:	Linus Walleij <linus.walleij@linaro.org>
L:	linux-input@vger.kernel.org
S:	Supported
F:	drivers/input/dlink-dir685-touchkeys.c

DALLAS/MAXIM DS1685-FAMILY REAL TIME CLOCK
M:	Joshua Kinard <kumba@gentoo.org>
S:	Maintained
F:	drivers/rtc/rtc-ds1685.c
F:	include/linux/rtc/ds1685.h

DAMA SLAVE for AX.25
M:	Joerg Reuter <jreuter@yaina.de>
W:	http://yaina.de/jreuter/
W:	http://www.qsl.net/dl1bke/
L:	linux-hams@vger.kernel.org
S:	Maintained
F:	net/ax25/af_ax25.c
F:	net/ax25/ax25_dev.c
F:	net/ax25/ax25_ds_*
F:	net/ax25/ax25_in.c
F:	net/ax25/ax25_out.c
F:	net/ax25/ax25_timer.c
F:	net/ax25/sysctl_net_ax25.c

DAVICOM FAST ETHERNET (DMFE) NETWORK DRIVER
L:	netdev@vger.kernel.org
S:	Orphan
F:	Documentation/networking/dmfe.txt
F:	drivers/net/ethernet/dec/tulip/dmfe.c

DC390/AM53C974 SCSI driver
M:	Hannes Reinecke <hare@suse.com>
L:	linux-scsi@vger.kernel.org
S:	Maintained
F:	drivers/scsi/am53c974.c

DC395x SCSI driver
M:	Oliver Neukum <oliver@neukum.org>
M:	Ali Akcaagac <aliakc@web.de>
M:	Jamie Lenehan <lenehan@twibble.org>
L:	dc395x@twibble.org
W:	http://twibble.org/dist/dc395x/
W:	http://lists.twibble.org/mailman/listinfo/dc395x/
S:	Maintained
F:	Documentation/scsi/dc395x.txt
F:	drivers/scsi/dc395x.*

DCCP PROTOCOL
M:	Gerrit Renker <gerrit@erg.abdn.ac.uk>
L:	dccp@vger.kernel.org
W:	http://www.linuxfoundation.org/collaborate/workgroups/networking/dccp
S:	Maintained
F:	include/linux/dccp.h
F:	include/uapi/linux/dccp.h
F:	include/linux/tfrc.h
F:	net/dccp/

DECnet NETWORK LAYER
W:	http://linux-decnet.sourceforge.net
L:	linux-decnet-user@lists.sourceforge.net
S:	Orphan
F:	Documentation/networking/decnet.txt
F:	net/decnet/

DECSTATION PLATFORM SUPPORT
M:	"Maciej W. Rozycki" <macro@linux-mips.org>
L:	linux-mips@linux-mips.org
W:	http://www.linux-mips.org/wiki/DECstation
S:	Maintained
F:	arch/mips/dec/
F:	arch/mips/include/asm/dec/
F:	arch/mips/include/asm/mach-dec/

DEFXX FDDI NETWORK DRIVER
M:	"Maciej W. Rozycki" <macro@linux-mips.org>
S:	Maintained
F:	drivers/net/fddi/defxx.*

DELL SMBIOS DRIVER
M:	Pali Rohár <pali.rohar@gmail.com>
M:	Mario Limonciello <mario.limonciello@dell.com>
L:	platform-driver-x86@vger.kernel.org
S:	Maintained
F:	drivers/platform/x86/dell-smbios.*

DELL SMBIOS SMM DRIVER
M:	Mario Limonciello <mario.limonciello@dell.com>
L:	platform-driver-x86@vger.kernel.org
S:	Maintained
F:	drivers/platform/x86/dell-smbios-smm.c

DELL SMBIOS WMI DRIVER
M:	Mario Limonciello <mario.limonciello@dell.com>
L:	platform-driver-x86@vger.kernel.org
S:	Maintained
F:	drivers/platform/x86/dell-smbios-wmi.c
F:	tools/wmi/dell-smbios-example.c

DELL LAPTOP DRIVER
M:	Matthew Garrett <mjg59@srcf.ucam.org>
M:	Pali Rohár <pali.rohar@gmail.com>
L:	platform-driver-x86@vger.kernel.org
S:	Maintained
F:	drivers/platform/x86/dell-laptop.c

DELL LAPTOP FREEFALL DRIVER
M:	Pali Rohár <pali.rohar@gmail.com>
S:	Maintained
F:	drivers/platform/x86/dell-smo8800.c

DELL LAPTOP RBTN DRIVER
M:	Pali Rohár <pali.rohar@gmail.com>
S:	Maintained
F:	drivers/platform/x86/dell-rbtn.*

DELL LAPTOP SMM DRIVER
M:	Pali Rohár <pali.rohar@gmail.com>
S:	Maintained
F:	drivers/hwmon/dell-smm-hwmon.c
F:	include/uapi/linux/i8k.h

DELL SYSTEMS MANAGEMENT BASE DRIVER (dcdbas)
M:	Doug Warzecha <Douglas_Warzecha@dell.com>
S:	Maintained
F:	Documentation/dcdbas.txt
F:	drivers/firmware/dcdbas.*

DELL WMI NOTIFICATIONS DRIVER
M:	Matthew Garrett <mjg59@srcf.ucam.org>
M:	Pali Rohár <pali.rohar@gmail.com>
S:	Maintained
F:	drivers/platform/x86/dell-wmi.c

DELL WMI DESCRIPTOR DRIVER
M:	Mario Limonciello <mario.limonciello@dell.com>
S:	Maintained
F:	drivers/platform/x86/dell-wmi-descriptor.c

DELTA ST MEDIA DRIVER
M:	Hugues Fruchet <hugues.fruchet@st.com>
L:	linux-media@vger.kernel.org
T:	git git://linuxtv.org/media_tree.git
W:	https://linuxtv.org
S:	Supported
F:	drivers/media/platform/sti/delta

DENALI NAND DRIVER
M:	Masahiro Yamada <yamada.masahiro@socionext.com>
L:	linux-mtd@lists.infradead.org
S:	Supported
F:	drivers/mtd/nand/raw/denali*

DESIGNWARE USB2 DRD IP DRIVER
M:	Minas Harutyunyan <hminas@synopsys.com>
L:	linux-usb@vger.kernel.org
T:	git git://git.kernel.org/pub/scm/linux/kernel/git/balbi/usb.git
S:	Maintained
F:	drivers/usb/dwc2/

DESIGNWARE USB3 DRD IP DRIVER
M:	Felipe Balbi <balbi@kernel.org>
L:	linux-usb@vger.kernel.org
T:	git git://git.kernel.org/pub/scm/linux/kernel/git/balbi/usb.git
S:	Maintained
F:	drivers/usb/dwc3/

DEVANTECH SRF ULTRASONIC RANGER IIO DRIVER
M:	Andreas Klinger <ak@it-klinger.de>
L:	linux-iio@vger.kernel.org
S:	Maintained
F:	Documentation/ABI/testing/sysfs-bus-iio-distance-srf08
F:	drivers/iio/proximity/srf*.c

DEVICE COREDUMP (DEV_COREDUMP)
M:	Johannes Berg <johannes@sipsolutions.net>
L:	linux-kernel@vger.kernel.org
S:	Maintained
F:	drivers/base/devcoredump.c
F:	include/linux/devcoredump.h

DEVICE FREQUENCY (DEVFREQ)
M:	MyungJoo Ham <myungjoo.ham@samsung.com>
M:	Kyungmin Park <kyungmin.park@samsung.com>
R:	Chanwoo Choi <cw00.choi@samsung.com>
L:	linux-pm@vger.kernel.org
T:	git git://git.kernel.org/pub/scm/linux/kernel/git/mzx/devfreq.git
S:	Maintained
F:	drivers/devfreq/
F:	include/linux/devfreq.h
F:	Documentation/devicetree/bindings/devfreq/

DEVICE FREQUENCY EVENT (DEVFREQ-EVENT)
M:	Chanwoo Choi <cw00.choi@samsung.com>
L:	linux-pm@vger.kernel.org
T:	git git://git.kernel.org/pub/scm/linux/kernel/git/mzx/devfreq.git
S:	Supported
F:	drivers/devfreq/event/
F:	drivers/devfreq/devfreq-event.c
F:	include/linux/devfreq-event.h
F:	Documentation/devicetree/bindings/devfreq/event/

DEVICE NUMBER REGISTRY
M:	Torben Mathiasen <device@lanana.org>
W:	http://lanana.org/docs/device-list/index.html
S:	Maintained

DEVICE-MAPPER  (LVM)
M:	Alasdair Kergon <agk@redhat.com>
M:	Mike Snitzer <snitzer@redhat.com>
M:	dm-devel@redhat.com
L:	dm-devel@redhat.com
W:	http://sources.redhat.com/dm
Q:	http://patchwork.kernel.org/project/dm-devel/list/
T:	git git://git.kernel.org/pub/scm/linux/kernel/git/device-mapper/linux-dm.git
T:	quilt http://people.redhat.com/agk/patches/linux/editing/
S:	Maintained
F:	Documentation/device-mapper/
F:	drivers/md/Makefile
F:	drivers/md/Kconfig
F:	drivers/md/dm*
F:	drivers/md/persistent-data/
F:	include/linux/device-mapper.h
F:	include/linux/dm-*.h
F:	include/uapi/linux/dm-*.h

DEVLINK
M:	Jiri Pirko <jiri@mellanox.com>
L:	netdev@vger.kernel.org
S:	Supported
F:	net/core/devlink.c
F:	include/net/devlink.h
F:	include/uapi/linux/devlink.h

DIALOG SEMICONDUCTOR DRIVERS
M:	Support Opensource <support.opensource@diasemi.com>
W:	http://www.dialog-semiconductor.com/products
S:	Supported
F:	Documentation/hwmon/da90??
F:	Documentation/devicetree/bindings/mfd/da90*.txt
F:	Documentation/devicetree/bindings/input/da90??-onkey.txt
F:	Documentation/devicetree/bindings/thermal/da90??-thermal.txt
F:	Documentation/devicetree/bindings/regulator/da92*.txt
F:	Documentation/devicetree/bindings/watchdog/da90??-wdt.txt
F:	Documentation/devicetree/bindings/sound/da[79]*.txt
F:	drivers/gpio/gpio-da90??.c
F:	drivers/hwmon/da90??-hwmon.c
F:	drivers/iio/adc/da91??-*.c
F:	drivers/input/misc/da90??_onkey.c
F:	drivers/input/touchscreen/da9052_tsi.c
F:	drivers/leds/leds-da90??.c
F:	drivers/mfd/da903x.c
F:	drivers/mfd/da90??-*.c
F:	drivers/mfd/da91??-*.c
F:	drivers/power/supply/da9052-battery.c
F:	drivers/power/supply/da91??-*.c
F:	drivers/regulator/da903x.c
F:	drivers/regulator/da9???-regulator.[ch]
F:	drivers/thermal/da90??-thermal.c
F:	drivers/rtc/rtc-da90??.c
F:	drivers/video/backlight/da90??_bl.c
F:	drivers/watchdog/da90??_wdt.c
F:	include/linux/mfd/da903x.h
F:	include/linux/mfd/da9052/
F:	include/linux/mfd/da9055/
F:	include/linux/mfd/da9062/
F:	include/linux/mfd/da9063/
F:	include/linux/mfd/da9150/
F:	include/linux/regulator/da9211.h
F:	include/sound/da[79]*.h
F:	sound/soc/codecs/da[79]*.[ch]

DIAMOND SYSTEMS GPIO-MM GPIO DRIVER
M:	William Breathitt Gray <vilhelm.gray@gmail.com>
L:	linux-gpio@vger.kernel.org
S:	Maintained
F:	drivers/gpio/gpio-gpio-mm.c

DIGI NEO AND CLASSIC PCI PRODUCTS
M:	Lidza Louina <lidza.louina@gmail.com>
M:	Mark Hounschell <markh@compro.net>
L:	driverdev-devel@linuxdriverproject.org
S:	Maintained
F:	drivers/staging/dgnc/

DIOLAN U2C-12 I2C DRIVER
M:	Guenter Roeck <linux@roeck-us.net>
L:	linux-i2c@vger.kernel.org
S:	Maintained
F:	drivers/i2c/busses/i2c-diolan-u2c.c

FILESYSTEM DIRECT ACCESS (DAX)
M:	Matthew Wilcox <mawilcox@microsoft.com>
M:	Ross Zwisler <zwisler@kernel.org>
M:	Jan Kara <jack@suse.cz>
L:	linux-fsdevel@vger.kernel.org
S:	Supported
F:	fs/dax.c
F:	include/linux/dax.h
F:	include/trace/events/fs_dax.h

DEVICE DIRECT ACCESS (DAX)
M:	Dan Williams <dan.j.williams@intel.com>
M:	Dave Jiang <dave.jiang@intel.com>
M:	Ross Zwisler <zwisler@kernel.org>
M:	Vishal Verma <vishal.l.verma@intel.com>
L:	linux-nvdimm@lists.01.org
S:	Supported
F:	drivers/dax/

DIRECTORY NOTIFICATION (DNOTIFY)
M:	Jan Kara <jack@suse.cz>
R:	Amir Goldstein <amir73il@gmail.com>
L:	linux-fsdevel@vger.kernel.org
S:	Maintained
F:	Documentation/filesystems/dnotify.txt
F:	fs/notify/dnotify/
F:	include/linux/dnotify.h

DISK GEOMETRY AND PARTITION HANDLING
M:	Andries Brouwer <aeb@cwi.nl>
W:	http://www.win.tue.nl/~aeb/linux/Large-Disk.html
W:	http://www.win.tue.nl/~aeb/linux/zip/zip-1.html
W:	http://www.win.tue.nl/~aeb/partitions/partition_types-1.html
S:	Maintained

DISKQUOTA
M:	Jan Kara <jack@suse.com>
S:	Maintained
F:	Documentation/filesystems/quota.txt
F:	fs/quota/
F:	include/linux/quota*.h
F:	include/uapi/linux/quota*.h

DISPLAYLINK USB 2.0 FRAMEBUFFER DRIVER (UDLFB)
M:	Bernie Thompson <bernie@plugable.com>
L:	linux-fbdev@vger.kernel.org
S:	Maintained
W:	http://plugable.com/category/projects/udlfb/
F:	drivers/video/fbdev/udlfb.c
F:	include/video/udlfb.h
F:	Documentation/fb/udlfb.txt

DISTRIBUTED LOCK MANAGER (DLM)
M:	Christine Caulfield <ccaulfie@redhat.com>
M:	David Teigland <teigland@redhat.com>
L:	cluster-devel@redhat.com
W:	http://sources.redhat.com/cluster/
T:	git git://git.kernel.org/pub/scm/linux/kernel/git/teigland/linux-dlm.git
S:	Supported
F:	fs/dlm/

DMA BUFFER SHARING FRAMEWORK
M:	Sumit Semwal <sumit.semwal@linaro.org>
S:	Maintained
L:	linux-media@vger.kernel.org
L:	dri-devel@lists.freedesktop.org
L:	linaro-mm-sig@lists.linaro.org (moderated for non-subscribers)
F:	drivers/dma-buf/
F:	include/linux/dma-buf*
F:	include/linux/reservation.h
F:	include/linux/*fence.h
F:	Documentation/driver-api/dma-buf.rst
T:	git git://anongit.freedesktop.org/drm/drm-misc

DMA GENERIC OFFLOAD ENGINE SUBSYSTEM
M:	Vinod Koul <vkoul@kernel.org>
L:	dmaengine@vger.kernel.org
Q:	https://patchwork.kernel.org/project/linux-dmaengine/list/
S:	Maintained
F:	drivers/dma/
F:	include/linux/dmaengine.h
F:	include/linux/of_dma.h
F:	Documentation/devicetree/bindings/dma/
F:	Documentation/driver-api/dmaengine/
T:	git git://git.infradead.org/users/vkoul/slave-dma.git

DMA MAPPING HELPERS
M:	Christoph Hellwig <hch@lst.de>
M:	Marek Szyprowski <m.szyprowski@samsung.com>
R:	Robin Murphy <robin.murphy@arm.com>
L:	iommu@lists.linux-foundation.org
T:	git git://git.infradead.org/users/hch/dma-mapping.git
W:	http://git.infradead.org/users/hch/dma-mapping.git
S:	Supported
F:	kernel/dma/
F:	include/asm-generic/dma-mapping.h
F:	include/linux/dma-direct.h
F:	include/linux/dma-mapping.h
F:	include/linux/dma-noncoherent.h

DME1737 HARDWARE MONITOR DRIVER
M:	Juerg Haefliger <juergh@gmail.com>
L:	linux-hwmon@vger.kernel.org
S:	Maintained
F:	Documentation/hwmon/dme1737
F:	drivers/hwmon/dme1737.c

DMI/SMBIOS SUPPORT
M:	Jean Delvare <jdelvare@suse.com>
S:	Maintained
T:	quilt http://jdelvare.nerim.net/devel/linux/jdelvare-dmi/
F:	Documentation/ABI/testing/sysfs-firmware-dmi-tables
F:	drivers/firmware/dmi-id.c
F:	drivers/firmware/dmi_scan.c
F:	include/linux/dmi.h

DOCUMENTATION
M:	Jonathan Corbet <corbet@lwn.net>
L:	linux-doc@vger.kernel.org
S:	Maintained
F:	Documentation/
F:	scripts/kernel-doc
X:	Documentation/ABI/
X:	Documentation/devicetree/
X:	Documentation/acpi
X:	Documentation/power
X:	Documentation/spi
X:	Documentation/media
T:	git git://git.lwn.net/linux.git docs-next

DOCUMENTATION/ITALIAN
M:	Federico Vaga <federico.vaga@vaga.pv.it>
L:	linux-doc@vger.kernel.org
S:	Maintained
F:	Documentation/translations/it_IT

DONGWOON DW9714 LENS VOICE COIL DRIVER
M:	Sakari Ailus <sakari.ailus@linux.intel.com>
L:	linux-media@vger.kernel.org
T:	git git://linuxtv.org/media_tree.git
S:	Maintained
F:	drivers/media/i2c/dw9714.c

DONGWOON DW9807 LENS VOICE COIL DRIVER
M:	Sakari Ailus <sakari.ailus@linux.intel.com>
L:	linux-media@vger.kernel.org
T:	git git://linuxtv.org/media_tree.git
S:	Maintained
F:	drivers/media/i2c/dw9807.c

DOUBLETALK DRIVER
M:	"James R. Van Zandt" <jrv@vanzandt.mv.com>
L:	blinux-list@redhat.com
S:	Maintained
F:	drivers/char/dtlk.c
F:	include/linux/dtlk.h

DPAA2 DATAPATH I/O (DPIO) DRIVER
M:	Roy Pledge <Roy.Pledge@nxp.com>
L:	linux-kernel@vger.kernel.org
S:	Maintained
F:	drivers/soc/fsl/dpio

DPAA2 ETHERNET DRIVER
M:	Ioana Radulescu <ruxandra.radulescu@nxp.com>
L:	linux-kernel@vger.kernel.org
S:	Maintained
F:	drivers/staging/fsl-dpaa2/ethernet

DPAA2 ETHERNET SWITCH DRIVER
M:	Ioana Radulescu <ruxandra.radulescu@nxp.com>
M:	Ioana Ciornei <ioana.ciornei@nxp.com>
L:	linux-kernel@vger.kernel.org
S:	Maintained
F:	drivers/staging/fsl-dpaa2/ethsw

DPAA2 PTP CLOCK DRIVER
M:	Yangbo Lu <yangbo.lu@nxp.com>
L:	linux-kernel@vger.kernel.org
S:	Maintained
F:	drivers/staging/fsl-dpaa2/rtc

DPT_I2O SCSI RAID DRIVER
M:	Adaptec OEM Raid Solutions <aacraid@microsemi.com>
L:	linux-scsi@vger.kernel.org
W:	http://www.adaptec.com/
S:	Maintained
F:	drivers/scsi/dpt*
F:	drivers/scsi/dpt/

DRBD DRIVER
M:	Philipp Reisner <philipp.reisner@linbit.com>
M:	Lars Ellenberg <lars.ellenberg@linbit.com>
L:	drbd-dev@lists.linbit.com
W:	http://www.drbd.org
T:	git git://git.linbit.com/linux-drbd.git
T:	git git://git.linbit.com/drbd-8.4.git
S:	Supported
F:	drivers/block/drbd/
F:	lib/lru_cache.c
F:	Documentation/blockdev/drbd/

DRIVER CORE, KOBJECTS, DEBUGFS AND SYSFS
M:	Greg Kroah-Hartman <gregkh@linuxfoundation.org>
R:	"Rafael J. Wysocki" <rafael@kernel.org>
T:	git git://git.kernel.org/pub/scm/linux/kernel/git/gregkh/driver-core.git
S:	Supported
F:	Documentation/kobject.txt
F:	drivers/base/
F:	fs/debugfs/
F:	fs/sysfs/
F:	include/linux/debugfs.h
F:	include/linux/kobj*
F:	lib/kobj*

DRIVERS FOR ADAPTIVE VOLTAGE SCALING (AVS)
M:	Kevin Hilman <khilman@kernel.org>
M:	Nishanth Menon <nm@ti.com>
S:	Maintained
F:	drivers/power/avs/
F:	include/linux/power/smartreflex.h
L:	linux-pm@vger.kernel.org

DRM DRIVER FOR ARM PL111 CLCD
M:	Eric Anholt <eric@anholt.net>
T:	git git://anongit.freedesktop.org/drm/drm-misc
S:	Supported
F:	drivers/gpu/drm/pl111/

DRM DRIVER FOR ARM VERSATILE TFT PANELS
M:	Linus Walleij <linus.walleij@linaro.org>
T:	git git://anongit.freedesktop.org/drm/drm-misc
S:	Maintained
F:	drivers/gpu/drm/panel/panel-arm-versatile.c
F:	Documentation/devicetree/bindings/display/panel/arm,versatile-tft-panel.txt

DRM DRIVER FOR AST SERVER GRAPHICS CHIPS
M:	Dave Airlie <airlied@redhat.com>
S:	Odd Fixes
F:	drivers/gpu/drm/ast/

DRM DRIVER FOR BOCHS VIRTUAL GPU
M:	Gerd Hoffmann <kraxel@redhat.com>
L:	virtualization@lists.linux-foundation.org
T:	git git://anongit.freedesktop.org/drm/drm-misc
S:	Maintained
F:	drivers/gpu/drm/bochs/

DRM DRIVER FOR FARADAY TVE200 TV ENCODER
M:	Linus Walleij <linus.walleij@linaro.org>
T:	git git://anongit.freedesktop.org/drm/drm-misc
S:	Maintained
F:	drivers/gpu/drm/tve200/

DRM DRIVER FOR ILITEK ILI9225 PANELS
M:	David Lechner <david@lechnology.com>
S:	Maintained
F:	drivers/gpu/drm/tinydrm/ili9225.c
F:	Documentation/devicetree/bindings/display/ilitek,ili9225.txt

DRM DRIVER FOR INTEL I810 VIDEO CARDS
S:	Orphan / Obsolete
F:	drivers/gpu/drm/i810/
F:	include/uapi/drm/i810_drm.h

DRM DRIVER FOR MATROX G200/G400 GRAPHICS CARDS
S:	Orphan / Obsolete
F:	drivers/gpu/drm/mga/
F:	include/uapi/drm/mga_drm.h

DRM DRIVER FOR MGA G200 SERVER GRAPHICS CHIPS
M:	Dave Airlie <airlied@redhat.com>
S:	Odd Fixes
F:	drivers/gpu/drm/mgag200/

DRM DRIVER FOR MI0283QT
M:	Noralf Trønnes <noralf@tronnes.org>
S:	Maintained
F:	drivers/gpu/drm/tinydrm/mi0283qt.c
F:	Documentation/devicetree/bindings/display/multi-inno,mi0283qt.txt

DRM DRIVER FOR MSM ADRENO GPU
M:	Rob Clark <robdclark@gmail.com>
L:	linux-arm-msm@vger.kernel.org
L:	dri-devel@lists.freedesktop.org
L:	freedreno@lists.freedesktop.org
T:	git git://people.freedesktop.org/~robclark/linux
S:	Maintained
F:	drivers/gpu/drm/msm/
F:	include/uapi/drm/msm_drm.h
F:	Documentation/devicetree/bindings/display/msm/

DRM DRIVER FOR NVIDIA GEFORCE/QUADRO GPUS
M:	Ben Skeggs <bskeggs@redhat.com>
L:	dri-devel@lists.freedesktop.org
L:	nouveau@lists.freedesktop.org
T:	git git://github.com/skeggsb/linux
S:	Supported
F:	drivers/gpu/drm/nouveau/
F:	include/uapi/drm/nouveau_drm.h

DRM DRIVER FOR PERVASIVE DISPLAYS REPAPER PANELS
M:	Noralf Trønnes <noralf@tronnes.org>
S:	Maintained
F:	drivers/gpu/drm/tinydrm/repaper.c
F:	Documentation/devicetree/bindings/display/repaper.txt

DRM DRIVER FOR QEMU'S CIRRUS DEVICE
M:	Dave Airlie <airlied@redhat.com>
M:	Gerd Hoffmann <kraxel@redhat.com>
L:	virtualization@lists.linux-foundation.org
T:	git git://anongit.freedesktop.org/drm/drm-misc
S:	Obsolete
W:	https://www.kraxel.org/blog/2014/10/qemu-using-cirrus-considered-harmful/
F:	drivers/gpu/drm/cirrus/

DRM DRIVER FOR QXL VIRTUAL GPU
M:	Dave Airlie <airlied@redhat.com>
M:	Gerd Hoffmann <kraxel@redhat.com>
L:	virtualization@lists.linux-foundation.org
T:	git git://anongit.freedesktop.org/drm/drm-misc
S:	Maintained
F:	drivers/gpu/drm/qxl/
F:	include/uapi/drm/qxl_drm.h

DRM DRIVER FOR RAGE 128 VIDEO CARDS
S:	Orphan / Obsolete
F:	drivers/gpu/drm/r128/
F:	include/uapi/drm/r128_drm.h

DRM DRIVER FOR SAVAGE VIDEO CARDS
S:	Orphan / Obsolete
F:	drivers/gpu/drm/savage/
F:	include/uapi/drm/savage_drm.h

DRM DRIVER FOR SIS VIDEO CARDS
S:	Orphan / Obsolete
F:	drivers/gpu/drm/sis/
F:	include/uapi/drm/sis_drm.h

DRM DRIVER FOR SITRONIX ST7586 PANELS
M:	David Lechner <david@lechnology.com>
S:	Maintained
F:	drivers/gpu/drm/tinydrm/st7586.c
F:	Documentation/devicetree/bindings/display/sitronix,st7586.txt

DRM DRIVER FOR SITRONIX ST7735R PANELS
M:	David Lechner <david@lechnology.com>
S:	Maintained
F:	drivers/gpu/drm/tinydrm/st7735r.c
F:	Documentation/devicetree/bindings/display/sitronix,st7735r.txt

DRM DRIVER FOR TDFX VIDEO CARDS
S:	Orphan / Obsolete
F:	drivers/gpu/drm/tdfx/

DRM DRIVER FOR USB DISPLAYLINK VIDEO ADAPTERS
M:	Dave Airlie <airlied@redhat.com>
S:	Odd Fixes
F:	drivers/gpu/drm/udl/

DRM DRIVER FOR VMWARE VIRTUAL GPU
M:	"VMware Graphics" <linux-graphics-maintainer@vmware.com>
M:	Sinclair Yeh <syeh@vmware.com>
M:	Thomas Hellstrom <thellstrom@vmware.com>
L:	dri-devel@lists.freedesktop.org
T:	git git://people.freedesktop.org/~syeh/repos_linux
T:	git git://people.freedesktop.org/~thomash/linux
S:	Supported
F:	drivers/gpu/drm/vmwgfx/
F:	include/uapi/drm/vmwgfx_drm.h

DRM DRIVERS
M:	David Airlie <airlied@linux.ie>
L:	dri-devel@lists.freedesktop.org
T:	git git://anongit.freedesktop.org/drm/drm
B:	https://bugs.freedesktop.org/
C:	irc://chat.freenode.net/dri-devel
S:	Maintained
F:	drivers/gpu/drm/
F:	drivers/gpu/vga/
F:	Documentation/devicetree/bindings/display/
F:	Documentation/devicetree/bindings/gpu/
F:	Documentation/gpu/
F:	include/drm/
F:	include/uapi/drm/
F:	include/linux/vga*

DRM DRIVERS AND MISC GPU PATCHES
M:	Gustavo Padovan <gustavo@padovan.org>
M:	Maarten Lankhorst <maarten.lankhorst@linux.intel.com>
M:	Sean Paul <sean@poorly.run>
W:	https://01.org/linuxgraphics/gfx-docs/maintainer-tools/drm-misc.html
S:	Maintained
T:	git git://anongit.freedesktop.org/drm/drm-misc
F:	Documentation/gpu/
F:	drivers/gpu/vga/
F:	drivers/gpu/drm/*
F:	include/drm/drm*
F:	include/uapi/drm/drm*
F:	include/linux/vga*

DRM DRIVERS FOR ALLWINNER A10
M:	Maxime Ripard  <maxime.ripard@bootlin.com>
L:	dri-devel@lists.freedesktop.org
S:	Supported
F:	drivers/gpu/drm/sun4i/
F:	Documentation/devicetree/bindings/display/sunxi/sun4i-drm.txt
T:	git git://anongit.freedesktop.org/drm/drm-misc

DRM DRIVERS FOR AMLOGIC SOCS
M:	Neil Armstrong <narmstrong@baylibre.com>
L:	dri-devel@lists.freedesktop.org
L:	linux-amlogic@lists.infradead.org
W:	http://linux-meson.com/
S:	Supported
F:	drivers/gpu/drm/meson/
F:	Documentation/devicetree/bindings/display/amlogic,meson-vpu.txt
F:	Documentation/devicetree/bindings/display/amlogic,meson-dw-hdmi.txt
F:	Documentation/gpu/meson.rst
T:	git git://anongit.freedesktop.org/drm/drm-misc

DRM DRIVERS FOR ATMEL HLCDC
M:	Boris Brezillon <boris.brezillon@bootlin.com>
L:	dri-devel@lists.freedesktop.org
S:	Supported
F:	drivers/gpu/drm/atmel-hlcdc/
F:	Documentation/devicetree/bindings/display/atmel/
T:	git git://anongit.freedesktop.org/drm/drm-misc

DRM DRIVERS FOR BRIDGE CHIPS
M:	Archit Taneja <architt@codeaurora.org>
M:	Andrzej Hajda <a.hajda@samsung.com>
R:	Laurent Pinchart <Laurent.pinchart@ideasonboard.com>
S:	Maintained
T:	git git://anongit.freedesktop.org/drm/drm-misc
F:	drivers/gpu/drm/bridge/

DRM DRIVERS FOR EXYNOS
M:	Inki Dae <inki.dae@samsung.com>
M:	Joonyoung Shim <jy0922.shim@samsung.com>
M:	Seung-Woo Kim <sw0312.kim@samsung.com>
M:	Kyungmin Park <kyungmin.park@samsung.com>
L:	dri-devel@lists.freedesktop.org
T:	git git://git.kernel.org/pub/scm/linux/kernel/git/daeinki/drm-exynos.git
S:	Supported
F:	drivers/gpu/drm/exynos/
F:	include/uapi/drm/exynos_drm.h
F:	Documentation/devicetree/bindings/display/exynos/

DRM DRIVERS FOR FREESCALE DCU
M:	Stefan Agner <stefan@agner.ch>
M:	Alison Wang <alison.wang@nxp.com>
L:	dri-devel@lists.freedesktop.org
S:	Supported
F:	drivers/gpu/drm/fsl-dcu/
F:	Documentation/devicetree/bindings/display/fsl,dcu.txt
F:	Documentation/devicetree/bindings/display/fsl,tcon.txt
F:	Documentation/devicetree/bindings/display/panel/nec,nl4827hc19-05b.txt

DRM DRIVERS FOR FREESCALE IMX
M:	Philipp Zabel <p.zabel@pengutronix.de>
L:	dri-devel@lists.freedesktop.org
S:	Maintained
F:	drivers/gpu/drm/imx/
F:	drivers/gpu/ipu-v3/
F:	Documentation/devicetree/bindings/display/imx/

DRM DRIVERS FOR GMA500 (Poulsbo, Moorestown and derivative chipsets)
M:	Patrik Jakobsson <patrik.r.jakobsson@gmail.com>
L:	dri-devel@lists.freedesktop.org
T:	git git://github.com/patjak/drm-gma500
S:	Maintained
F:	drivers/gpu/drm/gma500/

DRM DRIVERS FOR HISILICON
M:	Xinliang Liu <z.liuxinliang@hisilicon.com>
M:	Rongrong Zou <zourongrong@gmail.com>
R:	Xinwei Kong <kong.kongxinwei@hisilicon.com>
R:	Chen Feng <puck.chen@hisilicon.com>
L:	dri-devel@lists.freedesktop.org
T:	git git://github.com/xin3liang/linux.git
S:	Maintained
F:	drivers/gpu/drm/hisilicon/
F:	Documentation/devicetree/bindings/display/hisilicon/

DRM DRIVERS FOR MEDIATEK
M:	CK Hu <ck.hu@mediatek.com>
M:	Philipp Zabel <p.zabel@pengutronix.de>
L:	dri-devel@lists.freedesktop.org
S:	Supported
F:	drivers/gpu/drm/mediatek/
F:	Documentation/devicetree/bindings/display/mediatek/

DRM DRIVERS FOR NVIDIA TEGRA
M:	Thierry Reding <thierry.reding@gmail.com>
L:	dri-devel@lists.freedesktop.org
L:	linux-tegra@vger.kernel.org
T:	git git://anongit.freedesktop.org/tegra/linux.git
S:	Supported
F:	drivers/gpu/drm/tegra/
F:	drivers/gpu/host1x/
F:	include/linux/host1x.h
F:	include/uapi/drm/tegra_drm.h
F:	Documentation/devicetree/bindings/display/tegra/nvidia,tegra20-host1x.txt

DRM DRIVERS FOR RENESAS
M:	Laurent Pinchart <laurent.pinchart@ideasonboard.com>
L:	dri-devel@lists.freedesktop.org
L:	linux-renesas-soc@vger.kernel.org
T:	git git://linuxtv.org/pinchartl/fbdev
S:	Supported
F:	drivers/gpu/drm/rcar-du/
F:	drivers/gpu/drm/shmobile/
F:	include/linux/platform_data/shmob_drm.h
F:	Documentation/devicetree/bindings/display/bridge/renesas,dw-hdmi.txt
F:	Documentation/devicetree/bindings/display/bridge/renesas,lvds.txt
F:	Documentation/devicetree/bindings/display/renesas,du.txt

DRM DRIVERS FOR ROCKCHIP
M:	Sandy Huang <hjc@rock-chips.com>
M:	Heiko Stübner <heiko@sntech.de>
L:	dri-devel@lists.freedesktop.org
S:	Maintained
F:	drivers/gpu/drm/rockchip/
F:	Documentation/devicetree/bindings/display/rockchip/
T:	git git://anongit.freedesktop.org/drm/drm-misc

DRM DRIVERS FOR STI
M:	Benjamin Gaignard <benjamin.gaignard@linaro.org>
M:	Vincent Abriou <vincent.abriou@st.com>
L:	dri-devel@lists.freedesktop.org
T:	git git://anongit.freedesktop.org/drm/drm-misc
S:	Maintained
F:	drivers/gpu/drm/sti
F:	Documentation/devicetree/bindings/display/st,stih4xx.txt

DRM DRIVERS FOR STM
M:	Yannick Fertre <yannick.fertre@st.com>
M:	Philippe Cornu <philippe.cornu@st.com>
M:	Benjamin Gaignard <benjamin.gaignard@linaro.org>
M:	Vincent Abriou <vincent.abriou@st.com>
L:	dri-devel@lists.freedesktop.org
T:	git git://anongit.freedesktop.org/drm/drm-misc
S:	Maintained
F:	drivers/gpu/drm/stm
F:	Documentation/devicetree/bindings/display/st,stm32-ltdc.txt

DRM DRIVERS FOR TI LCDC
M:	Jyri Sarha <jsarha@ti.com>
R:	Tomi Valkeinen <tomi.valkeinen@ti.com>
L:	dri-devel@lists.freedesktop.org
S:	Maintained
F:	drivers/gpu/drm/tilcdc/
F:	Documentation/devicetree/bindings/display/tilcdc/

DRM DRIVERS FOR TI OMAP
M:	Tomi Valkeinen <tomi.valkeinen@ti.com>
L:	dri-devel@lists.freedesktop.org
S:	Maintained
F:	drivers/gpu/drm/omapdrm/
F:	Documentation/devicetree/bindings/display/ti/

DRM DRIVERS FOR V3D
M:	Eric Anholt <eric@anholt.net>
S:	Supported
F:	drivers/gpu/drm/v3d/
F:	include/uapi/drm/v3d_drm.h
F:	Documentation/devicetree/bindings/gpu/brcm,bcm-v3d.txt
T:	git git://anongit.freedesktop.org/drm/drm-misc

DRM DRIVERS FOR VC4
M:	Eric Anholt <eric@anholt.net>
T:	git git://github.com/anholt/linux
S:	Supported
F:	drivers/gpu/drm/vc4/
F:	include/uapi/drm/vc4_drm.h
F:	Documentation/devicetree/bindings/display/brcm,bcm-vc4.txt
T:	git git://anongit.freedesktop.org/drm/drm-misc

DRM DRIVERS FOR VIVANTE GPU IP
M:	Lucas Stach <l.stach@pengutronix.de>
R:	Russell King <linux+etnaviv@armlinux.org.uk>
R:	Christian Gmeiner <christian.gmeiner@gmail.com>
L:	etnaviv@lists.freedesktop.org
L:	dri-devel@lists.freedesktop.org
S:	Maintained
F:	drivers/gpu/drm/etnaviv/
F:	include/uapi/drm/etnaviv_drm.h
F:	Documentation/devicetree/bindings/display/etnaviv/

DRM DRIVERS FOR ZTE ZX
M:	Shawn Guo <shawnguo@kernel.org>
L:	dri-devel@lists.freedesktop.org
S:	Maintained
F:	drivers/gpu/drm/zte/
F:	Documentation/devicetree/bindings/display/zte,vou.txt
T:	git git://anongit.freedesktop.org/drm/drm-misc

DRM PANEL DRIVERS
M:	Thierry Reding <thierry.reding@gmail.com>
L:	dri-devel@lists.freedesktop.org
T:	git git://anongit.freedesktop.org/drm/drm-misc
S:	Maintained
F:	drivers/gpu/drm/drm_panel.c
F:	drivers/gpu/drm/panel/
F:	include/drm/drm_panel.h
F:	Documentation/devicetree/bindings/display/panel/

DRM TINYDRM DRIVERS
M:	Noralf Trønnes <noralf@tronnes.org>
W:	https://github.com/notro/tinydrm/wiki/Development
T:	git git://anongit.freedesktop.org/drm/drm-misc
S:	Maintained
F:	drivers/gpu/drm/tinydrm/
F:	include/drm/tinydrm/

DRM DRIVERS FOR XEN
M:	Oleksandr Andrushchenko <oleksandr_andrushchenko@epam.com>
T:	git git://anongit.freedesktop.org/drm/drm-misc
L:	dri-devel@lists.freedesktop.org
L:	xen-devel@lists.xen.org
S:	Supported
F:	drivers/gpu/drm/xen/
F:	Documentation/gpu/xen-front.rst

DRM TTM SUBSYSTEM
M:	Christian Koenig <christian.koenig@amd.com>
M:	Huang Rui <ray.huang@amd.com>
M:	Junwei Zhang <Jerry.Zhang@amd.com>
T:	git git://people.freedesktop.org/~agd5f/linux
S:	Maintained
L:	dri-devel@lists.freedesktop.org
F:	include/drm/ttm/
F:	drivers/gpu/drm/ttm/

DSBR100 USB FM RADIO DRIVER
M:	Alexey Klimov <klimov.linux@gmail.com>
L:	linux-media@vger.kernel.org
T:	git git://linuxtv.org/media_tree.git
S:	Maintained
F:	drivers/media/radio/dsbr100.c

DSCC4 DRIVER
M:	Francois Romieu <romieu@fr.zoreil.com>
L:	netdev@vger.kernel.org
S:	Maintained
F:	drivers/net/wan/dscc4.c

DT3155 MEDIA DRIVER
M:	Hans Verkuil <hverkuil@xs4all.nl>
L:	linux-media@vger.kernel.org
T:	git git://linuxtv.org/media_tree.git
W:	https://linuxtv.org
S:	Odd Fixes
F:	drivers/media/pci/dt3155/

DVB_USB_AF9015 MEDIA DRIVER
M:	Antti Palosaari <crope@iki.fi>
L:	linux-media@vger.kernel.org
W:	https://linuxtv.org
W:	http://palosaari.fi/linux/
Q:	http://patchwork.linuxtv.org/project/linux-media/list/
T:	git git://linuxtv.org/anttip/media_tree.git
S:	Maintained
F:	drivers/media/usb/dvb-usb-v2/af9015*

DVB_USB_AF9035 MEDIA DRIVER
M:	Antti Palosaari <crope@iki.fi>
L:	linux-media@vger.kernel.org
W:	https://linuxtv.org
W:	http://palosaari.fi/linux/
Q:	http://patchwork.linuxtv.org/project/linux-media/list/
T:	git git://linuxtv.org/anttip/media_tree.git
S:	Maintained
F:	drivers/media/usb/dvb-usb-v2/af9035*

DVB_USB_ANYSEE MEDIA DRIVER
M:	Antti Palosaari <crope@iki.fi>
L:	linux-media@vger.kernel.org
W:	https://linuxtv.org
W:	http://palosaari.fi/linux/
Q:	http://patchwork.linuxtv.org/project/linux-media/list/
T:	git git://linuxtv.org/anttip/media_tree.git
S:	Maintained
F:	drivers/media/usb/dvb-usb-v2/anysee*

DVB_USB_AU6610 MEDIA DRIVER
M:	Antti Palosaari <crope@iki.fi>
L:	linux-media@vger.kernel.org
W:	https://linuxtv.org
W:	http://palosaari.fi/linux/
Q:	http://patchwork.linuxtv.org/project/linux-media/list/
T:	git git://linuxtv.org/anttip/media_tree.git
S:	Maintained
F:	drivers/media/usb/dvb-usb-v2/au6610*

DVB_USB_CE6230 MEDIA DRIVER
M:	Antti Palosaari <crope@iki.fi>
L:	linux-media@vger.kernel.org
W:	https://linuxtv.org
W:	http://palosaari.fi/linux/
Q:	http://patchwork.linuxtv.org/project/linux-media/list/
T:	git git://linuxtv.org/anttip/media_tree.git
S:	Maintained
F:	drivers/media/usb/dvb-usb-v2/ce6230*

DVB_USB_CXUSB MEDIA DRIVER
M:	Michael Krufky <mkrufky@linuxtv.org>
L:	linux-media@vger.kernel.org
W:	https://linuxtv.org
W:	http://github.com/mkrufky
Q:	http://patchwork.linuxtv.org/project/linux-media/list/
T:	git git://linuxtv.org/media_tree.git
S:	Maintained
F:	drivers/media/usb/dvb-usb/cxusb*

DVB_USB_EC168 MEDIA DRIVER
M:	Antti Palosaari <crope@iki.fi>
L:	linux-media@vger.kernel.org
W:	https://linuxtv.org
W:	http://palosaari.fi/linux/
Q:	http://patchwork.linuxtv.org/project/linux-media/list/
T:	git git://linuxtv.org/anttip/media_tree.git
S:	Maintained
F:	drivers/media/usb/dvb-usb-v2/ec168*

DVB_USB_GL861 MEDIA DRIVER
M:	Antti Palosaari <crope@iki.fi>
L:	linux-media@vger.kernel.org
W:	https://linuxtv.org
Q:	http://patchwork.linuxtv.org/project/linux-media/list/
T:	git git://linuxtv.org/anttip/media_tree.git
S:	Maintained
F:	drivers/media/usb/dvb-usb-v2/gl861*

DVB_USB_MXL111SF MEDIA DRIVER
M:	Michael Krufky <mkrufky@linuxtv.org>
L:	linux-media@vger.kernel.org
W:	https://linuxtv.org
W:	http://github.com/mkrufky
Q:	http://patchwork.linuxtv.org/project/linux-media/list/
T:	git git://linuxtv.org/mkrufky/mxl111sf.git
S:	Maintained
F:	drivers/media/usb/dvb-usb-v2/mxl111sf*

DVB_USB_RTL28XXU MEDIA DRIVER
M:	Antti Palosaari <crope@iki.fi>
L:	linux-media@vger.kernel.org
W:	https://linuxtv.org
W:	http://palosaari.fi/linux/
Q:	http://patchwork.linuxtv.org/project/linux-media/list/
T:	git git://linuxtv.org/anttip/media_tree.git
S:	Maintained
F:	drivers/media/usb/dvb-usb-v2/rtl28xxu*

DVB_USB_V2 MEDIA DRIVER
M:	Antti Palosaari <crope@iki.fi>
L:	linux-media@vger.kernel.org
W:	https://linuxtv.org
W:	http://palosaari.fi/linux/
Q:	http://patchwork.linuxtv.org/project/linux-media/list/
T:	git git://linuxtv.org/anttip/media_tree.git
S:	Maintained
F:	drivers/media/usb/dvb-usb-v2/dvb_usb*
F:	drivers/media/usb/dvb-usb-v2/usb_urb.c

DYNAMIC DEBUG
M:	Jason Baron <jbaron@akamai.com>
S:	Maintained
F:	lib/dynamic_debug.c
F:	include/linux/dynamic_debug.h

DYNAMIC INTERRUPT MODERATION
M:	Tal Gilboa <talgi@mellanox.com>
S:	Maintained
F:	include/linux/net_dim.h

DZ DECSTATION DZ11 SERIAL DRIVER
M:	"Maciej W. Rozycki" <macro@linux-mips.org>
S:	Maintained
F:	drivers/tty/serial/dz.*

E3X0 POWER BUTTON DRIVER
M:	Moritz Fischer <moritz.fischer@ettus.com>
L:	usrp-users@lists.ettus.com
W:	http://www.ettus.com
S:	Supported
F:	drivers/input/misc/e3x0-button.c
F:	Documentation/devicetree/bindings/input/e3x0-button.txt

E4000 MEDIA DRIVER
M:	Antti Palosaari <crope@iki.fi>
L:	linux-media@vger.kernel.org
W:	https://linuxtv.org
W:	http://palosaari.fi/linux/
Q:	http://patchwork.linuxtv.org/project/linux-media/list/
T:	git git://linuxtv.org/anttip/media_tree.git
S:	Maintained
F:	drivers/media/tuners/e4000*

EARTH_PT1 MEDIA DRIVER
M:	Akihiro Tsukada <tskd08@gmail.com>
L:	linux-media@vger.kernel.org
S:	Odd Fixes
F:	drivers/media/pci/pt1/

EARTH_PT3 MEDIA DRIVER
M:	Akihiro Tsukada <tskd08@gmail.com>
L:	linux-media@vger.kernel.org
S:	Odd Fixes
F:	drivers/media/pci/pt3/

EC100 MEDIA DRIVER
M:	Antti Palosaari <crope@iki.fi>
L:	linux-media@vger.kernel.org
W:	https://linuxtv.org
W:	http://palosaari.fi/linux/
Q:	http://patchwork.linuxtv.org/project/linux-media/list/
T:	git git://linuxtv.org/anttip/media_tree.git
S:	Maintained
F:	drivers/media/dvb-frontends/ec100*

ECRYPT FILE SYSTEM
M:	Tyler Hicks <tyhicks@canonical.com>
L:	ecryptfs@vger.kernel.org
W:	http://ecryptfs.org
W:	https://launchpad.net/ecryptfs
T:	git git://git.kernel.org/pub/scm/linux/kernel/git/tyhicks/ecryptfs.git
S:	Supported
F:	Documentation/filesystems/ecryptfs.txt
F:	fs/ecryptfs/

EDAC-AMD64
M:	Borislav Petkov <bp@alien8.de>
L:	linux-edac@vger.kernel.org
S:	Maintained
F:	drivers/edac/amd64_edac*

EDAC-CALXEDA
M:	Robert Richter <rric@kernel.org>
L:	linux-edac@vger.kernel.org
S:	Maintained
F:	drivers/edac/highbank*

EDAC-CAVIUM OCTEON
M:	Ralf Baechle <ralf@linux-mips.org>
M:	David Daney <david.daney@cavium.com>
L:	linux-edac@vger.kernel.org
L:	linux-mips@linux-mips.org
S:	Supported
F:	drivers/edac/octeon_edac*

EDAC-CAVIUM THUNDERX
M:	David Daney <david.daney@cavium.com>
M:	Jan Glauber <jglauber@cavium.com>
L:	linux-edac@vger.kernel.org
S:	Supported
F:	drivers/edac/thunderx_edac*

EDAC-CORE
M:	Borislav Petkov <bp@alien8.de>
M:	Mauro Carvalho Chehab <mchehab@kernel.org>
L:	linux-edac@vger.kernel.org
T:	git git://git.kernel.org/pub/scm/linux/kernel/git/bp/bp.git for-next
T:	git git://git.kernel.org/pub/scm/linux/kernel/git/mchehab/linux-edac.git linux_next
S:	Supported
F:	Documentation/admin-guide/ras.rst
F:	Documentation/driver-api/edac.rst
F:	drivers/edac/
F:	include/linux/edac.h

EDAC-E752X
M:	Mark Gross <mark.gross@intel.com>
L:	linux-edac@vger.kernel.org
S:	Maintained
F:	drivers/edac/e752x_edac.c

EDAC-E7XXX
L:	linux-edac@vger.kernel.org
S:	Maintained
F:	drivers/edac/e7xxx_edac.c

EDAC-FSL_DDR
M:	York Sun <york.sun@nxp.com>
L:	linux-edac@vger.kernel.org
S:	Maintained
F:	drivers/edac/fsl_ddr_edac.*

EDAC-GHES
M:	Mauro Carvalho Chehab <mchehab@kernel.org>
L:	linux-edac@vger.kernel.org
S:	Maintained
F:	drivers/edac/ghes_edac.c

EDAC-I3000
L:	linux-edac@vger.kernel.org
S:	Orphan
F:	drivers/edac/i3000_edac.c

EDAC-I5000
L:	linux-edac@vger.kernel.org
S:	Maintained
F:	drivers/edac/i5000_edac.c

EDAC-I5400
M:	Mauro Carvalho Chehab <mchehab@kernel.org>
L:	linux-edac@vger.kernel.org
S:	Maintained
F:	drivers/edac/i5400_edac.c

EDAC-I7300
M:	Mauro Carvalho Chehab <mchehab@kernel.org>
L:	linux-edac@vger.kernel.org
S:	Maintained
F:	drivers/edac/i7300_edac.c

EDAC-I7CORE
M:	Mauro Carvalho Chehab <mchehab@kernel.org>
L:	linux-edac@vger.kernel.org
S:	Maintained
F:	drivers/edac/i7core_edac.c

EDAC-I82443BXGX
M:	Tim Small <tim@buttersideup.com>
L:	linux-edac@vger.kernel.org
S:	Maintained
F:	drivers/edac/i82443bxgx_edac.c

EDAC-I82975X
M:	Ranganathan Desikan <ravi@jetztechnologies.com>
M:	"Arvind R." <arvino55@gmail.com>
L:	linux-edac@vger.kernel.org
S:	Maintained
F:	drivers/edac/i82975x_edac.c

EDAC-IE31200
M:	Jason Baron <jbaron@akamai.com>
L:	linux-edac@vger.kernel.org
S:	Maintained
F:	drivers/edac/ie31200_edac.c

EDAC-MPC85XX
M:	Johannes Thumshirn <morbidrsa@gmail.com>
L:	linux-edac@vger.kernel.org
S:	Maintained
F:	drivers/edac/mpc85xx_edac.[ch]

EDAC-PASEMI
M:	Egor Martovetsky <egor@pasemi.com>
L:	linux-edac@vger.kernel.org
S:	Maintained
F:	drivers/edac/pasemi_edac.c

EDAC-PND2
M:	Tony Luck <tony.luck@intel.com>
L:	linux-edac@vger.kernel.org
S:	Maintained
F:	drivers/edac/pnd2_edac.[ch]

EDAC-R82600
M:	Tim Small <tim@buttersideup.com>
L:	linux-edac@vger.kernel.org
S:	Maintained
F:	drivers/edac/r82600_edac.c

EDAC-SBRIDGE
M:	Mauro Carvalho Chehab <mchehab@kernel.org>
L:	linux-edac@vger.kernel.org
S:	Maintained
F:	drivers/edac/sb_edac.c

EDAC-SKYLAKE
M:	Tony Luck <tony.luck@intel.com>
L:	linux-edac@vger.kernel.org
S:	Maintained
F:	drivers/edac/skx_edac.c

EDAC-TI
M:	Tero Kristo <t-kristo@ti.com>
L:	linux-edac@vger.kernel.org
S:	Maintained
F:	drivers/edac/ti_edac.c

EDIROL UA-101/UA-1000 DRIVER
M:	Clemens Ladisch <clemens@ladisch.de>
L:	alsa-devel@alsa-project.org (moderated for non-subscribers)
T:	git git://git.alsa-project.org/alsa-kernel.git
S:	Maintained
F:	sound/usb/misc/ua101.c

EFI TEST DRIVER
L:	linux-efi@vger.kernel.org
M:	Ivan Hu <ivan.hu@canonical.com>
M:	Ard Biesheuvel <ard.biesheuvel@linaro.org>
S:	Maintained
F:	drivers/firmware/efi/test/

EFI VARIABLE FILESYSTEM
M:	Matthew Garrett <matthew.garrett@nebula.com>
M:	Jeremy Kerr <jk@ozlabs.org>
M:	Ard Biesheuvel <ard.biesheuvel@linaro.org>
T:	git git://git.kernel.org/pub/scm/linux/kernel/git/efi/efi.git
L:	linux-efi@vger.kernel.org
S:	Maintained
F:	fs/efivarfs/

EFIFB FRAMEBUFFER DRIVER
L:	linux-fbdev@vger.kernel.org
M:	Peter Jones <pjones@redhat.com>
S:	Maintained
F:	drivers/video/fbdev/efifb.c

EFS FILESYSTEM
W:	http://aeschi.ch.eu.org/efs/
S:	Orphan
F:	fs/efs/

EHEA (IBM pSeries eHEA 10Gb ethernet adapter) DRIVER
M:	Douglas Miller <dougmill@linux.vnet.ibm.com>
L:	netdev@vger.kernel.org
S:	Maintained
F:	drivers/net/ethernet/ibm/ehea/

EM28XX VIDEO4LINUX DRIVER
M:	Mauro Carvalho Chehab <mchehab@kernel.org>
L:	linux-media@vger.kernel.org
W:	https://linuxtv.org
T:	git git://linuxtv.org/media_tree.git
S:	Maintained
F:	drivers/media/usb/em28xx/
F:	Documentation/media/v4l-drivers/em28xx*

EMBEDDED LINUX
M:	Paul Gortmaker <paul.gortmaker@windriver.com>
M:	Matt Mackall <mpm@selenic.com>
M:	David Woodhouse <dwmw2@infradead.org>
L:	linux-embedded@vger.kernel.org
S:	Maintained

Emulex 10Gbps iSCSI - OneConnect DRIVER
M:	Subbu Seetharaman <subbu.seetharaman@broadcom.com>
M:	Ketan Mukadam <ketan.mukadam@broadcom.com>
M:	Jitendra Bhivare <jitendra.bhivare@broadcom.com>
L:	linux-scsi@vger.kernel.org
W:	http://www.broadcom.com
S:	Supported
F:	drivers/scsi/be2iscsi/

Emulex 10Gbps NIC BE2, BE3-R, Lancer, Skyhawk-R DRIVER (be2net)
M:	Sathya Perla <sathya.perla@broadcom.com>
M:	Ajit Khaparde <ajit.khaparde@broadcom.com>
M:	Sriharsha Basavapatna <sriharsha.basavapatna@broadcom.com>
M:	Somnath Kotur <somnath.kotur@broadcom.com>
L:	netdev@vger.kernel.org
W:	http://www.emulex.com
S:	Supported
F:	drivers/net/ethernet/emulex/benet/

EMULEX ONECONNECT ROCE DRIVER
M:	Selvin Xavier <selvin.xavier@broadcom.com>
M:	Devesh Sharma <devesh.sharma@broadcom.com>
L:	linux-rdma@vger.kernel.org
W:	http://www.broadcom.com
S:	Odd Fixes
F:	drivers/infiniband/hw/ocrdma/
F:	include/uapi/rdma/ocrdma-abi.h

EMULEX/BROADCOM LPFC FC/FCOE SCSI DRIVER
M:	James Smart <james.smart@broadcom.com>
M:	Dick Kennedy <dick.kennedy@broadcom.com>
L:	linux-scsi@vger.kernel.org
W:	http://www.broadcom.com
S:	Supported
F:	drivers/scsi/lpfc/

ENE CB710 FLASH CARD READER DRIVER
M:	Michał Mirosław <mirq-linux@rere.qmqm.pl>
S:	Maintained
F:	drivers/misc/cb710/
F:	drivers/mmc/host/cb710-mmc.*
F:	include/linux/cb710.h

ENE KB2426 (ENE0100/ENE020XX) INFRARED RECEIVER
M:	Maxim Levitsky <maximlevitsky@gmail.com>
S:	Maintained
F:	drivers/media/rc/ene_ir.*

EPSON S1D13XXX FRAMEBUFFER DRIVER
M:	Kristoffer Ericson <kristoffer.ericson@gmail.com>
S:	Maintained
T:	git git://git.kernel.org/pub/scm/linux/kernel/git/kristoffer/linux-hpc.git
F:	drivers/video/fbdev/s1d13xxxfb.c
F:	include/video/s1d13xxxfb.h

ERRSEQ ERROR TRACKING INFRASTRUCTURE
M:	Jeff Layton <jlayton@kernel.org>
S:	Maintained
F:	lib/errseq.c
F:	include/linux/errseq.h

ET131X NETWORK DRIVER
M:	Mark Einon <mark.einon@gmail.com>
S:	Odd Fixes
F:	drivers/net/ethernet/agere/

ETHERNET BRIDGE
M:	Roopa Prabhu <roopa@cumulusnetworks.com>
M:	Nikolay Aleksandrov <nikolay@cumulusnetworks.com>
L:	bridge@lists.linux-foundation.org (moderated for non-subscribers)
L:	netdev@vger.kernel.org
W:	http://www.linuxfoundation.org/en/Net:Bridge
S:	Maintained
F:	include/linux/netfilter_bridge/
F:	net/bridge/

ETHERNET PHY LIBRARY
M:	Andrew Lunn <andrew@lunn.ch>
M:	Florian Fainelli <f.fainelli@gmail.com>
L:	netdev@vger.kernel.org
S:	Maintained
F:	Documentation/ABI/testing/sysfs-bus-mdio
F:	Documentation/devicetree/bindings/net/mdio*
F:	Documentation/networking/phy.txt
F:	drivers/net/phy/
F:	drivers/of/of_mdio.c
F:	drivers/of/of_net.c
F:	include/linux/*mdio*.h
F:	include/linux/of_net.h
F:	include/linux/phy.h
F:	include/linux/phy_fixed.h
F:	include/linux/platform_data/mdio-bcm-unimac.h
F:	include/trace/events/mdio.h
F:	include/uapi/linux/mdio.h
F:	include/uapi/linux/mii.h

EXT2 FILE SYSTEM
M:	Jan Kara <jack@suse.com>
L:	linux-ext4@vger.kernel.org
S:	Maintained
F:	Documentation/filesystems/ext2.txt
F:	fs/ext2/
F:	include/linux/ext2*

EXT4 FILE SYSTEM
M:	"Theodore Ts'o" <tytso@mit.edu>
M:	Andreas Dilger <adilger.kernel@dilger.ca>
L:	linux-ext4@vger.kernel.org
W:	http://ext4.wiki.kernel.org
Q:	http://patchwork.ozlabs.org/project/linux-ext4/list/
T:	git git://git.kernel.org/pub/scm/linux/kernel/git/tytso/ext4.git
S:	Maintained
F:	Documentation/filesystems/ext4.txt
F:	fs/ext4/

Extended Verification Module (EVM)
M:	Mimi Zohar <zohar@linux.vnet.ibm.com>
L:	linux-integrity@vger.kernel.org
S:	Supported
F:	security/integrity/evm/

EXTENSIBLE FIRMWARE INTERFACE (EFI)
M:	Ard Biesheuvel <ard.biesheuvel@linaro.org>
L:	linux-efi@vger.kernel.org
T:	git git://git.kernel.org/pub/scm/linux/kernel/git/efi/efi.git
S:	Maintained
F:	Documentation/efi-stub.txt
F:	arch/*/kernel/efi.c
F:	arch/x86/boot/compressed/eboot.[ch]
F:	arch/*/include/asm/efi.h
F:	arch/x86/platform/efi/
F:	drivers/firmware/efi/
F:	include/linux/efi*.h
F:	arch/arm/boot/compressed/efi-header.S
F:	arch/arm64/kernel/efi-entry.S

EXTERNAL CONNECTOR SUBSYSTEM (EXTCON)
M:	MyungJoo Ham <myungjoo.ham@samsung.com>
M:	Chanwoo Choi <cw00.choi@samsung.com>
L:	linux-kernel@vger.kernel.org
T:	git git://git.kernel.org/pub/scm/linux/kernel/git/chanwoo/extcon.git
S:	Maintained
F:	drivers/extcon/
F:	include/linux/extcon/
F:	include/linux/extcon.h
F:	Documentation/extcon/
F:	Documentation/devicetree/bindings/extcon/

EXYNOS DP DRIVER
M:	Jingoo Han <jingoohan1@gmail.com>
L:	dri-devel@lists.freedesktop.org
S:	Maintained
F:	drivers/gpu/drm/exynos/exynos_dp*

EXYNOS SYSMMU (IOMMU) driver
M:	Marek Szyprowski <m.szyprowski@samsung.com>
L:	iommu@lists.linux-foundation.org
S:	Maintained
F:	drivers/iommu/exynos-iommu.c

EZchip NPS platform support
M:	Vineet Gupta <vgupta@synopsys.com>
M:	Ofer Levi <oferle@mellanox.com>
S:	Supported
F:	arch/arc/plat-eznps
F:	arch/arc/boot/dts/eznps.dts

F2FS FILE SYSTEM
M:	Jaegeuk Kim <jaegeuk@kernel.org>
M:	Chao Yu <yuchao0@huawei.com>
L:	linux-f2fs-devel@lists.sourceforge.net
W:	https://f2fs.wiki.kernel.org/
T:	git git://git.kernel.org/pub/scm/linux/kernel/git/jaegeuk/f2fs.git
S:	Maintained
F:	Documentation/filesystems/f2fs.txt
F:	Documentation/ABI/testing/sysfs-fs-f2fs
F:	fs/f2fs/
F:	include/linux/f2fs_fs.h
F:	include/trace/events/f2fs.h

F71805F HARDWARE MONITORING DRIVER
M:	Jean Delvare <jdelvare@suse.com>
L:	linux-hwmon@vger.kernel.org
S:	Maintained
F:	Documentation/hwmon/f71805f
F:	drivers/hwmon/f71805f.c

FADDR2LINE
M:	Josh Poimboeuf <jpoimboe@redhat.com>
S:	Maintained
F:	scripts/faddr2line

FAILOVER MODULE
M:	Sridhar Samudrala <sridhar.samudrala@intel.com>
L:	netdev@vger.kernel.org
S:	Supported
F:	net/core/failover.c
F:	include/net/failover.h
F:	Documentation/networking/failover.rst

FANOTIFY
M:	Jan Kara <jack@suse.cz>
R:	Amir Goldstein <amir73il@gmail.com>
L:	linux-fsdevel@vger.kernel.org
S:	Maintained
F:	fs/notify/fanotify/
F:	include/linux/fanotify.h
F:	include/uapi/linux/fanotify.h

FARSYNC SYNCHRONOUS DRIVER
M:	Kevin Curtis <kevin.curtis@farsite.co.uk>
W:	http://www.farsite.co.uk/
S:	Supported
F:	drivers/net/wan/farsync.*

FAULT INJECTION SUPPORT
M:	Akinobu Mita <akinobu.mita@gmail.com>
S:	Supported
F:	Documentation/fault-injection/
F:	lib/fault-inject.c

FBTFT Framebuffer drivers
M:	Thomas Petazzoni <thomas.petazzoni@free-electrons.com>
L:	dri-devel@lists.freedesktop.org
L:	linux-fbdev@vger.kernel.org
S:	Maintained
F:	drivers/staging/fbtft/

FC0011 TUNER DRIVER
M:	Michael Buesch <m@bues.ch>
L:	linux-media@vger.kernel.org
S:	Maintained
F:	drivers/media/tuners/fc0011.h
F:	drivers/media/tuners/fc0011.c

FC2580 MEDIA DRIVER
M:	Antti Palosaari <crope@iki.fi>
L:	linux-media@vger.kernel.org
W:	https://linuxtv.org
W:	http://palosaari.fi/linux/
Q:	http://patchwork.linuxtv.org/project/linux-media/list/
T:	git git://linuxtv.org/anttip/media_tree.git
S:	Maintained
F:	drivers/media/tuners/fc2580*

FCOE SUBSYSTEM (libfc, libfcoe, fcoe)
M:	Johannes Thumshirn <jth@kernel.org>
L:	linux-scsi@vger.kernel.org
W:	www.Open-FCoE.org
S:	Supported
F:	drivers/scsi/libfc/
F:	drivers/scsi/fcoe/
F:	include/scsi/fc/
F:	include/scsi/libfc.h
F:	include/scsi/libfcoe.h
F:	include/uapi/scsi/fc/

FILE LOCKING (flock() and fcntl()/lockf())
M:	Jeff Layton <jlayton@kernel.org>
M:	"J. Bruce Fields" <bfields@fieldses.org>
L:	linux-fsdevel@vger.kernel.org
S:	Maintained
F:	include/linux/fcntl.h
F:	include/uapi/linux/fcntl.h
F:	fs/fcntl.c
F:	fs/locks.c

FILESYSTEMS (VFS and infrastructure)
M:	Alexander Viro <viro@zeniv.linux.org.uk>
L:	linux-fsdevel@vger.kernel.org
S:	Maintained
F:	fs/*
F:	include/linux/fs.h
F:	include/uapi/linux/fs.h

FINTEK F75375S HARDWARE MONITOR AND FAN CONTROLLER DRIVER
M:	Riku Voipio <riku.voipio@iki.fi>
L:	linux-hwmon@vger.kernel.org
S:	Maintained
F:	drivers/hwmon/f75375s.c
F:	include/linux/f75375s.h

FIREWIRE AUDIO DRIVERS
M:	Clemens Ladisch <clemens@ladisch.de>
L:	alsa-devel@alsa-project.org (moderated for non-subscribers)
T:	git git://git.alsa-project.org/alsa-kernel.git
S:	Maintained
F:	sound/firewire/

FIREWIRE MEDIA DRIVERS (firedtv)
M:	Stefan Richter <stefanr@s5r6.in-berlin.de>
L:	linux-media@vger.kernel.org
L:	linux1394-devel@lists.sourceforge.net
T:	git git://git.kernel.org/pub/scm/linux/kernel/git/mchehab/linux-media.git
S:	Maintained
F:	drivers/media/firewire/

FIREWIRE SBP-2 TARGET
M:	Chris Boot <bootc@bootc.net>
L:	linux-scsi@vger.kernel.org
L:	target-devel@vger.kernel.org
L:	linux1394-devel@lists.sourceforge.net
T:	git git://git.kernel.org/pub/scm/linux/kernel/git/nab/lio-core-2.6.git master
S:	Maintained
F:	drivers/target/sbp/

FIREWIRE SUBSYSTEM
M:	Stefan Richter <stefanr@s5r6.in-berlin.de>
L:	linux1394-devel@lists.sourceforge.net
W:	http://ieee1394.wiki.kernel.org/
T:	git git://git.kernel.org/pub/scm/linux/kernel/git/ieee1394/linux1394.git
S:	Maintained
F:	drivers/firewire/
F:	include/linux/firewire.h
F:	include/uapi/linux/firewire*.h
F:	tools/firewire/

FIRMWARE LOADER (request_firmware)
M:	Luis R. Rodriguez <mcgrof@kernel.org>
L:	linux-kernel@vger.kernel.org
S:	Maintained
F:	Documentation/firmware_class/
F:	drivers/base/firmware_loader/
F:	include/linux/firmware.h

FLASH ADAPTER DRIVER (IBM Flash Adapter 900GB Full Height PCI Flash Card)
M:	Joshua Morris <josh.h.morris@us.ibm.com>
M:	Philip Kelleher <pjk1939@linux.vnet.ibm.com>
S:	Maintained
F:	drivers/block/rsxx/

FLOPPY DRIVER
M:	Jiri Kosina <jikos@kernel.org>
T:	git git://git.kernel.org/pub/scm/linux/kernel/git/jikos/floppy.git
S:	Odd fixes
F:	drivers/block/floppy.c

FMC SUBSYSTEM
M:	Alessandro Rubini <rubini@gnudd.com>
W:	http://www.ohwr.org/projects/fmc-bus
S:	Supported
F:	drivers/fmc/
F:	include/linux/fmc*.h
F:	include/linux/ipmi-fru.h
K:	fmc_d.*register

FPGA MANAGER FRAMEWORK
M:	Alan Tull <atull@kernel.org>
M:	Moritz Fischer <mdf@kernel.org>
L:	linux-fpga@vger.kernel.org
S:	Maintained
T:	git git://git.kernel.org/pub/scm/linux/kernel/git/atull/linux-fpga.git
Q:	http://patchwork.kernel.org/project/linux-fpga/list/
F:	Documentation/fpga/
F:	Documentation/driver-api/fpga/
F:	Documentation/devicetree/bindings/fpga/
F:	drivers/fpga/
F:	include/linux/fpga/
W:	http://www.rocketboards.org

FPGA DFL DRIVERS
M:	Wu Hao <hao.wu@intel.com>
L:	linux-fpga@vger.kernel.org
S:	Maintained
F:	Documentation/fpga/dfl.txt
F:	include/uapi/linux/fpga-dfl.h
F:	drivers/fpga/dfl*

FPU EMULATOR
M:	Bill Metzenthen <billm@melbpc.org.au>
W:	http://floatingpoint.sourceforge.net/emulator/index.html
S:	Maintained
F:	arch/x86/math-emu/

FRAME RELAY DLCI/FRAD (Sangoma drivers too)
L:	netdev@vger.kernel.org
S:	Orphan
F:	drivers/net/wan/dlci.c
F:	drivers/net/wan/sdla.c

FRAMEBUFFER LAYER
M:	Bartlomiej Zolnierkiewicz <b.zolnierkie@samsung.com>
L:	dri-devel@lists.freedesktop.org
L:	linux-fbdev@vger.kernel.org
T:	git git://github.com/bzolnier/linux.git
Q:	http://patchwork.kernel.org/project/linux-fbdev/list/
S:	Maintained
F:	Documentation/fb/
F:	drivers/video/
F:	include/video/
F:	include/linux/fb.h
F:	include/uapi/video/
F:	include/uapi/linux/fb.h

FREESCALE CAAM (Cryptographic Acceleration and Assurance Module) DRIVER
M:	Horia Geantă <horia.geanta@nxp.com>
M:	Aymen Sghaier <aymen.sghaier@nxp.com>
L:	linux-crypto@vger.kernel.org
S:	Maintained
F:	drivers/crypto/caam/
F:	Documentation/devicetree/bindings/crypto/fsl-sec4.txt

FREESCALE DIU FRAMEBUFFER DRIVER
M:	Timur Tabi <timur@kernel.org>
L:	linux-fbdev@vger.kernel.org
S:	Maintained
F:	drivers/video/fbdev/fsl-diu-fb.*

FREESCALE DMA DRIVER
M:	Li Yang <leoyang.li@nxp.com>
M:	Zhang Wei <zw@zh-kernel.org>
L:	linuxppc-dev@lists.ozlabs.org
S:	Maintained
F:	drivers/dma/fsldma.*

FREESCALE eTSEC ETHERNET DRIVER (GIANFAR)
M:	Claudiu Manoil <claudiu.manoil@nxp.com>
L:	netdev@vger.kernel.org
S:	Maintained
F:	drivers/net/ethernet/freescale/gianfar*
F:	Documentation/devicetree/bindings/net/fsl-tsec-phy.txt

FREESCALE GPMI NAND DRIVER
M:	Han Xu <han.xu@nxp.com>
L:	linux-mtd@lists.infradead.org
S:	Maintained
F:	drivers/mtd/nand/raw/gpmi-nand/*

FREESCALE I2C CPM DRIVER
M:	Jochen Friedrich <jochen@scram.de>
L:	linuxppc-dev@lists.ozlabs.org
L:	linux-i2c@vger.kernel.org
S:	Maintained
F:	drivers/i2c/busses/i2c-cpm.c

FREESCALE IMX / MXC FEC DRIVER
M:	Fugang Duan <fugang.duan@nxp.com>
L:	netdev@vger.kernel.org
S:	Maintained
F:	drivers/net/ethernet/freescale/fec_main.c
F:	drivers/net/ethernet/freescale/fec_ptp.c
F:	drivers/net/ethernet/freescale/fec.h
F:	Documentation/devicetree/bindings/net/fsl-fec.txt

FREESCALE IMX / MXC FRAMEBUFFER DRIVER
M:	Sascha Hauer <s.hauer@pengutronix.de>
R:	Pengutronix Kernel Team <kernel@pengutronix.de>
L:	linux-fbdev@vger.kernel.org
L:	linux-arm-kernel@lists.infradead.org (moderated for non-subscribers)
S:	Maintained
F:	include/linux/platform_data/video-imxfb.h
F:	drivers/video/fbdev/imxfb.c

FREESCALE QORIQ DPAA ETHERNET DRIVER
M:	Madalin Bucur <madalin.bucur@nxp.com>
L:	netdev@vger.kernel.org
S:	Maintained
F:	drivers/net/ethernet/freescale/dpaa

FREESCALE QORIQ DPAA FMAN DRIVER
M:	Madalin Bucur <madalin.bucur@nxp.com>
L:	netdev@vger.kernel.org
S:	Maintained
F:	drivers/net/ethernet/freescale/fman
F:	Documentation/devicetree/bindings/net/fsl-fman.txt

FREESCALE QORIQ PTP CLOCK DRIVER
M:	Yangbo Lu <yangbo.lu@nxp.com>
L:	netdev@vger.kernel.org
S:	Maintained
F:	drivers/ptp/ptp_qoriq.c
F:	include/linux/fsl/ptp_qoriq.h
F:	Documentation/devicetree/bindings/ptp/ptp-qoriq.txt

FREESCALE QUAD SPI DRIVER
M:	Han Xu <han.xu@nxp.com>
L:	linux-mtd@lists.infradead.org
S:	Maintained
F:	drivers/mtd/spi-nor/fsl-quadspi.c

FREESCALE QUICC ENGINE LIBRARY
M:	Qiang Zhao <qiang.zhao@nxp.com>
L:	linuxppc-dev@lists.ozlabs.org
S:	Maintained
F:	drivers/soc/fsl/qe/
F:	include/soc/fsl/*qe*.h
F:	include/soc/fsl/*ucc*.h

FREESCALE QUICC ENGINE UCC ETHERNET DRIVER
M:	Li Yang <leoyang.li@nxp.com>
L:	netdev@vger.kernel.org
L:	linuxppc-dev@lists.ozlabs.org
S:	Maintained
F:	drivers/net/ethernet/freescale/ucc_geth*

FREESCALE QUICC ENGINE UCC HDLC DRIVER
M:	Zhao Qiang <qiang.zhao@nxp.com>
L:	netdev@vger.kernel.org
L:	linuxppc-dev@lists.ozlabs.org
S:	Maintained
F:	drivers/net/wan/fsl_ucc_hdlc*

FREESCALE QUICC ENGINE UCC UART DRIVER
M:	Timur Tabi <timur@kernel.org>
L:	linuxppc-dev@lists.ozlabs.org
S:	Maintained
F:	drivers/tty/serial/ucc_uart.c

FREESCALE SOC DRIVERS
M:	Li Yang <leoyang.li@nxp.com>
L:	linuxppc-dev@lists.ozlabs.org
L:	linux-arm-kernel@lists.infradead.org
S:	Maintained
F:	Documentation/devicetree/bindings/soc/fsl/
F:	drivers/soc/fsl/
F:	include/linux/fsl/

FREESCALE SOC FS_ENET DRIVER
M:	Pantelis Antoniou <pantelis.antoniou@gmail.com>
L:	linuxppc-dev@lists.ozlabs.org
L:	netdev@vger.kernel.org
S:	Maintained
F:	drivers/net/ethernet/freescale/fs_enet/
F:	include/linux/fs_enet_pd.h

FREESCALE SOC SOUND DRIVERS
M:	Timur Tabi <timur@kernel.org>
M:	Nicolin Chen <nicoleotsuka@gmail.com>
M:	Xiubo Li <Xiubo.Lee@gmail.com>
R:	Fabio Estevam <fabio.estevam@nxp.com>
L:	alsa-devel@alsa-project.org (moderated for non-subscribers)
L:	linuxppc-dev@lists.ozlabs.org
S:	Maintained
F:	sound/soc/fsl/fsl*
F:	sound/soc/fsl/imx*
F:	sound/soc/fsl/mpc8610_hpcd.c

FREESCALE USB PERIPHERAL DRIVERS
M:	Li Yang <leoyang.li@nxp.com>
L:	linux-usb@vger.kernel.org
L:	linuxppc-dev@lists.ozlabs.org
S:	Maintained
F:	drivers/usb/gadget/udc/fsl*

FREEVXFS FILESYSTEM
M:	Christoph Hellwig <hch@infradead.org>
W:	ftp://ftp.openlinux.org/pub/people/hch/vxfs
S:	Maintained
F:	fs/freevxfs/

FREEZER
M:	"Rafael J. Wysocki" <rjw@rjwysocki.net>
M:	Pavel Machek <pavel@ucw.cz>
L:	linux-pm@vger.kernel.org
S:	Supported
F:	Documentation/power/freezing-of-tasks.txt
F:	include/linux/freezer.h
F:	kernel/freezer.c

FRONTSWAP API
M:	Konrad Rzeszutek Wilk <konrad.wilk@oracle.com>
L:	linux-kernel@vger.kernel.org
S:	Maintained
F:	mm/frontswap.c
F:	include/linux/frontswap.h

FS-CACHE: LOCAL CACHING FOR NETWORK FILESYSTEMS
M:	David Howells <dhowells@redhat.com>
L:	linux-cachefs@redhat.com (moderated for non-subscribers)
S:	Supported
F:	Documentation/filesystems/caching/
F:	fs/fscache/
F:	include/linux/fscache*.h

FSCRYPT: FILE SYSTEM LEVEL ENCRYPTION SUPPORT
M:	Theodore Y. Ts'o <tytso@mit.edu>
M:	Jaegeuk Kim <jaegeuk@kernel.org>
L:	linux-fscrypt@vger.kernel.org
Q:	https://patchwork.kernel.org/project/linux-fscrypt/list/
T:	git git://git.kernel.org/pub/scm/linux/kernel/git/tytso/fscrypt.git
S:	Supported
F:	fs/crypto/
F:	include/linux/fscrypt*.h
F:	Documentation/filesystems/fscrypt.rst

FSI-ATTACHED I2C DRIVER
M:	Eddie James <eajames@linux.vnet.ibm.com>
L:	linux-i2c@vger.kernel.org
L:	openbmc@lists.ozlabs.org (moderated for non-subscribers)
S:	Maintained
F:	drivers/i2c/busses/i2c-fsi.c
F:	Documentation/devicetree/bindings/i2c/i2c-fsi.txt

FSNOTIFY: FILESYSTEM NOTIFICATION INFRASTRUCTURE
M:	Jan Kara <jack@suse.cz>
R:	Amir Goldstein <amir73il@gmail.com>
L:	linux-fsdevel@vger.kernel.org
S:	Maintained
F:	fs/notify/
F:	include/linux/fsnotify*.h

FUJITSU LAPTOP EXTRAS
M:	Jonathan Woithe <jwoithe@just42.net>
L:	platform-driver-x86@vger.kernel.org
S:	Maintained
F:	drivers/platform/x86/fujitsu-laptop.c

FUJITSU M-5MO LS CAMERA ISP DRIVER
M:	Kyungmin Park <kyungmin.park@samsung.com>
M:	Heungjun Kim <riverful.kim@samsung.com>
L:	linux-media@vger.kernel.org
S:	Maintained
F:	drivers/media/i2c/m5mols/
F:	include/media/i2c/m5mols.h

FUJITSU TABLET EXTRAS
M:	Robert Gerlach <khnz@gmx.de>
L:	platform-driver-x86@vger.kernel.org
S:	Maintained
F:	drivers/platform/x86/fujitsu-tablet.c

FUSE: FILESYSTEM IN USERSPACE
M:	Miklos Szeredi <miklos@szeredi.hu>
L:	linux-fsdevel@vger.kernel.org
W:	http://fuse.sourceforge.net/
T:	git git://git.kernel.org/pub/scm/linux/kernel/git/mszeredi/fuse.git
S:	Maintained
F:	fs/fuse/
F:	include/uapi/linux/fuse.h
F:	Documentation/filesystems/fuse.txt

FUTEX SUBSYSTEM
M:	Thomas Gleixner <tglx@linutronix.de>
M:	Ingo Molnar <mingo@redhat.com>
R:	Peter Zijlstra <peterz@infradead.org>
R:	Darren Hart <dvhart@infradead.org>
L:	linux-kernel@vger.kernel.org
T:	git git://git.kernel.org/pub/scm/linux/kernel/git/tip/tip.git locking/core
S:	Maintained
F:	kernel/futex.c
F:	kernel/futex_compat.c
F:	include/asm-generic/futex.h
F:	include/linux/futex.h
F:	include/uapi/linux/futex.h
F:	tools/testing/selftests/futex/
F:	tools/perf/bench/futex*
F:	Documentation/*futex*

GCC PLUGINS
M:	Kees Cook <keescook@chromium.org>
R:	Emese Revfy <re.emese@gmail.com>
L:	kernel-hardening@lists.openwall.com
S:	Maintained
F:	scripts/gcc-plugins/
F:	scripts/gcc-plugin.sh
F:	scripts/Makefile.gcc-plugins
F:	Documentation/gcc-plugins.txt

GASKET DRIVER FRAMEWORK
M:	Rob Springer <rspringer@google.com>
<<<<<<< HEAD
M:	Todd Poynor <toddpoynor@google.com>
=======
M:	John Joseph <jnjoseph@google.com>
>>>>>>> 7f91e2af
M:	Ben Chan <benchan@chromium.org>
S:	Maintained
F:	drivers/staging/gasket/

GCOV BASED KERNEL PROFILING
M:	Peter Oberparleiter <oberpar@linux.ibm.com>
S:	Maintained
F:	kernel/gcov/
F:	Documentation/dev-tools/gcov.rst

GDB KERNEL DEBUGGING HELPER SCRIPTS
M:	Jan Kiszka <jan.kiszka@siemens.com>
M:	Kieran Bingham <kbingham@kernel.org>
S:	Supported
F:	scripts/gdb/

GDT SCSI DISK ARRAY CONTROLLER DRIVER
M:	Achim Leubner <achim_leubner@adaptec.com>
L:	linux-scsi@vger.kernel.org
W:	http://www.icp-vortex.com/
S:	Supported
F:	drivers/scsi/gdt*

GEMTEK FM RADIO RECEIVER DRIVER
M:	Hans Verkuil <hverkuil@xs4all.nl>
L:	linux-media@vger.kernel.org
T:	git git://linuxtv.org/media_tree.git
W:	https://linuxtv.org
S:	Maintained
F:	drivers/media/radio/radio-gemtek*

GENERIC GPIO I2C DRIVER
M:	Haavard Skinnemoen <hskinnemoen@gmail.com>
S:	Supported
F:	drivers/i2c/busses/i2c-gpio.c
F:	include/linux/platform_data/i2c-gpio.h

GENERIC GPIO I2C MULTIPLEXER DRIVER
M:	Peter Korsgaard <peter.korsgaard@barco.com>
L:	linux-i2c@vger.kernel.org
S:	Supported
F:	drivers/i2c/muxes/i2c-mux-gpio.c
F:	include/linux/platform_data/i2c-mux-gpio.h
F:	Documentation/i2c/muxes/i2c-mux-gpio

GENERIC HDLC (WAN) DRIVERS
M:	Krzysztof Halasa <khc@pm.waw.pl>
W:	http://www.kernel.org/pub/linux/utils/net/hdlc/
S:	Maintained
F:	drivers/net/wan/c101.c
F:	drivers/net/wan/hd6457*
F:	drivers/net/wan/hdlc*
F:	drivers/net/wan/n2.c
F:	drivers/net/wan/pc300too.c
F:	drivers/net/wan/pci200syn.c
F:	drivers/net/wan/wanxl*

GENERIC INCLUDE/ASM HEADER FILES
M:	Arnd Bergmann <arnd@arndb.de>
L:	linux-arch@vger.kernel.org
T:	git git://git.kernel.org/pub/scm/linux/kernel/git/arnd/asm-generic.git
S:	Maintained
F:	include/asm-generic/
F:	include/uapi/asm-generic/

GENERIC PHY FRAMEWORK
M:	Kishon Vijay Abraham I <kishon@ti.com>
L:	linux-kernel@vger.kernel.org
T:	git git://git.kernel.org/pub/scm/linux/kernel/git/kishon/linux-phy.git
S:	Supported
F:	drivers/phy/
F:	include/linux/phy/

GENERIC PINCTRL I2C DEMULTIPLEXER DRIVER
M:	Wolfram Sang <wsa+renesas@sang-engineering.com>
S:	Supported
F:	drivers/i2c/muxes/i2c-demux-pinctrl.c

GENERIC PM DOMAINS
M:	"Rafael J. Wysocki" <rjw@rjwysocki.net>
M:	Kevin Hilman <khilman@kernel.org>
M:	Ulf Hansson <ulf.hansson@linaro.org>
L:	linux-pm@vger.kernel.org
S:	Supported
F:	drivers/base/power/domain*.c
F:	include/linux/pm_domain.h
F:	Documentation/devicetree/bindings/power/power_domain.txt

GENERIC RESISTIVE TOUCHSCREEN ADC DRIVER
M:	Eugen Hristev <eugen.hristev@microchip.com>
L:	linux-input@vger.kernel.org
S:	Maintained
F:	drivers/input/touchscreen/resistive-adc-touch.c

GENERIC UIO DRIVER FOR PCI DEVICES
M:	"Michael S. Tsirkin" <mst@redhat.com>
L:	kvm@vger.kernel.org
S:	Supported
F:	drivers/uio/uio_pci_generic.c

GENWQE (IBM Generic Workqueue Card)
M:	Frank Haverkamp <haver@linux.vnet.ibm.com>
M:	Guilherme G. Piccoli <gpiccoli@linux.vnet.ibm.com>
S:	Supported
F:	drivers/misc/genwqe/

GET_MAINTAINER SCRIPT
M:	Joe Perches <joe@perches.com>
S:	Maintained
F:	scripts/get_maintainer.pl

GFS2 FILE SYSTEM
M:	Bob Peterson <rpeterso@redhat.com>
M:	Andreas Gruenbacher <agruenba@redhat.com>
L:	cluster-devel@redhat.com
W:	http://sources.redhat.com/cluster/
T:	git git://git.kernel.org/pub/scm/linux/kernel/git/gfs2/linux-gfs2.git
S:	Supported
F:	Documentation/filesystems/gfs2*.txt
F:	fs/gfs2/
F:	include/uapi/linux/gfs2_ondisk.h

GIGASET ISDN DRIVERS
M:	Paul Bolle <pebolle@tiscali.nl>
L:	gigaset307x-common@lists.sourceforge.net
W:	http://gigaset307x.sourceforge.net/
S:	Odd Fixes
F:	Documentation/isdn/README.gigaset
F:	drivers/isdn/gigaset/
F:	include/uapi/linux/gigaset_dev.h

GNSS SUBSYSTEM
M:	Johan Hovold <johan@kernel.org>
S:	Maintained
F:	Documentation/ABI/testing/sysfs-class-gnss
F:	Documentation/devicetree/bindings/gnss/
F:	drivers/gnss/
F:	include/linux/gnss.h

GO7007 MPEG CODEC
M:	Hans Verkuil <hans.verkuil@cisco.com>
L:	linux-media@vger.kernel.org
S:	Maintained
F:	drivers/media/usb/go7007/

GOODIX TOUCHSCREEN
M:	Bastien Nocera <hadess@hadess.net>
L:	linux-input@vger.kernel.org
S:	Maintained
F:	drivers/input/touchscreen/goodix.c

GPD POCKET FAN DRIVER
M:	Hans de Goede <hdegoede@redhat.com>
L:	platform-driver-x86@vger.kernel.org
S:	Maintained
F:	drivers/platform/x86/gpd-pocket-fan.c

GPIO ACPI SUPPORT
M:	Mika Westerberg <mika.westerberg@linux.intel.com>
M:	Andy Shevchenko <andriy.shevchenko@linux.intel.com>
L:	linux-gpio@vger.kernel.org
L:	linux-acpi@vger.kernel.org
S:	Maintained
F:	Documentation/acpi/gpio-properties.txt
F:	drivers/gpio/gpiolib-acpi.c

GPIO IR Transmitter
M:	Sean Young <sean@mess.org>
L:	linux-media@vger.kernel.org
S:	Maintained
F:	drivers/media/rc/gpio-ir-tx.c

GPIO MOCKUP DRIVER
M:	Bamvor Jian Zhang <bamv2005@gmail.com>
R:	Bartosz Golaszewski <brgl@bgdev.pl>
L:	linux-gpio@vger.kernel.org
S:	Maintained
F:	drivers/gpio/gpio-mockup.c
F:	tools/testing/selftests/gpio/

GPIO SUBSYSTEM
M:	Linus Walleij <linus.walleij@linaro.org>
L:	linux-gpio@vger.kernel.org
T:	git git://git.kernel.org/pub/scm/linux/kernel/git/linusw/linux-gpio.git
S:	Maintained
F:	Documentation/devicetree/bindings/gpio/
F:	Documentation/driver-api/gpio/
F:	Documentation/gpio/
F:	Documentation/ABI/testing/gpio-cdev
F:	Documentation/ABI/obsolete/sysfs-gpio
F:	drivers/gpio/
F:	include/linux/gpio/
F:	include/linux/gpio.h
F:	include/linux/of_gpio.h
F:	include/asm-generic/gpio.h
F:	include/uapi/linux/gpio.h
F:	tools/gpio/

GRE DEMULTIPLEXER DRIVER
M:	Dmitry Kozlov <xeb@mail.ru>
L:	netdev@vger.kernel.org
S:	Maintained
F:	net/ipv4/gre_demux.c
F:	net/ipv4/gre_offload.c
F:	include/net/gre.h

GRETH 10/100/1G Ethernet MAC device driver
M:	Andreas Larsson <andreas@gaisler.com>
L:	netdev@vger.kernel.org
S:	Maintained
F:	drivers/net/ethernet/aeroflex/

GREYBUS AUDIO PROTOCOLS DRIVERS
M:	Vaibhav Agarwal <vaibhav.sr@gmail.com>
M:	Mark Greer <mgreer@animalcreek.com>
S:	Maintained
F:	drivers/staging/greybus/audio_apbridgea.c
F:	drivers/staging/greybus/audio_apbridgea.h
F:	drivers/staging/greybus/audio_codec.c
F:	drivers/staging/greybus/audio_codec.h
F:	drivers/staging/greybus/audio_gb.c
F:	drivers/staging/greybus/audio_manager.c
F:	drivers/staging/greybus/audio_manager.h
F:	drivers/staging/greybus/audio_manager_module.c
F:	drivers/staging/greybus/audio_manager_private.h
F:	drivers/staging/greybus/audio_manager_sysfs.c
F:	drivers/staging/greybus/audio_module.c
F:	drivers/staging/greybus/audio_topology.c

GREYBUS FW/HID/SPI PROTOCOLS DRIVERS
M:	Viresh Kumar <vireshk@kernel.org>
S:	Maintained
F:	drivers/staging/greybus/authentication.c
F:	drivers/staging/greybus/bootrom.c
F:	drivers/staging/greybus/firmware.h
F:	drivers/staging/greybus/fw-core.c
F:	drivers/staging/greybus/fw-download.c
F:	drivers/staging/greybus/fw-management.c
F:	drivers/staging/greybus/greybus_authentication.h
F:	drivers/staging/greybus/greybus_firmware.h
F:	drivers/staging/greybus/hid.c
F:	drivers/staging/greybus/i2c.c
F:	drivers/staging/greybus/spi.c
F:	drivers/staging/greybus/spilib.c
F:	drivers/staging/greybus/spilib.h

GREYBUS LOOPBACK DRIVER
M:	Bryan O'Donoghue <pure.logic@nexus-software.ie>
S:	Maintained
F:	drivers/staging/greybus/loopback.c

GREYBUS PLATFORM DRIVERS
M:	Vaibhav Hiremath <hvaibhav.linux@gmail.com>
S:	Maintained
F:	drivers/staging/greybus/arche-platform.c
F:	drivers/staging/greybus/arche-apb-ctrl.c
F:	drivers/staging/greybus/arche_platform.h

GREYBUS SDIO/GPIO/SPI PROTOCOLS DRIVERS
M:	Rui Miguel Silva <rmfrfs@gmail.com>
S:	Maintained
F:	drivers/staging/greybus/sdio.c
F:	drivers/staging/greybus/light.c
F:	drivers/staging/greybus/gpio.c
F:	drivers/staging/greybus/power_supply.c
F:	drivers/staging/greybus/spi.c
F:	drivers/staging/greybus/spilib.c

GREYBUS SUBSYSTEM
M:	Johan Hovold <johan@kernel.org>
M:	Alex Elder <elder@kernel.org>
M:	Greg Kroah-Hartman <gregkh@linuxfoundation.org>
S:	Maintained
F:	drivers/staging/greybus/
L:	greybus-dev@lists.linaro.org (moderated for non-subscribers)

GREYBUS UART PROTOCOLS DRIVERS
M:	David Lin <dtwlin@gmail.com>
S:	Maintained
F:	drivers/staging/greybus/uart.c
F:	drivers/staging/greybus/log.c

GS1662 VIDEO SERIALIZER
M:	Charles-Antoine Couret <charles-antoine.couret@nexvision.fr>
L:	linux-media@vger.kernel.org
T:	git git://linuxtv.org/media_tree.git
S:	Maintained
F:	drivers/media/spi/gs1662.c

GSPCA FINEPIX SUBDRIVER
M:	Frank Zago <frank@zago.net>
L:	linux-media@vger.kernel.org
T:	git git://linuxtv.org/media_tree.git
S:	Maintained
F:	drivers/media/usb/gspca/finepix.c

GSPCA GL860 SUBDRIVER
M:	Olivier Lorin <o.lorin@laposte.net>
L:	linux-media@vger.kernel.org
T:	git git://linuxtv.org/media_tree.git
S:	Maintained
F:	drivers/media/usb/gspca/gl860/

GSPCA M5602 SUBDRIVER
M:	Erik Andren <erik.andren@gmail.com>
L:	linux-media@vger.kernel.org
T:	git git://linuxtv.org/media_tree.git
S:	Maintained
F:	drivers/media/usb/gspca/m5602/

GSPCA PAC207 SONIXB SUBDRIVER
M:	Hans Verkuil <hverkuil@xs4all.nl>
L:	linux-media@vger.kernel.org
T:	git git://linuxtv.org/media_tree.git
S:	Odd Fixes
F:	drivers/media/usb/gspca/pac207.c

GSPCA SN9C20X SUBDRIVER
M:	Brian Johnson <brijohn@gmail.com>
L:	linux-media@vger.kernel.org
T:	git git://linuxtv.org/media_tree.git
S:	Maintained
F:	drivers/media/usb/gspca/sn9c20x.c

GSPCA T613 SUBDRIVER
M:	Leandro Costantino <lcostantino@gmail.com>
L:	linux-media@vger.kernel.org
T:	git git://linuxtv.org/media_tree.git
S:	Maintained
F:	drivers/media/usb/gspca/t613.c

GSPCA USB WEBCAM DRIVER
M:	Hans Verkuil <hverkuil@xs4all.nl>
L:	linux-media@vger.kernel.org
T:	git git://linuxtv.org/media_tree.git
S:	Odd Fixes
F:	drivers/media/usb/gspca/

GTP (GPRS Tunneling Protocol)
M:	Pablo Neira Ayuso <pablo@netfilter.org>
M:	Harald Welte <laforge@gnumonks.org>
L:	osmocom-net-gprs@lists.osmocom.org
T:	git git://git.kernel.org/pub/scm/linux/kernel/git/pablo/gtp.git
S:	Maintained
F:	drivers/net/gtp.c

GUID PARTITION TABLE (GPT)
M:	Davidlohr Bueso <dave@stgolabs.net>
L:	linux-efi@vger.kernel.org
S:	Maintained
F:	block/partitions/efi.*

H8/300 ARCHITECTURE
M:	Yoshinori Sato <ysato@users.sourceforge.jp>
L:	uclinux-h8-devel@lists.sourceforge.jp (moderated for non-subscribers)
W:	http://uclinux-h8.sourceforge.jp
T:	git git://git.sourceforge.jp/gitroot/uclinux-h8/linux.git
S:	Maintained
F:	arch/h8300/
F:	drivers/clocksource/h8300_*.c
F:	drivers/clk/h8300/
F:	drivers/irqchip/irq-renesas-h8*.c

HACKRF MEDIA DRIVER
M:	Antti Palosaari <crope@iki.fi>
L:	linux-media@vger.kernel.org
W:	https://linuxtv.org
W:	http://palosaari.fi/linux/
Q:	http://patchwork.linuxtv.org/project/linux-media/list/
T:	git git://linuxtv.org/anttip/media_tree.git
S:	Maintained
F:	drivers/media/usb/hackrf/

HARD DRIVE ACTIVE PROTECTION SYSTEM (HDAPS) DRIVER
M:	Frank Seidel <frank@f-seidel.de>
L:	platform-driver-x86@vger.kernel.org
W:	http://www.kernel.org/pub/linux/kernel/people/fseidel/hdaps/
S:	Maintained
F:	drivers/platform/x86/hdaps.c

HARDWARE MONITORING
M:	Jean Delvare <jdelvare@suse.com>
M:	Guenter Roeck <linux@roeck-us.net>
L:	linux-hwmon@vger.kernel.org
W:	http://hwmon.wiki.kernel.org/
T:	git git://git.kernel.org/pub/scm/linux/kernel/git/groeck/linux-staging.git
S:	Maintained
F:	Documentation/devicetree/bindings/hwmon/
F:	Documentation/hwmon/
F:	drivers/hwmon/
F:	include/linux/hwmon*.h

HARDWARE RANDOM NUMBER GENERATOR CORE
M:	Matt Mackall <mpm@selenic.com>
M:	Herbert Xu <herbert@gondor.apana.org.au>
L:	linux-crypto@vger.kernel.org
S:	Odd fixes
F:	Documentation/devicetree/bindings/rng/
F:	Documentation/hw_random.txt
F:	drivers/char/hw_random/
F:	include/linux/hw_random.h

HARDWARE TRACING FACILITIES
M:	Alexander Shishkin <alexander.shishkin@linux.intel.com>
S:	Maintained
F:	drivers/hwtracing/

HARDWARE SPINLOCK CORE
M:	Ohad Ben-Cohen <ohad@wizery.com>
M:	Bjorn Andersson <bjorn.andersson@linaro.org>
L:	linux-remoteproc@vger.kernel.org
S:	Maintained
T:	git git://git.kernel.org/pub/scm/linux/kernel/git/ohad/hwspinlock.git
F:	Documentation/devicetree/bindings/hwlock/
F:	Documentation/hwspinlock.txt
F:	drivers/hwspinlock/
F:	include/linux/hwspinlock.h

HARMONY SOUND DRIVER
L:	linux-parisc@vger.kernel.org
S:	Maintained
F:	sound/parisc/harmony.*

HDPVR USB VIDEO ENCODER DRIVER
M:	Hans Verkuil <hverkuil@xs4all.nl>
L:	linux-media@vger.kernel.org
T:	git git://linuxtv.org/media_tree.git
W:	https://linuxtv.org
S:	Odd Fixes
F:	drivers/media/usb/hdpvr/

HEWLETT PACKARD ENTERPRISE ILO NMI WATCHDOG DRIVER
M:	Jerry Hoemann <jerry.hoemann@hpe.com>
S:	Supported
F:	Documentation/watchdog/hpwdt.txt
F:	drivers/watchdog/hpwdt.c

HEWLETT-PACKARD SMART ARRAY RAID DRIVER (hpsa)
M:	Don Brace <don.brace@microsemi.com>
L:	esc.storagedev@microsemi.com
L:	linux-scsi@vger.kernel.org
S:	Supported
F:	Documentation/scsi/hpsa.txt
F:	drivers/scsi/hpsa*.[ch]
F:	include/linux/cciss*.h
F:	include/uapi/linux/cciss*.h

HFI1 DRIVER
M:	Mike Marciniszyn <mike.marciniszyn@intel.com>
M:	Dennis Dalessandro <dennis.dalessandro@intel.com>
L:	linux-rdma@vger.kernel.org
S:	Supported
F:	drivers/infiniband/hw/hfi1

HFS FILESYSTEM
L:	linux-fsdevel@vger.kernel.org
S:	Orphan
F:	Documentation/filesystems/hfs.txt
F:	fs/hfs/

HFSPLUS FILESYSTEM
L:	linux-fsdevel@vger.kernel.org
S:	Orphan
F:	Documentation/filesystems/hfsplus.txt
F:	fs/hfsplus/

HGA FRAMEBUFFER DRIVER
M:	Ferenc Bakonyi <fero@drama.obuda.kando.hu>
L:	linux-nvidia@lists.surfsouth.com
W:	http://drama.obuda.kando.hu/~fero/cgi-bin/hgafb.shtml
S:	Maintained
F:	drivers/video/fbdev/hgafb.c

HIBERNATION (aka Software Suspend, aka swsusp)
M:	"Rafael J. Wysocki" <rjw@rjwysocki.net>
M:	Pavel Machek <pavel@ucw.cz>
L:	linux-pm@vger.kernel.org
B:	https://bugzilla.kernel.org
S:	Supported
F:	arch/x86/power/
F:	drivers/base/power/
F:	kernel/power/
F:	include/linux/suspend.h
F:	include/linux/freezer.h
F:	include/linux/pm.h
F:	arch/*/include/asm/suspend*.h

HID CORE LAYER
M:	Jiri Kosina <jikos@kernel.org>
R:	Benjamin Tissoires <benjamin.tissoires@redhat.com>
L:	linux-input@vger.kernel.org
T:	git git://git.kernel.org/pub/scm/linux/kernel/git/jikos/hid.git
S:	Maintained
F:	drivers/hid/
F:	include/linux/hid*
F:	include/uapi/linux/hid*

HID SENSOR HUB DRIVERS
M:	Jiri Kosina <jikos@kernel.org>
M:	Jonathan Cameron <jic23@kernel.org>
M:	Srinivas Pandruvada <srinivas.pandruvada@linux.intel.com>
L:	linux-input@vger.kernel.org
L:	linux-iio@vger.kernel.org
S:	Maintained
F:	Documentation/hid/hid-sensor*
F:	drivers/hid/hid-sensor-*
F:	drivers/iio/*/hid-*
F:	include/linux/hid-sensor-*

HIGH-RESOLUTION TIMERS, CLOCKEVENTS
M:	Thomas Gleixner <tglx@linutronix.de>
L:	linux-kernel@vger.kernel.org
T:	git git://git.kernel.org/pub/scm/linux/kernel/git/tip/tip.git timers/core
S:	Maintained
F:	Documentation/timers/
F:	kernel/time/hrtimer.c
F:	kernel/time/clockevents.c
F:	kernel/time/timer_*.c
F:	include/linux/clockchips.h
F:	include/linux/hrtimer.h

HIGH-SPEED SCC DRIVER FOR AX.25
L:	linux-hams@vger.kernel.org
S:	Orphan
F:	drivers/net/hamradio/dmascc.c
F:	drivers/net/hamradio/scc.c

HIGHPOINT ROCKETRAID 3xxx RAID DRIVER
M:	HighPoint Linux Team <linux@highpoint-tech.com>
W:	http://www.highpoint-tech.com
S:	Supported
F:	Documentation/scsi/hptiop.txt
F:	drivers/scsi/hptiop.c

HIPPI
M:	Jes Sorensen <jes@trained-monkey.org>
L:	linux-hippi@sunsite.dk
S:	Maintained
F:	include/linux/hippidevice.h
F:	include/uapi/linux/if_hippi.h
F:	net/802/hippi.c
F:	drivers/net/hippi/

HISILICON NETWORK SUBSYSTEM 3 DRIVER (HNS3)
M:	Yisen Zhuang <yisen.zhuang@huawei.com>
M:	Salil Mehta <salil.mehta@huawei.com>
L:	netdev@vger.kernel.org
W:	http://www.hisilicon.com
S:	Maintained
F:	drivers/net/ethernet/hisilicon/hns3/

HISILICON LPC BUS DRIVER
M:	john.garry@huawei.com
W:	http://www.hisilicon.com
S:	Maintained
F:	drivers/bus/hisi_lpc.c
F:	Documentation/devicetree/bindings/arm/hisilicon/hisilicon-low-pin-count.txt

HISILICON NETWORK SUBSYSTEM DRIVER
M:	Yisen Zhuang <yisen.zhuang@huawei.com>
M:	Salil Mehta <salil.mehta@huawei.com>
L:	netdev@vger.kernel.org
W:	http://www.hisilicon.com
S:	Maintained
F:	drivers/net/ethernet/hisilicon/
F:	Documentation/devicetree/bindings/net/hisilicon*.txt

HISILICON PMU DRIVER
M:	Shaokun Zhang <zhangshaokun@hisilicon.com>
W:	http://www.hisilicon.com
S:	Supported
F:	drivers/perf/hisilicon
F:	Documentation/perf/hisi-pmu.txt

HISILICON ROCE DRIVER
M:	Lijun Ou <oulijun@huawei.com>
M:	Wei Hu(Xavier) <xavier.huwei@huawei.com>
L:	linux-rdma@vger.kernel.org
S:	Maintained
F:	drivers/infiniband/hw/hns/
F:	Documentation/devicetree/bindings/infiniband/hisilicon-hns-roce.txt

HISILICON SAS Controller
M:	John Garry <john.garry@huawei.com>
W:	http://www.hisilicon.com
S:	Supported
F:	drivers/scsi/hisi_sas/
F:	Documentation/devicetree/bindings/scsi/hisilicon-sas.txt

HMM - Heterogeneous Memory Management
M:	Jérôme Glisse <jglisse@redhat.com>
L:	linux-mm@kvack.org
S:	Maintained
F:	mm/hmm*
F:	include/linux/hmm*
F:	Documentation/vm/hmm.rst

HOST AP DRIVER
M:	Jouni Malinen <j@w1.fi>
L:	linux-wireless@vger.kernel.org
W:	http://w1.fi/hostap-driver.html
S:	Obsolete
F:	drivers/net/wireless/intersil/hostap/

HP COMPAQ TC1100 TABLET WMI EXTRAS DRIVER
L:	platform-driver-x86@vger.kernel.org
S:	Orphan
F:	drivers/platform/x86/tc1100-wmi.c

HP100:	Driver for HP 10/100 Mbit/s Voice Grade Network Adapter Series
M:	Jaroslav Kysela <perex@perex.cz>
S:	Maintained
F:	drivers/net/ethernet/hp/hp100.*

HPET:	High Precision Event Timers driver
M:	Clemens Ladisch <clemens@ladisch.de>
S:	Maintained
F:	Documentation/timers/hpet.txt
F:	drivers/char/hpet.c
F:	include/linux/hpet.h
F:	include/uapi/linux/hpet.h

HPET:	x86
S:	Orphan
F:	arch/x86/kernel/hpet.c
F:	arch/x86/include/asm/hpet.h

HPFS FILESYSTEM
M:	Mikulas Patocka <mikulas@artax.karlin.mff.cuni.cz>
W:	http://artax.karlin.mff.cuni.cz/~mikulas/vyplody/hpfs/index-e.cgi
S:	Maintained
F:	fs/hpfs/

HSI SUBSYSTEM
M:	Sebastian Reichel <sre@kernel.org>
T:	git git://git.kernel.org/pub/scm/linux/kernel/git/sre/linux-hsi.git
S:	Maintained
F:	Documentation/ABI/testing/sysfs-bus-hsi
F:	Documentation/driver-api/hsi.rst
F:	drivers/hsi/
F:	include/linux/hsi/
F:	include/uapi/linux/hsi/

HSO 3G MODEM DRIVER
L:	linux-usb@vger.kernel.org
S:	Orphan
F:	drivers/net/usb/hso.c

HSR NETWORK PROTOCOL
M:	Arvid Brodin <arvid.brodin@alten.se>
L:	netdev@vger.kernel.org
S:	Maintained
F:	net/hsr/

HT16K33 LED CONTROLLER DRIVER
M:	Robin van der Gracht <robin@protonic.nl>
S:	Maintained
F:	drivers/auxdisplay/ht16k33.c
F:	Documentation/devicetree/bindings/display/ht16k33.txt

HTCPEN TOUCHSCREEN DRIVER
M:	Pau Oliva Fora <pof@eslack.org>
L:	linux-input@vger.kernel.org
S:	Maintained
F:	drivers/input/touchscreen/htcpen.c

HUAWEI ETHERNET DRIVER
M:	Aviad Krawczyk <aviad.krawczyk@huawei.com>
L:	netdev@vger.kernel.org
S:	Supported
F:	Documentation/networking/hinic.txt
F:	drivers/net/ethernet/huawei/hinic/

HUGETLB FILESYSTEM
M:	Mike Kravetz <mike.kravetz@oracle.com>
L:	linux-mm@kvack.org
S:	Maintained
F:	fs/hugetlbfs/
F:	mm/hugetlb.c
F:	include/linux/hugetlb.h
F:	Documentation/admin-guide/mm/hugetlbpage.rst
F:	Documentation/vm/hugetlbfs_reserv.rst
F:	Documentation/ABI/testing/sysfs-kernel-mm-hugepages

HVA ST MEDIA DRIVER
M:	Jean-Christophe Trotin <jean-christophe.trotin@st.com>
L:	linux-media@vger.kernel.org
T:	git git://linuxtv.org/media_tree.git
W:	https://linuxtv.org
S:	Supported
F:	drivers/media/platform/sti/hva

HWPOISON MEMORY FAILURE HANDLING
M:	Naoya Horiguchi <n-horiguchi@ah.jp.nec.com>
L:	linux-mm@kvack.org
S:	Maintained
F:	mm/memory-failure.c
F:	mm/hwpoison-inject.c

Hyper-V CORE AND DRIVERS
M:	"K. Y. Srinivasan" <kys@microsoft.com>
M:	Haiyang Zhang <haiyangz@microsoft.com>
M:	Stephen Hemminger <sthemmin@microsoft.com>
L:	devel@linuxdriverproject.org
S:	Maintained
F:	Documentation/networking/netvsc.txt
F:	arch/x86/include/asm/mshyperv.h
F:	arch/x86/include/asm/trace/hyperv.h
F:	arch/x86/include/asm/hyperv-tlfs.h
F:	arch/x86/kernel/cpu/mshyperv.c
F:	arch/x86/hyperv
F:	drivers/hid/hid-hyperv.c
F:	drivers/hv/
F:	drivers/input/serio/hyperv-keyboard.c
F:	drivers/pci/controller/pci-hyperv.c
F:	drivers/net/hyperv/
F:	drivers/scsi/storvsc_drv.c
F:	drivers/uio/uio_hv_generic.c
F:	drivers/video/fbdev/hyperv_fb.c
F:	net/vmw_vsock/hyperv_transport.c
F:	include/linux/hyperv.h
F:	include/uapi/linux/hyperv.h
F:	tools/hv/
F:	Documentation/ABI/stable/sysfs-bus-vmbus

HYPERVISOR VIRTUAL CONSOLE DRIVER
L:	linuxppc-dev@lists.ozlabs.org
S:	Odd Fixes
F:	drivers/tty/hvc/

I2C ACPI SUPPORT
M:	Mika Westerberg <mika.westerberg@linux.intel.com>
L:	linux-i2c@vger.kernel.org
L:	linux-acpi@vger.kernel.org
S:	Maintained
F:	drivers/i2c/i2c-core-acpi.c

I2C MUXES
M:	Peter Rosin <peda@axentia.se>
L:	linux-i2c@vger.kernel.org
S:	Maintained
F:	Documentation/i2c/i2c-topology
F:	Documentation/i2c/muxes/
F:	Documentation/devicetree/bindings/i2c/i2c-mux*
F:	Documentation/devicetree/bindings/i2c/i2c-arb*
F:	Documentation/devicetree/bindings/i2c/i2c-gate*
F:	drivers/i2c/i2c-mux.c
F:	drivers/i2c/muxes/
F:	include/linux/i2c-mux.h

I2C MV64XXX MARVELL AND ALLWINNER DRIVER
M:	Gregory CLEMENT <gregory.clement@bootlin.com>
L:	linux-i2c@vger.kernel.org
S:	Maintained
F:	drivers/i2c/busses/i2c-mv64xxx.c

I2C OVER PARALLEL PORT
M:	Jean Delvare <jdelvare@suse.com>
L:	linux-i2c@vger.kernel.org
S:	Maintained
F:	Documentation/i2c/busses/i2c-parport
F:	Documentation/i2c/busses/i2c-parport-light
F:	drivers/i2c/busses/i2c-parport.c
F:	drivers/i2c/busses/i2c-parport-light.c

I2C SUBSYSTEM
M:	Wolfram Sang <wsa@the-dreams.de>
L:	linux-i2c@vger.kernel.org
W:	https://i2c.wiki.kernel.org/
Q:	https://patchwork.ozlabs.org/project/linux-i2c/list/
T:	git git://git.kernel.org/pub/scm/linux/kernel/git/wsa/linux.git
S:	Maintained
F:	Documentation/devicetree/bindings/i2c/i2c.txt
F:	Documentation/i2c/
F:	drivers/i2c/*
F:	include/linux/i2c.h
F:	include/linux/i2c-dev.h
F:	include/linux/i2c-smbus.h
F:	include/uapi/linux/i2c.h
F:	include/uapi/linux/i2c-*.h

I2C SUBSYSTEM HOST DRIVERS
L:	linux-i2c@vger.kernel.org
W:	https://i2c.wiki.kernel.org/
Q:	https://patchwork.ozlabs.org/project/linux-i2c/list/
T:	git git://git.kernel.org/pub/scm/linux/kernel/git/wsa/linux.git
S:	Odd Fixes
F:	Documentation/devicetree/bindings/i2c/
F:	drivers/i2c/algos/
F:	drivers/i2c/busses/

I2C-TAOS-EVM DRIVER
M:	Jean Delvare <jdelvare@suse.com>
L:	linux-i2c@vger.kernel.org
S:	Maintained
F:	Documentation/i2c/busses/i2c-taos-evm
F:	drivers/i2c/busses/i2c-taos-evm.c

I2C-TINY-USB DRIVER
M:	Till Harbaum <till@harbaum.org>
L:	linux-i2c@vger.kernel.org
W:	http://www.harbaum.org/till/i2c_tiny_usb
S:	Maintained
F:	drivers/i2c/busses/i2c-tiny-usb.c

I2C/SMBUS CONTROLLER DRIVERS FOR PC
M:	Jean Delvare <jdelvare@suse.com>
L:	linux-i2c@vger.kernel.org
S:	Maintained
F:	Documentation/i2c/busses/i2c-ali1535
F:	Documentation/i2c/busses/i2c-ali1563
F:	Documentation/i2c/busses/i2c-ali15x3
F:	Documentation/i2c/busses/i2c-amd756
F:	Documentation/i2c/busses/i2c-amd8111
F:	Documentation/i2c/busses/i2c-i801
F:	Documentation/i2c/busses/i2c-nforce2
F:	Documentation/i2c/busses/i2c-piix4
F:	Documentation/i2c/busses/i2c-sis5595
F:	Documentation/i2c/busses/i2c-sis630
F:	Documentation/i2c/busses/i2c-sis96x
F:	Documentation/i2c/busses/i2c-via
F:	Documentation/i2c/busses/i2c-viapro
F:	drivers/i2c/busses/i2c-ali1535.c
F:	drivers/i2c/busses/i2c-ali1563.c
F:	drivers/i2c/busses/i2c-ali15x3.c
F:	drivers/i2c/busses/i2c-amd756.c
F:	drivers/i2c/busses/i2c-amd756-s4882.c
F:	drivers/i2c/busses/i2c-amd8111.c
F:	drivers/i2c/busses/i2c-i801.c
F:	drivers/i2c/busses/i2c-isch.c
F:	drivers/i2c/busses/i2c-nforce2.c
F:	drivers/i2c/busses/i2c-nforce2-s4985.c
F:	drivers/i2c/busses/i2c-piix4.c
F:	drivers/i2c/busses/i2c-sis5595.c
F:	drivers/i2c/busses/i2c-sis630.c
F:	drivers/i2c/busses/i2c-sis96x.c
F:	drivers/i2c/busses/i2c-via.c
F:	drivers/i2c/busses/i2c-viapro.c

I2C/SMBUS INTEL CHT WHISKEY COVE PMIC DRIVER
M:	Hans de Goede <hdegoede@redhat.com>
L:	linux-i2c@vger.kernel.org
S:	Maintained
F:	drivers/i2c/busses/i2c-cht-wc.c

I2C/SMBUS ISMT DRIVER
M:	Seth Heasley <seth.heasley@intel.com>
M:	Neil Horman <nhorman@tuxdriver.com>
L:	linux-i2c@vger.kernel.org
F:	drivers/i2c/busses/i2c-ismt.c
F:	Documentation/i2c/busses/i2c-ismt

I2C/SMBUS STUB DRIVER
M:	Jean Delvare <jdelvare@suse.com>
L:	linux-i2c@vger.kernel.org
S:	Maintained
F:	drivers/i2c/i2c-stub.c

IA64 (Itanium) PLATFORM
M:	Tony Luck <tony.luck@intel.com>
M:	Fenghua Yu <fenghua.yu@intel.com>
L:	linux-ia64@vger.kernel.org
T:	git git://git.kernel.org/pub/scm/linux/kernel/git/aegl/linux.git
S:	Maintained
F:	arch/ia64/

IBM Power 842 compression accelerator
M:	Haren Myneni <haren@us.ibm.com>
S:	Supported
F:	drivers/crypto/nx/Makefile
F:	drivers/crypto/nx/Kconfig
F:	drivers/crypto/nx/nx-842*
F:	include/linux/sw842.h
F:	crypto/842.c
F:	lib/842/

IBM Power in-Nest Crypto Acceleration
M:	Leonidas S. Barbosa <leosilva@linux.vnet.ibm.com>
M:	Paulo Flabiano Smorigo <pfsmorigo@linux.vnet.ibm.com>
L:	linux-crypto@vger.kernel.org
S:	Supported
F:	drivers/crypto/nx/Makefile
F:	drivers/crypto/nx/Kconfig
F:	drivers/crypto/nx/nx-aes*
F:	drivers/crypto/nx/nx-sha*
F:	drivers/crypto/nx/nx.*
F:	drivers/crypto/nx/nx_csbcpb.h
F:	drivers/crypto/nx/nx_debugfs.h

IBM Power Linux RAID adapter
M:	Brian King <brking@us.ibm.com>
S:	Supported
F:	drivers/scsi/ipr.*

IBM Power SRIOV Virtual NIC Device Driver
M:	Thomas Falcon <tlfalcon@linux.vnet.ibm.com>
M:	John Allen <jallen@linux.vnet.ibm.com>
L:	netdev@vger.kernel.org
S:	Supported
F:	drivers/net/ethernet/ibm/ibmvnic.*

IBM Power Virtual Accelerator Switchboard
M:	Sukadev Bhattiprolu
L:	linuxppc-dev@lists.ozlabs.org
S:	Supported
F:	arch/powerpc/platforms/powernv/vas*
F:	arch/powerpc/platforms/powernv/copy-paste.h
F:	arch/powerpc/include/asm/vas.h
F:	arch/powerpc/include/uapi/asm/vas.h

IBM Power Virtual Ethernet Device Driver
M:	Thomas Falcon <tlfalcon@linux.vnet.ibm.com>
L:	netdev@vger.kernel.org
S:	Supported
F:	drivers/net/ethernet/ibm/ibmveth.*

IBM Power Virtual FC Device Drivers
M:	Tyrel Datwyler <tyreld@linux.vnet.ibm.com>
L:	linux-scsi@vger.kernel.org
S:	Supported
F:	drivers/scsi/ibmvscsi/ibmvfc*

IBM Power Virtual Management Channel Driver
M:	Bryant G. Ly <bryantly@linux.vnet.ibm.com>
M:	Steven Royer <seroyer@linux.vnet.ibm.com>
S:	Supported
F:	drivers/misc/ibmvmc.*

IBM Power Virtual SCSI Device Drivers
M:	Tyrel Datwyler <tyreld@linux.vnet.ibm.com>
L:	linux-scsi@vger.kernel.org
S:	Supported
F:	drivers/scsi/ibmvscsi/ibmvscsi*
F:	include/scsi/viosrp.h

IBM Power Virtual SCSI Device Target Driver
M:	Bryant G. Ly <bryantly@linux.vnet.ibm.com>
M:	Michael Cyr <mikecyr@linux.vnet.ibm.com>
L:	linux-scsi@vger.kernel.org
L:	target-devel@vger.kernel.org
S:	Supported
F:	drivers/scsi/ibmvscsi_tgt/

IBM Power VMX Cryptographic instructions
M:	Leonidas S. Barbosa <leosilva@linux.vnet.ibm.com>
M:	Paulo Flabiano Smorigo <pfsmorigo@linux.vnet.ibm.com>
L:	linux-crypto@vger.kernel.org
S:	Supported
F:	drivers/crypto/vmx/Makefile
F:	drivers/crypto/vmx/Kconfig
F:	drivers/crypto/vmx/vmx.c
F:	drivers/crypto/vmx/aes*
F:	drivers/crypto/vmx/ghash*
F:	drivers/crypto/vmx/ppc-xlate.pl

IBM Power PCI Hotplug Driver for RPA-compliant PPC64 platform
M:	Tyrel Datwyler <tyreld@linux.vnet.ibm.com>
L:	linux-pci@vger.kernel.org
L:	linuxppc-dev@lists.ozlabs.org
S:	Supported
F:	drivers/pci/hotplug/rpaphp*

IBM Power IO DLPAR Driver for RPA-compliant PPC64 platform
M:	Tyrel Datwyler <tyreld@linux.vnet.ibm.com>
L:	linux-pci@vger.kernel.org
L:	linuxppc-dev@lists.ozlabs.org
S:	Supported
F:	drivers/pci/hotplug/rpadlpar*

IBM ServeRAID RAID DRIVER
S:	Orphan
F:	drivers/scsi/ips.*

ICH LPC AND GPIO DRIVER
M:	Peter Tyser <ptyser@xes-inc.com>
S:	Maintained
F:	drivers/mfd/lpc_ich.c
F:	drivers/gpio/gpio-ich.c

IDE SUBSYSTEM
M:	"David S. Miller" <davem@davemloft.net>
L:	linux-ide@vger.kernel.org
Q:	http://patchwork.ozlabs.org/project/linux-ide/list/
T:	git git://git.kernel.org/pub/scm/linux/kernel/git/davem/ide.git
S:	Maintained
F:	Documentation/ide/
F:	drivers/ide/
F:	include/linux/ide.h

IDE/ATAPI DRIVERS
M:	Borislav Petkov <bp@alien8.de>
L:	linux-ide@vger.kernel.org
S:	Maintained
F:	Documentation/cdrom/ide-cd
F:	drivers/ide/ide-cd*

IDEAPAD LAPTOP EXTRAS DRIVER
M:	Ike Panhc <ike.pan@canonical.com>
L:	platform-driver-x86@vger.kernel.org
W:	http://launchpad.net/ideapad-laptop
S:	Maintained
F:	drivers/platform/x86/ideapad-laptop.c

IDEAPAD LAPTOP SLIDEBAR DRIVER
M:	Andrey Moiseev <o2g.org.ru@gmail.com>
L:	linux-input@vger.kernel.org
W:	https://github.com/o2genum/ideapad-slidebar
S:	Maintained
F:	drivers/input/misc/ideapad_slidebar.c

IDT VersaClock 5 CLOCK DRIVER
M:	Marek Vasut <marek.vasut@gmail.com>
S:	Maintained
F:	drivers/clk/clk-versaclock5.c

IEEE 802.15.4 SUBSYSTEM
M:	Alexander Aring <alex.aring@gmail.com>
M:	Stefan Schmidt <stefan@datenfreihafen.org>
L:	linux-wpan@vger.kernel.org
W:	http://wpan.cakelab.org/
T:	git git://git.kernel.org/pub/scm/linux/kernel/git/sschmidt/wpan.git
T:	git git://git.kernel.org/pub/scm/linux/kernel/git/sschmidt/wpan-next.git
S:	Maintained
F:	net/ieee802154/
F:	net/mac802154/
F:	drivers/net/ieee802154/
F:	include/linux/nl802154.h
F:	include/linux/ieee802154.h
F:	include/net/nl802154.h
F:	include/net/mac802154.h
F:	include/net/af_ieee802154.h
F:	include/net/cfg802154.h
F:	include/net/ieee802154_netdev.h
F:	Documentation/networking/ieee802154.txt

IFE PROTOCOL
M:	Yotam Gigi <yotam.gi@gmail.com>
M:	Jamal Hadi Salim <jhs@mojatatu.com>
F:	net/ife
F:	include/net/ife.h
F:	include/uapi/linux/ife.h

IGORPLUG-USB IR RECEIVER
M:	Sean Young <sean@mess.org>
L:	linux-media@vger.kernel.org
S:	Maintained
F:	drivers/media/rc/igorplugusb.c

IGUANAWORKS USB IR TRANSCEIVER
M:	Sean Young <sean@mess.org>
L:	linux-media@vger.kernel.org
S:	Maintained
F:	drivers/media/rc/iguanair.c

IIO DIGITAL POTENTIOMETER DAC
M:	Peter Rosin <peda@axentia.se>
L:	linux-iio@vger.kernel.org
S:	Maintained
F:	Documentation/ABI/testing/sysfs-bus-iio-dac-dpot-dac
F:	Documentation/devicetree/bindings/iio/dac/dpot-dac.txt
F:	drivers/iio/dac/dpot-dac.c

IIO ENVELOPE DETECTOR
M:	Peter Rosin <peda@axentia.se>
L:	linux-iio@vger.kernel.org
S:	Maintained
F:	Documentation/ABI/testing/sysfs-bus-iio-adc-envelope-detector
F:	Documentation/devicetree/bindings/iio/adc/envelope-detector.txt
F:	drivers/iio/adc/envelope-detector.c

IIO MULTIPLEXER
M:	Peter Rosin <peda@axentia.se>
L:	linux-iio@vger.kernel.org
S:	Maintained
F:	Documentation/devicetree/bindings/iio/multiplexer/io-channel-mux.txt
F:	drivers/iio/multiplexer/iio-mux.c

IIO SUBSYSTEM AND DRIVERS
M:	Jonathan Cameron <jic23@kernel.org>
R:	Hartmut Knaack <knaack.h@gmx.de>
R:	Lars-Peter Clausen <lars@metafoo.de>
R:	Peter Meerwald-Stadler <pmeerw@pmeerw.net>
L:	linux-iio@vger.kernel.org
T:	git git://git.kernel.org/pub/scm/linux/kernel/git/jic23/iio.git
S:	Maintained
F:	Documentation/ABI/testing/configfs-iio*
F:	Documentation/ABI/testing/sysfs-bus-iio*
F:	Documentation/devicetree/bindings/iio/
F:	drivers/iio/
F:	drivers/staging/iio/
F:	include/linux/iio/
F:	tools/iio/

IIO UNIT CONVERTER
M:	Peter Rosin <peda@axentia.se>
L:	linux-iio@vger.kernel.org
S:	Maintained
F:	Documentation/devicetree/bindings/iio/afe/current-sense-amplifier.txt
F:	Documentation/devicetree/bindings/iio/afe/current-sense-shunt.txt
F:	Documentation/devicetree/bindings/iio/afe/voltage-divider.txt
F:	drivers/iio/afe/iio-rescale.c

IKANOS/ADI EAGLE ADSL USB DRIVER
M:	Matthieu Castet <castet.matthieu@free.fr>
M:	Stanislaw Gruszka <stf_xl@wp.pl>
S:	Maintained
F:	drivers/usb/atm/ueagle-atm.c

IMGTEC ASCII LCD DRIVER
M:	Paul Burton <paul.burton@mips.com>
S:	Maintained
F:	Documentation/devicetree/bindings/auxdisplay/img-ascii-lcd.txt
F:	drivers/auxdisplay/img-ascii-lcd.c

IMGTEC IR DECODER DRIVER
M:	James Hogan <jhogan@kernel.org>
S:	Maintained
F:	drivers/media/rc/img-ir/

IMON SOUNDGRAPH USB IR RECEIVER
M:	Sean Young <sean@mess.org>
L:	linux-media@vger.kernel.org
S:	Maintained
F:	drivers/media/rc/imon_raw.c
F:	drivers/media/rc/imon.c

IMS TWINTURBO FRAMEBUFFER DRIVER
L:	linux-fbdev@vger.kernel.org
S:	Orphan
F:	drivers/video/fbdev/imsttfb.c

INA209 HARDWARE MONITOR DRIVER
M:	Guenter Roeck <linux@roeck-us.net>
L:	linux-hwmon@vger.kernel.org
S:	Maintained
F:	Documentation/hwmon/ina209
F:	Documentation/devicetree/bindings/hwmon/ina2xx.txt
F:	drivers/hwmon/ina209.c

INA2XX HARDWARE MONITOR DRIVER
M:	Guenter Roeck <linux@roeck-us.net>
L:	linux-hwmon@vger.kernel.org
S:	Maintained
F:	Documentation/hwmon/ina2xx
F:	drivers/hwmon/ina2xx.c
F:	include/linux/platform_data/ina2xx.h

INDUSTRY PACK SUBSYSTEM (IPACK)
M:	Samuel Iglesias Gonsalvez <siglesias@igalia.com>
M:	Jens Taprogge <jens.taprogge@taprogge.org>
M:	Greg Kroah-Hartman <gregkh@linuxfoundation.org>
L:	industrypack-devel@lists.sourceforge.net
W:	http://industrypack.sourceforge.net
S:	Maintained
F:	drivers/ipack/

INFINIBAND SUBSYSTEM
M:	Doug Ledford <dledford@redhat.com>
M:	Jason Gunthorpe <jgg@mellanox.com>
L:	linux-rdma@vger.kernel.org
W:	https://github.com/linux-rdma/rdma-core
Q:	http://patchwork.kernel.org/project/linux-rdma/list/
T:	git git://git.kernel.org/pub/scm/linux/kernel/git/rdma/rdma.git
S:	Supported
F:	Documentation/devicetree/bindings/infiniband/
F:	Documentation/infiniband/
F:	drivers/infiniband/
F:	include/uapi/linux/if_infiniband.h
F:	include/uapi/rdma/
F:	include/rdma/

INGENIC JZ4780 DMA Driver
M:	Zubair Lutfullah Kakakhel <Zubair.Kakakhel@imgtec.com>
S:	Maintained
F:	drivers/dma/dma-jz4780.c

INGENIC JZ4780 NAND DRIVER
M:	Harvey Hunt <harveyhuntnexus@gmail.com>
L:	linux-mtd@lists.infradead.org
S:	Maintained
F:	drivers/mtd/nand/raw/jz4780_*

INOTIFY
M:	Jan Kara <jack@suse.cz>
R:	Amir Goldstein <amir73il@gmail.com>
L:	linux-fsdevel@vger.kernel.org
S:	Maintained
F:	Documentation/filesystems/inotify.txt
F:	fs/notify/inotify/
F:	include/linux/inotify.h
F:	include/uapi/linux/inotify.h

INPUT (KEYBOARD, MOUSE, JOYSTICK, TOUCHSCREEN) DRIVERS
M:	Dmitry Torokhov <dmitry.torokhov@gmail.com>
L:	linux-input@vger.kernel.org
Q:	http://patchwork.kernel.org/project/linux-input/list/
T:	git git://git.kernel.org/pub/scm/linux/kernel/git/dtor/input.git
S:	Maintained
F:	drivers/input/
F:	include/linux/input.h
F:	include/uapi/linux/input.h
F:	include/uapi/linux/input-event-codes.h
F:	include/linux/input/
F:	Documentation/devicetree/bindings/input/
F:	Documentation/devicetree/bindings/serio/
F:	Documentation/input/

INPUT MULTITOUCH (MT) PROTOCOL
M:	Henrik Rydberg <rydberg@bitmath.org>
L:	linux-input@vger.kernel.org
S:	Odd fixes
F:	Documentation/input/multi-touch-protocol.rst
F:	drivers/input/input-mt.c
K:	\b(ABS|SYN)_MT_

INSIDE SECURE CRYPTO DRIVER
M:	Antoine Tenart <antoine.tenart@bootlin.com>
F:	drivers/crypto/inside-secure/
S:	Maintained
L:	linux-crypto@vger.kernel.org

INTEGRITY MEASUREMENT ARCHITECTURE (IMA)
M:	Mimi Zohar <zohar@linux.vnet.ibm.com>
M:	Dmitry Kasatkin <dmitry.kasatkin@gmail.com>
L:	linux-integrity@vger.kernel.org
T:	git git://git.kernel.org/pub/scm/linux/kernel/git/zohar/linux-integrity.git
S:	Supported
F:	security/integrity/ima/

INTEL 810/815 FRAMEBUFFER DRIVER
M:	Antonino Daplas <adaplas@gmail.com>
L:	linux-fbdev@vger.kernel.org
S:	Maintained
F:	drivers/video/fbdev/i810/

INTEL ASoC DRIVERS
M:	Pierre-Louis Bossart <pierre-louis.bossart@linux.intel.com>
M:	Liam Girdwood <liam.r.girdwood@linux.intel.com>
M:	Jie Yang <yang.jie@linux.intel.com>
L:	alsa-devel@alsa-project.org (moderated for non-subscribers)
S:	Supported
F:	sound/soc/intel/

INTEL C600 SERIES SAS CONTROLLER DRIVER
M:	Intel SCU Linux support <intel-linux-scu@intel.com>
M:	Artur Paszkiewicz <artur.paszkiewicz@intel.com>
L:	linux-scsi@vger.kernel.org
T:	git git://git.code.sf.net/p/intel-sas/isci
S:	Supported
F:	drivers/scsi/isci/

INTEL DRM DRIVERS (excluding Poulsbo, Moorestown and derivative chipsets)
M:	Jani Nikula <jani.nikula@linux.intel.com>
M:	Joonas Lahtinen <joonas.lahtinen@linux.intel.com>
M:	Rodrigo Vivi <rodrigo.vivi@intel.com>
L:	intel-gfx@lists.freedesktop.org
W:	https://01.org/linuxgraphics/
B:	https://01.org/linuxgraphics/documentation/how-report-bugs
C:	irc://chat.freenode.net/intel-gfx
Q:	http://patchwork.freedesktop.org/project/intel-gfx/
T:	git git://anongit.freedesktop.org/drm-intel
S:	Supported
F:	drivers/gpu/drm/i915/
F:	include/drm/i915*
F:	include/uapi/drm/i915_drm.h
F:	Documentation/gpu/i915.rst

INTEL ETHERNET DRIVERS
M:	Jeff Kirsher <jeffrey.t.kirsher@intel.com>
L:	intel-wired-lan@lists.osuosl.org (moderated for non-subscribers)
W:	http://www.intel.com/support/feedback.htm
W:	http://e1000.sourceforge.net/
Q:	http://patchwork.ozlabs.org/project/intel-wired-lan/list/
T:	git git://git.kernel.org/pub/scm/linux/kernel/git/jkirsher/net-queue.git
T:	git git://git.kernel.org/pub/scm/linux/kernel/git/jkirsher/next-queue.git
S:	Supported
F:	Documentation/networking/e100.rst
F:	Documentation/networking/e1000.rst
F:	Documentation/networking/e1000e.txt
F:	Documentation/networking/igb.txt
F:	Documentation/networking/igbvf.txt
F:	Documentation/networking/ixgb.txt
F:	Documentation/networking/ixgbe.txt
F:	Documentation/networking/ixgbevf.txt
F:	Documentation/networking/i40e.txt
F:	Documentation/networking/i40evf.txt
F:	Documentation/networking/ice.txt
F:	drivers/net/ethernet/intel/
F:	drivers/net/ethernet/intel/*/
F:	include/linux/avf/virtchnl.h

INTEL FRAMEBUFFER DRIVER (excluding 810 and 815)
M:	Maik Broemme <mbroemme@libmpq.org>
L:	linux-fbdev@vger.kernel.org
S:	Maintained
F:	Documentation/fb/intelfb.txt
F:	drivers/video/fbdev/intelfb/

INTEL GVT-g DRIVERS (Intel GPU Virtualization)
M:	Zhenyu Wang <zhenyuw@linux.intel.com>
M:	Zhi Wang <zhi.a.wang@intel.com>
L:	intel-gvt-dev@lists.freedesktop.org
L:	intel-gfx@lists.freedesktop.org
W:	https://01.org/igvt-g
T:	git https://github.com/intel/gvt-linux.git
S:	Supported
F:	drivers/gpu/drm/i915/gvt/

INTEL HID EVENT DRIVER
M:	Alex Hung <alex.hung@canonical.com>
L:	platform-driver-x86@vger.kernel.org
S:	Maintained
F:	drivers/platform/x86/intel-hid.c

INTEL I/OAT DMA DRIVER
M:	Dave Jiang <dave.jiang@intel.com>
R:	Dan Williams <dan.j.williams@intel.com>
L:	dmaengine@vger.kernel.org
Q:	https://patchwork.kernel.org/project/linux-dmaengine/list/
S:	Supported
F:	drivers/dma/ioat*

INTEL IDLE DRIVER
M:	Jacob Pan <jacob.jun.pan@linux.intel.com>
M:	Len Brown <lenb@kernel.org>
L:	linux-pm@vger.kernel.org
T:	git git://git.kernel.org/pub/scm/linux/kernel/git/lenb/linux.git
B:	https://bugzilla.kernel.org
S:	Supported
F:	drivers/idle/intel_idle.c

INTEL INTEGRATED SENSOR HUB DRIVER
M:	Srinivas Pandruvada <srinivas.pandruvada@linux.intel.com>
M:	Jiri Kosina <jikos@kernel.org>
L:	linux-input@vger.kernel.org
S:	Maintained
F:	drivers/hid/intel-ish-hid/

INTEL IOMMU (VT-d)
M:	David Woodhouse <dwmw2@infradead.org>
L:	iommu@lists.linux-foundation.org
T:	git git://git.infradead.org/iommu-2.6.git
S:	Supported
F:	drivers/iommu/intel-iommu.c
F:	include/linux/intel-iommu.h

INTEL IOP-ADMA DMA DRIVER
R:	Dan Williams <dan.j.williams@intel.com>
S:	Odd fixes
F:	drivers/dma/iop-adma.c

INTEL IPU3 CSI-2 CIO2 DRIVER
M:	Yong Zhi <yong.zhi@intel.com>
M:	Sakari Ailus <sakari.ailus@linux.intel.com>
M:	Bingbu Cao <bingbu.cao@intel.com>
R:	Tian Shu Qiu <tian.shu.qiu@intel.com>
R:	Jian Xu Zheng <jian.xu.zheng@intel.com>
L:	linux-media@vger.kernel.org
S:	Maintained
F:	drivers/media/pci/intel/ipu3/
F:	Documentation/media/uapi/v4l/pixfmt-srggb10-ipu3.rst

INTEL IXP4XX QMGR, NPE, ETHERNET and HSS SUPPORT
M:	Krzysztof Halasa <khalasa@piap.pl>
S:	Maintained
F:	arch/arm/mach-ixp4xx/include/mach/qmgr.h
F:	arch/arm/mach-ixp4xx/include/mach/npe.h
F:	arch/arm/mach-ixp4xx/ixp4xx_qmgr.c
F:	arch/arm/mach-ixp4xx/ixp4xx_npe.c
F:	drivers/net/ethernet/xscale/ixp4xx_eth.c
F:	drivers/net/wan/ixp4xx_hss.c

INTEL IXP4XX RANDOM NUMBER GENERATOR SUPPORT
M:	Deepak Saxena <dsaxena@plexity.net>
S:	Maintained
F:	drivers/char/hw_random/ixp4xx-rng.c

INTEL MANAGEMENT ENGINE (mei)
M:	Tomas Winkler <tomas.winkler@intel.com>
L:	linux-kernel@vger.kernel.org
S:	Supported
F:	include/uapi/linux/mei.h
F:	include/linux/mei_cl_bus.h
F:	drivers/misc/mei/*
F:	drivers/watchdog/mei_wdt.c
F:	Documentation/misc-devices/mei/*
F:	samples/mei/*

INTEL MENLOW THERMAL DRIVER
M:	Sujith Thomas <sujith.thomas@intel.com>
L:	platform-driver-x86@vger.kernel.org
W:	https://01.org/linux-acpi
S:	Supported
F:	drivers/platform/x86/intel_menlow.c

INTEL MERRIFIELD GPIO DRIVER
M:	Andy Shevchenko <andriy.shevchenko@linux.intel.com>
L:	linux-gpio@vger.kernel.org
S:	Maintained
F:	drivers/gpio/gpio-merrifield.c

INTEL MIC DRIVERS (mic)
M:	Sudeep Dutt <sudeep.dutt@intel.com>
M:	Ashutosh Dixit <ashutosh.dixit@intel.com>
S:	Supported
W:	https://github.com/sudeepdutt/mic
W:	http://software.intel.com/en-us/mic-developer
F:	include/linux/mic_bus.h
F:	include/linux/scif.h
F:	include/uapi/linux/mic_common.h
F:	include/uapi/linux/mic_ioctl.h
F:	include/uapi/linux/scif_ioctl.h
F:	drivers/misc/mic/
F:	drivers/dma/mic_x100_dma.c
F:	drivers/dma/mic_x100_dma.h
F:	Documentation/mic/

INTEL PMC CORE DRIVER
M:	Rajneesh Bhardwaj <rajneesh.bhardwaj@intel.com>
M:	Vishwanath Somayaji <vishwanath.somayaji@intel.com>
L:	platform-driver-x86@vger.kernel.org
S:	Maintained
F:	arch/x86/include/asm/pmc_core.h
F:	drivers/platform/x86/intel_pmc_core*

INTEL PMC/P-Unit IPC DRIVER
M:	Zha Qipeng<qipeng.zha@intel.com>
L:	platform-driver-x86@vger.kernel.org
S:	Maintained
F:	drivers/platform/x86/intel_pmc_ipc.c
F:	drivers/platform/x86/intel_punit_ipc.c
F:	arch/x86/include/asm/intel_pmc_ipc.h
F:	arch/x86/include/asm/intel_punit_ipc.h

INTEL PRO/WIRELESS 2100, 2200BG, 2915ABG NETWORK CONNECTION SUPPORT
M:	Stanislav Yakovlev <stas.yakovlev@gmail.com>
L:	linux-wireless@vger.kernel.org
S:	Maintained
F:	Documentation/networking/README.ipw2100
F:	Documentation/networking/README.ipw2200
F:	drivers/net/wireless/intel/ipw2x00/

INTEL PSTATE DRIVER
M:	Srinivas Pandruvada <srinivas.pandruvada@linux.intel.com>
M:	Len Brown <lenb@kernel.org>
L:	linux-pm@vger.kernel.org
S:	Supported
F:	drivers/cpufreq/intel_pstate.c

INTEL RDMA RNIC DRIVER
M:	Faisal Latif <faisal.latif@intel.com>
M:	Shiraz Saleem <shiraz.saleem@intel.com>
L:	linux-rdma@vger.kernel.org
S:	Supported
F:	drivers/infiniband/hw/i40iw/
F:	include/uapi/rdma/i40iw-abi.h

INTEL SHA MULTIBUFFER DRIVER
M:	Megha Dey <megha.dey@linux.intel.com>
R:	Tim Chen <tim.c.chen@linux.intel.com>
L:	linux-crypto@vger.kernel.org
S:	Supported
F:	arch/x86/crypto/sha*-mb/
F:	crypto/mcryptd.c

INTEL TELEMETRY DRIVER
M:	Souvik Kumar Chakravarty <souvik.k.chakravarty@intel.com>
L:	platform-driver-x86@vger.kernel.org
S:	Maintained
F:	arch/x86/include/asm/intel_telemetry.h
F:	drivers/platform/x86/intel_telemetry*

INTEL VIRTUAL BUTTON DRIVER
M:	AceLan Kao <acelan.kao@canonical.com>
L:	platform-driver-x86@vger.kernel.org
S:	Maintained
F:	drivers/platform/x86/intel-vbtn.c

INTEL WIRELESS 3945ABG/BG, 4965AGN (iwlegacy)
M:	Stanislaw Gruszka <sgruszka@redhat.com>
L:	linux-wireless@vger.kernel.org
S:	Supported
F:	drivers/net/wireless/intel/iwlegacy/

INTEL WIRELESS WIFI LINK (iwlwifi)
M:	Johannes Berg <johannes.berg@intel.com>
M:	Emmanuel Grumbach <emmanuel.grumbach@intel.com>
M:	Luca Coelho <luciano.coelho@intel.com>
M:	Intel Linux Wireless <linuxwifi@intel.com>
L:	linux-wireless@vger.kernel.org
W:	http://intellinuxwireless.org
T:	git git://git.kernel.org/pub/scm/linux/kernel/git/iwlwifi/iwlwifi.git
S:	Supported
F:	drivers/net/wireless/intel/iwlwifi/

INTEL WIRELESS WIMAX CONNECTION 2400
M:	Inaky Perez-Gonzalez <inaky.perez-gonzalez@intel.com>
M:	linux-wimax@intel.com
L:	wimax@linuxwimax.org (subscribers-only)
S:	Supported
W:	http://linuxwimax.org
F:	Documentation/wimax/README.i2400m
F:	drivers/net/wimax/i2400m/
F:	include/uapi/linux/wimax/i2400m.h

INTEL WMI THUNDERBOLT FORCE POWER DRIVER
M:	Mario Limonciello <mario.limonciello@dell.com>
S:	Maintained
F:	drivers/platform/x86/intel-wmi-thunderbolt.c

INTEL(R) TRACE HUB
M:	Alexander Shishkin <alexander.shishkin@linux.intel.com>
S:	Supported
F:	Documentation/trace/intel_th.rst
F:	drivers/hwtracing/intel_th/

INTEL(R) TRUSTED EXECUTION TECHNOLOGY (TXT)
M:	Ning Sun <ning.sun@intel.com>
L:	tboot-devel@lists.sourceforge.net
W:	http://tboot.sourceforge.net
T:	hg http://tboot.hg.sourceforge.net:8000/hgroot/tboot/tboot
S:	Supported
F:	Documentation/intel_txt.txt
F:	include/linux/tboot.h
F:	arch/x86/kernel/tboot.c

INTEL-MID GPIO DRIVER
M:	David Cohen <david.a.cohen@linux.intel.com>
L:	linux-gpio@vger.kernel.org
S:	Maintained
F:	drivers/gpio/gpio-intel-mid.c

INVENSENSE MPU-3050 GYROSCOPE DRIVER
M:	Linus Walleij <linus.walleij@linaro.org>
L:	linux-iio@vger.kernel.org
S:	Maintained
F:	drivers/iio/gyro/mpu3050*
F:	Documentation/devicetree/bindings/iio/gyroscope/invensense,mpu3050.txt

IOC3 ETHERNET DRIVER
M:	Ralf Baechle <ralf@linux-mips.org>
L:	linux-mips@linux-mips.org
S:	Maintained
F:	drivers/net/ethernet/sgi/ioc3-eth.c

IOC3 SERIAL DRIVER
M:	Pat Gefre <pfg@sgi.com>
L:	linux-serial@vger.kernel.org
S:	Maintained
F:	drivers/tty/serial/ioc3_serial.c

IOMMU DRIVERS
M:	Joerg Roedel <joro@8bytes.org>
L:	iommu@lists.linux-foundation.org
T:	git git://git.kernel.org/pub/scm/linux/kernel/git/joro/iommu.git
S:	Maintained
F:	Documentation/devicetree/bindings/iommu/
F:	drivers/iommu/
F:	include/linux/iommu.h
F:	include/linux/of_iommu.h
F:	include/linux/iova.h

IP MASQUERADING
M:	Juanjo Ciarlante <jjciarla@raiz.uncu.edu.ar>
S:	Maintained
F:	net/ipv4/netfilter/ipt_MASQUERADE.c

IPMI SUBSYSTEM
M:	Corey Minyard <minyard@acm.org>
L:	openipmi-developer@lists.sourceforge.net (moderated for non-subscribers)
W:	http://openipmi.sourceforge.net/
S:	Supported
F:	Documentation/IPMI.txt
F:	drivers/char/ipmi/
F:	include/linux/ipmi*
F:	include/uapi/linux/ipmi*

IPS SCSI RAID DRIVER
M:	Adaptec OEM Raid Solutions <aacraid@microsemi.com>
L:	linux-scsi@vger.kernel.org
W:	http://www.adaptec.com/
S:	Maintained
F:	drivers/scsi/ips*

IPVS
M:	Wensong Zhang <wensong@linux-vs.org>
M:	Simon Horman <horms@verge.net.au>
M:	Julian Anastasov <ja@ssi.bg>
L:	netdev@vger.kernel.org
L:	lvs-devel@vger.kernel.org
S:	Maintained
T:	git git://git.kernel.org/pub/scm/linux/kernel/git/horms/ipvs-next.git
T:	git git://git.kernel.org/pub/scm/linux/kernel/git/horms/ipvs.git
F:	Documentation/networking/ipvs-sysctl.txt
F:	include/net/ip_vs.h
F:	include/uapi/linux/ip_vs.h
F:	net/netfilter/ipvs/

IPWIRELESS DRIVER
M:	Jiri Kosina <jikos@kernel.org>
M:	David Sterba <dsterba@suse.com>
S:	Odd Fixes
F:	drivers/tty/ipwireless/

IPX NETWORK LAYER
L:	netdev@vger.kernel.org
S:	Obsolete
F:	include/uapi/linux/ipx.h
F:	drivers/staging/ipx/

IRQ DOMAINS (IRQ NUMBER MAPPING LIBRARY)
M:	Marc Zyngier <marc.zyngier@arm.com>
S:	Maintained
T:	git git://git.kernel.org/pub/scm/linux/kernel/git/tip/tip.git irq/core
F:	Documentation/IRQ-domain.txt
F:	include/linux/irqdomain.h
F:	kernel/irq/irqdomain.c
F:	kernel/irq/msi.c

IRQ SUBSYSTEM
M:	Thomas Gleixner <tglx@linutronix.de>
L:	linux-kernel@vger.kernel.org
S:	Maintained
T:	git git://git.kernel.org/pub/scm/linux/kernel/git/tip/tip.git irq/core
F:	kernel/irq/

IRQCHIP DRIVERS
M:	Thomas Gleixner <tglx@linutronix.de>
M:	Jason Cooper <jason@lakedaemon.net>
M:	Marc Zyngier <marc.zyngier@arm.com>
L:	linux-kernel@vger.kernel.org
S:	Maintained
T:	git git://git.kernel.org/pub/scm/linux/kernel/git/tip/tip.git irq/core
F:	Documentation/devicetree/bindings/interrupt-controller/
F:	drivers/irqchip/

ISA
M:	William Breathitt Gray <vilhelm.gray@gmail.com>
S:	Maintained
F:	Documentation/isa.txt
F:	drivers/base/isa.c
F:	include/linux/isa.h

ISA RADIO MODULE
M:	Hans Verkuil <hverkuil@xs4all.nl>
L:	linux-media@vger.kernel.org
T:	git git://linuxtv.org/media_tree.git
W:	https://linuxtv.org
S:	Maintained
F:	drivers/media/radio/radio-isa*

ISAPNP
M:	Jaroslav Kysela <perex@perex.cz>
S:	Maintained
F:	Documentation/isapnp.txt
F:	drivers/pnp/isapnp/
F:	include/linux/isapnp.h

ISCSI
M:	Lee Duncan <lduncan@suse.com>
M:	Chris Leech <cleech@redhat.com>
L:	open-iscsi@googlegroups.com
W:	www.open-iscsi.com
S:	Maintained
F:	drivers/scsi/*iscsi*
F:	include/scsi/*iscsi*

iSCSI BOOT FIRMWARE TABLE (iBFT) DRIVER
M:	Peter Jones <pjones@redhat.com>
M:	Konrad Rzeszutek Wilk <konrad@kernel.org>
S:	Maintained
F:	drivers/firmware/iscsi_ibft*

ISCSI EXTENSIONS FOR RDMA (ISER) INITIATOR
M:	Sagi Grimberg <sagi@grimberg.me>
M:	Max Gurtovoy <maxg@mellanox.com>
L:	linux-rdma@vger.kernel.org
S:	Supported
W:	http://www.openfabrics.org
W:	www.open-iscsi.org
Q:	http://patchwork.kernel.org/project/linux-rdma/list/
F:	drivers/infiniband/ulp/iser/

ISCSI EXTENSIONS FOR RDMA (ISER) TARGET
M:	Sagi Grimberg <sagi@grimberg.me>
T:	git git://git.kernel.org/pub/scm/linux/kernel/git/nab/target-pending.git master
L:	linux-rdma@vger.kernel.org
L:	target-devel@vger.kernel.org
S:	Supported
W:	http://www.linux-iscsi.org
F:	drivers/infiniband/ulp/isert

ISDN SUBSYSTEM
M:	Karsten Keil <isdn@linux-pingi.de>
L:	isdn4linux@listserv.isdn4linux.de (subscribers-only)
L:	netdev@vger.kernel.org
W:	http://www.isdn4linux.de
T:	git git://git.kernel.org/pub/scm/linux/kernel/git/kkeil/isdn-2.6.git
S:	Maintained
F:	Documentation/isdn/
F:	drivers/isdn/
F:	include/linux/isdn.h
F:	include/linux/isdn/
F:	include/uapi/linux/isdn.h
F:	include/uapi/linux/isdn/

ISDN SUBSYSTEM (Eicon active card driver)
M:	Armin Schindler <mac@melware.de>
L:	isdn4linux@listserv.isdn4linux.de (subscribers-only)
W:	http://www.melware.de
S:	Maintained
F:	drivers/isdn/hardware/eicon/

IT87 HARDWARE MONITORING DRIVER
M:	Jean Delvare <jdelvare@suse.com>
L:	linux-hwmon@vger.kernel.org
S:	Maintained
F:	Documentation/hwmon/it87
F:	drivers/hwmon/it87.c

IT913X MEDIA DRIVER
M:	Antti Palosaari <crope@iki.fi>
L:	linux-media@vger.kernel.org
W:	https://linuxtv.org
W:	http://palosaari.fi/linux/
Q:	http://patchwork.linuxtv.org/project/linux-media/list/
T:	git git://linuxtv.org/anttip/media_tree.git
S:	Maintained
F:	drivers/media/tuners/it913x*

IVTV VIDEO4LINUX DRIVER
M:	Andy Walls <awalls@md.metrocast.net>
L:	ivtv-devel@ivtvdriver.org (subscribers-only)
L:	linux-media@vger.kernel.org
T:	git git://linuxtv.org/media_tree.git
W:	http://www.ivtvdriver.org
S:	Maintained
F:	Documentation/media/v4l-drivers/ivtv*
F:	drivers/media/pci/ivtv/
F:	include/uapi/linux/ivtv*

IX2505V MEDIA DRIVER
M:	Malcolm Priestley <tvboxspy@gmail.com>
L:	linux-media@vger.kernel.org
W:	https://linuxtv.org
Q:	http://patchwork.linuxtv.org/project/linux-media/list/
S:	Maintained
F:	drivers/media/dvb-frontends/ix2505v*

JAILHOUSE HYPERVISOR INTERFACE
M:	Jan Kiszka <jan.kiszka@siemens.com>
L:	jailhouse-dev@googlegroups.com
S:	Maintained
F:	arch/x86/kernel/jailhouse.c
F:	arch/x86/include/asm/jailhouse_para.h

JC42.4 TEMPERATURE SENSOR DRIVER
M:	Guenter Roeck <linux@roeck-us.net>
L:	linux-hwmon@vger.kernel.org
S:	Maintained
F:	drivers/hwmon/jc42.c
F:	Documentation/hwmon/jc42

JFS FILESYSTEM
M:	Dave Kleikamp <shaggy@kernel.org>
L:	jfs-discussion@lists.sourceforge.net
W:	http://jfs.sourceforge.net/
T:	git git://github.com/kleikamp/linux-shaggy.git
S:	Maintained
F:	Documentation/filesystems/jfs.txt
F:	fs/jfs/

JME NETWORK DRIVER
M:	Guo-Fu Tseng <cooldavid@cooldavid.org>
L:	netdev@vger.kernel.org
S:	Maintained
F:	drivers/net/ethernet/jme.*

JOURNALLING FLASH FILE SYSTEM V2 (JFFS2)
M:	David Woodhouse <dwmw2@infradead.org>
L:	linux-mtd@lists.infradead.org
W:	http://www.linux-mtd.infradead.org/doc/jffs2.html
S:	Maintained
F:	fs/jffs2/
F:	include/uapi/linux/jffs2.h

JOURNALLING LAYER FOR BLOCK DEVICES (JBD2)
M:	"Theodore Ts'o" <tytso@mit.edu>
M:	Jan Kara <jack@suse.com>
L:	linux-ext4@vger.kernel.org
S:	Maintained
F:	fs/jbd2/
F:	include/linux/jbd2.h

JPU V4L2 MEM2MEM DRIVER FOR RENESAS
M:	Mikhail Ulyanov <mikhail.ulyanov@cogentembedded.com>
L:	linux-media@vger.kernel.org
S:	Maintained
F:	drivers/media/platform/rcar_jpu.c

JSM Neo PCI based serial card
M:	Guilherme G. Piccoli <gpiccoli@linux.vnet.ibm.com>
L:	linux-serial@vger.kernel.org
S:	Maintained
F:	drivers/tty/serial/jsm/

K10TEMP HARDWARE MONITORING DRIVER
M:	Clemens Ladisch <clemens@ladisch.de>
L:	linux-hwmon@vger.kernel.org
S:	Maintained
F:	Documentation/hwmon/k10temp
F:	drivers/hwmon/k10temp.c

K8TEMP HARDWARE MONITORING DRIVER
M:	Rudolf Marek <r.marek@assembler.cz>
L:	linux-hwmon@vger.kernel.org
S:	Maintained
F:	Documentation/hwmon/k8temp
F:	drivers/hwmon/k8temp.c

KASAN
M:	Andrey Ryabinin <aryabinin@virtuozzo.com>
R:	Alexander Potapenko <glider@google.com>
R:	Dmitry Vyukov <dvyukov@google.com>
L:	kasan-dev@googlegroups.com
S:	Maintained
F:	arch/*/include/asm/kasan.h
F:	arch/*/mm/kasan_init*
F:	Documentation/dev-tools/kasan.rst
F:	include/linux/kasan*.h
F:	lib/test_kasan.c
F:	mm/kasan/
F:	scripts/Makefile.kasan

KCONFIG
M:	Masahiro Yamada <yamada.masahiro@socionext.com>
T:	git git://git.kernel.org/pub/scm/linux/kernel/git/masahiroy/linux-kbuild.git kconfig
L:	linux-kbuild@vger.kernel.org
S:	Maintained
F:	Documentation/kbuild/kconfig*
F:	scripts/kconfig/
F:	scripts/Kconfig.include

KDUMP
M:	Dave Young <dyoung@redhat.com>
M:	Baoquan He <bhe@redhat.com>
R:	Vivek Goyal <vgoyal@redhat.com>
L:	kexec@lists.infradead.org
W:	http://lse.sourceforge.net/kdump/
S:	Maintained
F:	Documentation/kdump/

KEENE FM RADIO TRANSMITTER DRIVER
M:	Hans Verkuil <hverkuil@xs4all.nl>
L:	linux-media@vger.kernel.org
T:	git git://linuxtv.org/media_tree.git
W:	https://linuxtv.org
S:	Maintained
F:	drivers/media/radio/radio-keene*

KERNEL AUTOMOUNTER
M:	Ian Kent <raven@themaw.net>
L:	autofs@vger.kernel.org
S:	Maintained
F:	fs/autofs/

KERNEL BUILD + files below scripts/ (unless maintained elsewhere)
M:	Masahiro Yamada <yamada.masahiro@socionext.com>
M:	Michal Marek <michal.lkml@markovi.net>
T:	git git://git.kernel.org/pub/scm/linux/kernel/git/masahiroy/linux-kbuild.git
L:	linux-kbuild@vger.kernel.org
S:	Maintained
F:	Documentation/kbuild/
F:	Makefile
F:	scripts/Kbuild*
F:	scripts/Makefile*
F:	scripts/basic/
F:	scripts/mk*
F:	scripts/mod/
F:	scripts/package/

KERNEL JANITORS
L:	kernel-janitors@vger.kernel.org
W:	http://kernelnewbies.org/KernelJanitors
S:	Odd Fixes

KERNEL NFSD, SUNRPC, AND LOCKD SERVERS
M:	"J. Bruce Fields" <bfields@fieldses.org>
M:	Jeff Layton <jlayton@kernel.org>
L:	linux-nfs@vger.kernel.org
W:	http://nfs.sourceforge.net/
T:	git git://linux-nfs.org/~bfields/linux.git
S:	Supported
F:	fs/nfsd/
F:	include/uapi/linux/nfsd/
F:	fs/lockd/
F:	fs/nfs_common/
F:	net/sunrpc/
F:	include/linux/lockd/
F:	include/linux/sunrpc/
F:	include/uapi/linux/sunrpc/

KERNEL SELFTEST FRAMEWORK
M:	Shuah Khan <shuah@kernel.org>
L:	linux-kselftest@vger.kernel.org
T:	git git://git.kernel.org/pub/scm/linux/kernel/git/shuah/linux-kselftest.git
Q:	https://patchwork.kernel.org/project/linux-kselftest/list/
S:	Maintained
F:	tools/testing/selftests/
F:	Documentation/dev-tools/kselftest*

KERNEL USERMODE HELPER
M:	"Luis R. Rodriguez" <mcgrof@kernel.org>
L:	linux-kernel@vger.kernel.org
S:	Maintained
F:	kernel/umh.c
F:	include/linux/umh.h

KERNEL VIRTUAL MACHINE (KVM)
M:	Paolo Bonzini <pbonzini@redhat.com>
M:	Radim Krčmář <rkrcmar@redhat.com>
L:	kvm@vger.kernel.org
W:	http://www.linux-kvm.org
T:	git git://git.kernel.org/pub/scm/virt/kvm/kvm.git
S:	Supported
F:	Documentation/virtual/kvm/
F:	include/trace/events/kvm.h
F:	include/uapi/asm-generic/kvm*
F:	include/uapi/linux/kvm*
F:	include/asm-generic/kvm*
F:	include/linux/kvm*
F:	include/kvm/iodev.h
F:	virt/kvm/*
F:	tools/kvm/

KERNEL VIRTUAL MACHINE FOR AMD-V (KVM/amd)
M:	Joerg Roedel <joro@8bytes.org>
L:	kvm@vger.kernel.org
W:	http://www.linux-kvm.org/
S:	Maintained
F:	arch/x86/include/asm/svm.h
F:	arch/x86/kvm/svm.c

KERNEL VIRTUAL MACHINE FOR ARM (KVM/arm)
M:	Christoffer Dall <christoffer.dall@arm.com>
M:	Marc Zyngier <marc.zyngier@arm.com>
L:	linux-arm-kernel@lists.infradead.org (moderated for non-subscribers)
L:	kvmarm@lists.cs.columbia.edu
W:	http://systems.cs.columbia.edu/projects/kvm-arm
T:	git git://git.kernel.org/pub/scm/linux/kernel/git/kvmarm/kvmarm.git
S:	Supported
F:	arch/arm/include/uapi/asm/kvm*
F:	arch/arm/include/asm/kvm*
F:	arch/arm/kvm/
F:	virt/kvm/arm/
F:	include/kvm/arm_*

KERNEL VIRTUAL MACHINE FOR ARM64 (KVM/arm64)
M:	Christoffer Dall <christoffer.dall@arm.com>
M:	Marc Zyngier <marc.zyngier@arm.com>
L:	linux-arm-kernel@lists.infradead.org (moderated for non-subscribers)
L:	kvmarm@lists.cs.columbia.edu
S:	Maintained
F:	arch/arm64/include/uapi/asm/kvm*
F:	arch/arm64/include/asm/kvm*
F:	arch/arm64/kvm/

KERNEL VIRTUAL MACHINE FOR MIPS (KVM/mips)
M:	James Hogan <jhogan@kernel.org>
L:	linux-mips@linux-mips.org
S:	Supported
F:	arch/mips/include/uapi/asm/kvm*
F:	arch/mips/include/asm/kvm*
F:	arch/mips/kvm/

KERNEL VIRTUAL MACHINE FOR POWERPC (KVM/powerpc)
M:	Paul Mackerras <paulus@ozlabs.org>
L:	kvm-ppc@vger.kernel.org
W:	http://www.linux-kvm.org/
T:	git git://github.com/agraf/linux-2.6.git
S:	Supported
F:	arch/powerpc/include/uapi/asm/kvm*
F:	arch/powerpc/include/asm/kvm*
F:	arch/powerpc/kvm/
F:	arch/powerpc/kernel/kvm*

KERNEL VIRTUAL MACHINE for s390 (KVM/s390)
M:	Christian Borntraeger <borntraeger@de.ibm.com>
M:	Janosch Frank <frankja@linux.ibm.com>
R:	David Hildenbrand <david@redhat.com>
R:	Cornelia Huck <cohuck@redhat.com>
L:	linux-s390@vger.kernel.org
W:	http://www.ibm.com/developerworks/linux/linux390/
T:	git git://git.kernel.org/pub/scm/linux/kernel/git/kvms390/linux.git
S:	Supported
F:	arch/s390/include/uapi/asm/kvm*
F:	arch/s390/include/asm/gmap.h
F:	arch/s390/include/asm/kvm*
F:	arch/s390/kvm/
F:	arch/s390/mm/gmap.c

KERNEL VIRTUAL MACHINE FOR X86 (KVM/x86)
M:	Paolo Bonzini <pbonzini@redhat.com>
M:	Radim Krčmář <rkrcmar@redhat.com>
L:	kvm@vger.kernel.org
W:	http://www.linux-kvm.org
T:	git git://git.kernel.org/pub/scm/virt/kvm/kvm.git
S:	Supported
F:	arch/x86/kvm/
F:	arch/x86/include/uapi/asm/kvm*
F:	arch/x86/include/asm/kvm*
F:	arch/x86/include/asm/pvclock-abi.h
F:	arch/x86/kernel/kvm.c
F:	arch/x86/kernel/kvmclock.c

KERNFS
M:	Greg Kroah-Hartman <gregkh@linuxfoundation.org>
M:	Tejun Heo <tj@kernel.org>
T:	git git://git.kernel.org/pub/scm/linux/kernel/git/gregkh/driver-core.git
S:	Supported
F:	include/linux/kernfs.h
F:	fs/kernfs/

KEXEC
M:	Eric Biederman <ebiederm@xmission.com>
W:	http://kernel.org/pub/linux/utils/kernel/kexec/
L:	kexec@lists.infradead.org
S:	Maintained
F:	include/linux/kexec.h
F:	include/uapi/linux/kexec.h
F:	kernel/kexec*

KEYS-ENCRYPTED
M:	Mimi Zohar <zohar@linux.vnet.ibm.com>
L:	linux-integrity@vger.kernel.org
L:	keyrings@vger.kernel.org
S:	Supported
F:	Documentation/security/keys/trusted-encrypted.rst
F:	include/keys/encrypted-type.h
F:	security/keys/encrypted-keys/

KEYS-TRUSTED
M:	James Bottomley <jejb@linux.vnet.ibm.com>
M:	Mimi Zohar <zohar@linux.vnet.ibm.com>
L:	linux-integrity@vger.kernel.org
L:	keyrings@vger.kernel.org
S:	Supported
F:	Documentation/security/keys/trusted-encrypted.rst
F:	include/keys/trusted-type.h
F:	security/keys/trusted.c
F:	security/keys/trusted.h

KEYS/KEYRINGS:
M:	David Howells <dhowells@redhat.com>
L:	keyrings@vger.kernel.org
S:	Maintained
F:	Documentation/security/keys/core.rst
F:	include/linux/key.h
F:	include/linux/key-type.h
F:	include/linux/keyctl.h
F:	include/uapi/linux/keyctl.h
F:	include/keys/
F:	security/keys/

KGDB / KDB /debug_core
M:	Jason Wessel <jason.wessel@windriver.com>
M:	Daniel Thompson <daniel.thompson@linaro.org>
W:	http://kgdb.wiki.kernel.org/
L:	kgdb-bugreport@lists.sourceforge.net
T:	git git://git.kernel.org/pub/scm/linux/kernel/git/jwessel/kgdb.git
S:	Maintained
F:	Documentation/dev-tools/kgdb.rst
F:	drivers/misc/kgdbts.c
F:	drivers/tty/serial/kgdboc.c
F:	include/linux/kdb.h
F:	include/linux/kgdb.h
F:	kernel/debug/

KMEMLEAK
M:	Catalin Marinas <catalin.marinas@arm.com>
S:	Maintained
F:	Documentation/dev-tools/kmemleak.rst
F:	include/linux/kmemleak.h
F:	mm/kmemleak.c
F:	mm/kmemleak-test.c

KMOD KERNEL MODULE LOADER - USERMODE HELPER
M:	"Luis R. Rodriguez" <mcgrof@kernel.org>
L:	linux-kernel@vger.kernel.org
S:	Maintained
F:	kernel/kmod.c
F:	include/linux/kmod.h
F:	lib/test_kmod.c
F:	tools/testing/selftests/kmod/

KPROBES
M:	Naveen N. Rao <naveen.n.rao@linux.vnet.ibm.com>
M:	Anil S Keshavamurthy <anil.s.keshavamurthy@intel.com>
M:	"David S. Miller" <davem@davemloft.net>
M:	Masami Hiramatsu <mhiramat@kernel.org>
S:	Maintained
F:	Documentation/kprobes.txt
F:	include/linux/kprobes.h
F:	include/asm-generic/kprobes.h
F:	kernel/kprobes.c

KS0108 LCD CONTROLLER DRIVER
M:	Miguel Ojeda Sandonis <miguel.ojeda.sandonis@gmail.com>
S:	Maintained
F:	Documentation/auxdisplay/ks0108
F:	drivers/auxdisplay/ks0108.c
F:	include/linux/ks0108.h

L3MDEV
M:	David Ahern <dsa@cumulusnetworks.com>
L:	netdev@vger.kernel.org
S:	Maintained
F:	net/l3mdev
F:	include/net/l3mdev.h

LANTIQ MIPS ARCHITECTURE
M:	John Crispin <john@phrozen.org>
L:	linux-mips@linux-mips.org
S:	Maintained
F:	arch/mips/lantiq
F:	drivers/soc/lantiq

LAPB module
L:	linux-x25@vger.kernel.org
S:	Orphan
F:	Documentation/networking/lapb-module.txt
F:	include/*/lapb.h
F:	net/lapb/

LASI 53c700 driver for PARISC
M:	"James E.J. Bottomley" <James.Bottomley@HansenPartnership.com>
L:	linux-scsi@vger.kernel.org
S:	Maintained
F:	Documentation/scsi/53c700.txt
F:	drivers/scsi/53c700*

LEAKING_ADDRESSES
M:	Tobin C. Harding <me@tobin.cc>
M:	Tycho Andersen <tycho@tycho.ws>
L:	kernel-hardening@lists.openwall.com
S:	Maintained
T:	git git://git.kernel.org/pub/scm/linux/kernel/git/tobin/leaks.git
F:	scripts/leaking_addresses.pl

LED SUBSYSTEM
M:	Jacek Anaszewski <jacek.anaszewski@gmail.com>
M:	Pavel Machek <pavel@ucw.cz>
L:	linux-leds@vger.kernel.org
T:	git git://git.kernel.org/pub/scm/linux/kernel/git/j.anaszewski/linux-leds.git
S:	Maintained
F:	Documentation/devicetree/bindings/leds/
F:	drivers/leds/
F:	include/linux/leds.h

LEGACY EEPROM DRIVER
M:	Jean Delvare <jdelvare@suse.com>
S:	Maintained
F:	Documentation/misc-devices/eeprom
F:	drivers/misc/eeprom/eeprom.c

LEGO MINDSTORMS EV3
R:	David Lechner <david@lechnology.com>
S:	Maintained
F:	arch/arm/boot/dts/da850-lego-ev3.dts
F:	Documentation/devicetree/bindings/power/supply/lego_ev3_battery.txt
F:	drivers/power/supply/lego_ev3_battery.c

LEGO USB Tower driver
M:	Juergen Stuber <starblue@users.sourceforge.net>
L:	legousb-devel@lists.sourceforge.net
W:	http://legousb.sourceforge.net/
S:	Maintained
F:	drivers/usb/misc/legousbtower.c

LG2160 MEDIA DRIVER
M:	Michael Krufky <mkrufky@linuxtv.org>
L:	linux-media@vger.kernel.org
W:	https://linuxtv.org
W:	http://github.com/mkrufky
Q:	http://patchwork.linuxtv.org/project/linux-media/list/
T:	git git://linuxtv.org/mkrufky/tuners.git
S:	Maintained
F:	drivers/media/dvb-frontends/lg2160.*

LGDT3305 MEDIA DRIVER
M:	Michael Krufky <mkrufky@linuxtv.org>
L:	linux-media@vger.kernel.org
W:	https://linuxtv.org
W:	http://github.com/mkrufky
Q:	http://patchwork.linuxtv.org/project/linux-media/list/
T:	git git://linuxtv.org/mkrufky/tuners.git
S:	Maintained
F:	drivers/media/dvb-frontends/lgdt3305.*

LIBATA PATA ARASAN COMPACT FLASH CONTROLLER
M:	Viresh Kumar <vireshk@kernel.org>
L:	linux-ide@vger.kernel.org
T:	git git://git.kernel.org/pub/scm/linux/kernel/git/tj/libata.git
S:	Maintained
F:	include/linux/pata_arasan_cf_data.h
F:	drivers/ata/pata_arasan_cf.c

LIBATA PATA DRIVERS
M:	Bartlomiej Zolnierkiewicz <b.zolnierkie@samsung.com>
<<<<<<< HEAD
M:	Jens Axboe <axboe@kernel.dk>
=======
M:	Jens Axboe <kernel.dk>
>>>>>>> 7f91e2af
L:	linux-ide@vger.kernel.org
T:	git git://git.kernel.org/pub/scm/linux/kernel/git/axboe/linux-block.git
S:	Maintained
F:	drivers/ata/pata_*.c
F:	drivers/ata/ata_generic.c

LIBATA PATA FARADAY FTIDE010 AND GEMINI SATA BRIDGE DRIVERS
M:	Linus Walleij <linus.walleij@linaro.org>
L:	linux-ide@vger.kernel.org
T:	git git://git.kernel.org/pub/scm/linux/kernel/git/tj/libata.git
S:	Maintained
F:	drivers/ata/pata_ftide010.c
F:	drivers/ata/sata_gemini.c
F:	drivers/ata/sata_gemini.h

LIBATA SATA AHCI PLATFORM devices support
M:	Hans de Goede <hdegoede@redhat.com>
M:	Jens Axboe <axboe@kernel.dk>
L:	linux-ide@vger.kernel.org
T:	git git://git.kernel.org/pub/scm/linux/kernel/git/axboe/linux-block.git
S:	Maintained
F:	drivers/ata/ahci_platform.c
F:	drivers/ata/libahci_platform.c
F:	include/linux/ahci_platform.h

LIBATA SATA PROMISE TX2/TX4 CONTROLLER DRIVER
M:	Mikael Pettersson <mikpelinux@gmail.com>
L:	linux-ide@vger.kernel.org
T:	git git://git.kernel.org/pub/scm/linux/kernel/git/tj/libata.git
S:	Maintained
F:	drivers/ata/sata_promise.*

LIBATA SUBSYSTEM (Serial and Parallel ATA drivers)
M:	Jens Axboe <axboe@kernel.dk>
L:	linux-ide@vger.kernel.org
T:	git git://git.kernel.org/pub/scm/linux/kernel/git/axboe/linux-block.git
S:	Maintained
F:	drivers/ata/
F:	include/linux/ata.h
F:	include/linux/libata.h
F:	Documentation/devicetree/bindings/ata/

LIBLOCKDEP
M:	Sasha Levin <alexander.levin@microsoft.com>
S:	Maintained
F:	tools/lib/lockdep/

LIBNVDIMM BLK: MMIO-APERTURE DRIVER
M:	Ross Zwisler <zwisler@kernel.org>
M:	Dan Williams <dan.j.williams@intel.com>
M:	Vishal Verma <vishal.l.verma@intel.com>
M:	Dave Jiang <dave.jiang@intel.com>
L:	linux-nvdimm@lists.01.org
Q:	https://patchwork.kernel.org/project/linux-nvdimm/list/
S:	Supported
F:	drivers/nvdimm/blk.c
F:	drivers/nvdimm/region_devs.c

LIBNVDIMM BTT: BLOCK TRANSLATION TABLE
M:	Vishal Verma <vishal.l.verma@intel.com>
M:	Dan Williams <dan.j.williams@intel.com>
M:	Ross Zwisler <zwisler@kernel.org>
M:	Dave Jiang <dave.jiang@intel.com>
L:	linux-nvdimm@lists.01.org
Q:	https://patchwork.kernel.org/project/linux-nvdimm/list/
S:	Supported
F:	drivers/nvdimm/btt*

LIBNVDIMM PMEM: PERSISTENT MEMORY DRIVER
M:	Ross Zwisler <zwisler@kernel.org>
M:	Dan Williams <dan.j.williams@intel.com>
M:	Vishal Verma <vishal.l.verma@intel.com>
M:	Dave Jiang <dave.jiang@intel.com>
L:	linux-nvdimm@lists.01.org
Q:	https://patchwork.kernel.org/project/linux-nvdimm/list/
S:	Supported
F:	drivers/nvdimm/pmem*

LIBNVDIMM: DEVICETREE BINDINGS
M:	Oliver O'Halloran <oohall@gmail.com>
L:	linux-nvdimm@lists.01.org
Q:	https://patchwork.kernel.org/project/linux-nvdimm/list/
S:	Supported
F:	drivers/nvdimm/of_pmem.c
F:	Documentation/devicetree/bindings/pmem/pmem-region.txt

LIBNVDIMM: NON-VOLATILE MEMORY DEVICE SUBSYSTEM
M:	Dan Williams <dan.j.williams@intel.com>
M:	Ross Zwisler <zwisler@kernel.org>
M:	Vishal Verma <vishal.l.verma@intel.com>
M:	Dave Jiang <dave.jiang@intel.com>
L:	linux-nvdimm@lists.01.org
Q:	https://patchwork.kernel.org/project/linux-nvdimm/list/
T:	git git://git.kernel.org/pub/scm/linux/kernel/git/nvdimm/nvdimm.git
S:	Supported
F:	drivers/nvdimm/*
F:	drivers/acpi/nfit/*
F:	include/linux/nd.h
F:	include/linux/libnvdimm.h
F:	include/uapi/linux/ndctl.h

LIGHTNVM PLATFORM SUPPORT
M:	Matias Bjorling <mb@lightnvm.io>
W:	http://github/OpenChannelSSD
L:	linux-block@vger.kernel.org
S:	Maintained
F:	drivers/lightnvm/
F:	include/linux/lightnvm.h
F:	include/uapi/linux/lightnvm.h

LINUX FOR POWER MACINTOSH
M:	Benjamin Herrenschmidt <benh@kernel.crashing.org>
W:	http://www.penguinppc.org/
L:	linuxppc-dev@lists.ozlabs.org
S:	Maintained
F:	arch/powerpc/platforms/powermac/
F:	drivers/macintosh/

LINUX FOR POWERPC (32-BIT AND 64-BIT)
M:	Benjamin Herrenschmidt <benh@kernel.crashing.org>
M:	Paul Mackerras <paulus@samba.org>
M:	Michael Ellerman <mpe@ellerman.id.au>
W:	https://github.com/linuxppc/linux/wiki
L:	linuxppc-dev@lists.ozlabs.org
Q:	http://patchwork.ozlabs.org/project/linuxppc-dev/list/
T:	git git://git.kernel.org/pub/scm/linux/kernel/git/powerpc/linux.git
S:	Supported
F:	Documentation/ABI/stable/sysfs-firmware-opal-*
F:	Documentation/devicetree/bindings/powerpc/
F:	Documentation/devicetree/bindings/rtc/rtc-opal.txt
F:	Documentation/devicetree/bindings/i2c/i2c-opal.txt
F:	Documentation/powerpc/
F:	arch/powerpc/
F:	drivers/char/tpm/tpm_ibmvtpm*
F:	drivers/crypto/nx/
F:	drivers/crypto/vmx/
F:	drivers/i2c/busses/i2c-opal.c
F:	drivers/net/ethernet/ibm/ibmveth.*
F:	drivers/net/ethernet/ibm/ibmvnic.*
F:	drivers/pci/hotplug/pnv_php.c
F:	drivers/pci/hotplug/rpa*
F:	drivers/rtc/rtc-opal.c
F:	drivers/scsi/ibmvscsi/
F:	drivers/tty/hvc/hvc_opal.c
F:	drivers/watchdog/wdrtas.c
F:	tools/testing/selftests/powerpc
N:	/pmac
N:	powermac
N:	powernv
N:	[^a-z0-9]ps3
N:	pseries

LINUX FOR POWERPC EMBEDDED MPC5XXX
M:	Anatolij Gustschin <agust@denx.de>
L:	linuxppc-dev@lists.ozlabs.org
T:	git git://git.denx.de/linux-denx-agust.git
S:	Maintained
F:	arch/powerpc/platforms/512x/
F:	arch/powerpc/platforms/52xx/

LINUX FOR POWERPC EMBEDDED PPC4XX
M:	Alistair Popple <alistair@popple.id.au>
M:	Matt Porter <mporter@kernel.crashing.org>
W:	http://www.penguinppc.org/
L:	linuxppc-dev@lists.ozlabs.org
S:	Maintained
F:	arch/powerpc/platforms/40x/
F:	arch/powerpc/platforms/44x/

LINUX FOR POWERPC EMBEDDED PPC83XX AND PPC85XX
M:	Scott Wood <oss@buserror.net>
M:	Kumar Gala <galak@kernel.crashing.org>
W:	http://www.penguinppc.org/
L:	linuxppc-dev@lists.ozlabs.org
T:	git git://git.kernel.org/pub/scm/linux/kernel/git/scottwood/linux.git
S:	Maintained
F:	arch/powerpc/platforms/83xx/
F:	arch/powerpc/platforms/85xx/
F:	Documentation/devicetree/bindings/powerpc/fsl/

LINUX FOR POWERPC EMBEDDED PPC8XX
M:	Vitaly Bordug <vitb@kernel.crashing.org>
W:	http://www.penguinppc.org/
L:	linuxppc-dev@lists.ozlabs.org
S:	Maintained
F:	arch/powerpc/platforms/8xx/

LINUX FOR POWERPC EMBEDDED XILINX VIRTEX
L:	linuxppc-dev@lists.ozlabs.org
S:	Orphan
F:	arch/powerpc/*/*virtex*
F:	arch/powerpc/*/*/*virtex*

LINUX FOR POWERPC PA SEMI PWRFICIENT
L:	linuxppc-dev@lists.ozlabs.org
S:	Orphan
F:	arch/powerpc/platforms/pasemi/
F:	drivers/*/*pasemi*
F:	drivers/*/*/*pasemi*

LINUX KERNEL DUMP TEST MODULE (LKDTM)
M:	Kees Cook <keescook@chromium.org>
S:	Maintained
F:	drivers/misc/lkdtm/*

LINUX KERNEL MEMORY CONSISTENCY MODEL (LKMM)
M:	Alan Stern <stern@rowland.harvard.edu>
M:	Andrea Parri <andrea.parri@amarulasolutions.com>
M:	Will Deacon <will.deacon@arm.com>
M:	Peter Zijlstra <peterz@infradead.org>
M:	Boqun Feng <boqun.feng@gmail.com>
M:	Nicholas Piggin <npiggin@gmail.com>
M:	David Howells <dhowells@redhat.com>
M:	Jade Alglave <j.alglave@ucl.ac.uk>
M:	Luc Maranget <luc.maranget@inria.fr>
M:	"Paul E. McKenney" <paulmck@linux.vnet.ibm.com>
R:	Akira Yokosawa <akiyks@gmail.com>
R:	Daniel Lustig <dlustig@nvidia.com>
L:	linux-kernel@vger.kernel.org
L:	linux-arch@vger.kernel.org
S:	Supported
T:	git git://git.kernel.org/pub/scm/linux/kernel/git/paulmck/linux-rcu.git
F:	tools/memory-model/
F:	Documentation/atomic_bitops.txt
F:	Documentation/atomic_t.txt
F:	Documentation/core-api/atomic_ops.rst
F:	Documentation/core-api/refcount-vs-atomic.rst
F:	Documentation/memory-barriers.txt

LIS3LV02D ACCELEROMETER DRIVER
M:	Eric Piel <eric.piel@tremplin-utc.net>
S:	Maintained
F:	Documentation/misc-devices/lis3lv02d
F:	drivers/misc/lis3lv02d/
F:	drivers/platform/x86/hp_accel.c

LIVE PATCHING
M:	Josh Poimboeuf <jpoimboe@redhat.com>
M:	Jessica Yu <jeyu@kernel.org>
M:	Jiri Kosina <jikos@kernel.org>
M:	Miroslav Benes <mbenes@suse.cz>
R:	Petr Mladek <pmladek@suse.com>
S:	Maintained
F:	kernel/livepatch/
F:	include/linux/livepatch.h
F:	arch/x86/include/asm/livepatch.h
F:	arch/x86/kernel/livepatch.c
F:	Documentation/livepatch/
F:	Documentation/ABI/testing/sysfs-kernel-livepatch
F:	samples/livepatch/
L:	live-patching@vger.kernel.org
T:	git git://git.kernel.org/pub/scm/linux/kernel/git/jikos/livepatching.git

LLC (802.2)
L:	netdev@vger.kernel.org
S:	Odd fixes
F:	include/linux/llc.h
F:	include/uapi/linux/llc.h
F:	include/net/llc*
F:	net/llc/

LM73 HARDWARE MONITOR DRIVER
M:	Guillaume Ligneul <guillaume.ligneul@gmail.com>
L:	linux-hwmon@vger.kernel.org
S:	Maintained
F:	drivers/hwmon/lm73.c

LM78 HARDWARE MONITOR DRIVER
M:	Jean Delvare <jdelvare@suse.com>
L:	linux-hwmon@vger.kernel.org
S:	Maintained
F:	Documentation/hwmon/lm78
F:	drivers/hwmon/lm78.c

LM83 HARDWARE MONITOR DRIVER
M:	Jean Delvare <jdelvare@suse.com>
L:	linux-hwmon@vger.kernel.org
S:	Maintained
F:	Documentation/hwmon/lm83
F:	drivers/hwmon/lm83.c

LM90 HARDWARE MONITOR DRIVER
M:	Jean Delvare <jdelvare@suse.com>
L:	linux-hwmon@vger.kernel.org
S:	Maintained
F:	Documentation/hwmon/lm90
F:	Documentation/devicetree/bindings/hwmon/lm90.txt
F:	drivers/hwmon/lm90.c
F:	include/dt-bindings/thermal/lm90.h

LM95234 HARDWARE MONITOR DRIVER
M:	Guenter Roeck <linux@roeck-us.net>
L:	linux-hwmon@vger.kernel.org
S:	Maintained
F:	Documentation/hwmon/lm95234
F:	drivers/hwmon/lm95234.c

LME2510 MEDIA DRIVER
M:	Malcolm Priestley <tvboxspy@gmail.com>
L:	linux-media@vger.kernel.org
W:	https://linuxtv.org
Q:	http://patchwork.linuxtv.org/project/linux-media/list/
S:	Maintained
F:	drivers/media/usb/dvb-usb-v2/lmedm04*

LOADPIN SECURITY MODULE
M:	Kees Cook <keescook@chromium.org>
T:	git git://git.kernel.org/pub/scm/linux/kernel/git/kees/linux.git lsm/loadpin
S:	Supported
F:	security/loadpin/
F:	Documentation/admin-guide/LSM/LoadPin.rst

LOCKING PRIMITIVES
M:	Peter Zijlstra <peterz@infradead.org>
M:	Ingo Molnar <mingo@redhat.com>
M:	Will Deacon <will.deacon@arm.com>
L:	linux-kernel@vger.kernel.org
T:	git git://git.kernel.org/pub/scm/linux/kernel/git/tip/tip.git locking/core
S:	Maintained
F:	Documentation/locking/
F:	include/linux/lockdep.h
F:	include/linux/spinlock*.h
F:	arch/*/include/asm/spinlock*.h
F:	include/linux/rwlock*.h
F:	include/linux/mutex*.h
F:	include/linux/rwsem*.h
F:	arch/*/include/asm/rwsem.h
F:	include/linux/seqlock.h
F:	lib/locking*.[ch]
F:	kernel/locking/
X:	kernel/locking/locktorture.c

LOGICAL DISK MANAGER SUPPORT (LDM, Windows 2000/XP/Vista Dynamic Disks)
M:	"Richard Russon (FlatCap)" <ldm@flatcap.org>
L:	linux-ntfs-dev@lists.sourceforge.net
W:	http://www.linux-ntfs.org/content/view/19/37/
S:	Maintained
F:	Documentation/ldm.txt
F:	block/partitions/ldm.*

LSILOGIC MPT FUSION DRIVERS (FC/SAS/SPI)
M:	Sathya Prakash <sathya.prakash@broadcom.com>
M:	Chaitra P B <chaitra.basappa@broadcom.com>
M:	Suganath Prabu Subramani <suganath-prabu.subramani@broadcom.com>
L:	MPT-FusionLinux.pdl@broadcom.com
L:	linux-scsi@vger.kernel.org
W:	http://www.avagotech.com/support/
S:	Supported
F:	drivers/message/fusion/
F:	drivers/scsi/mpt3sas/

LSILOGIC/SYMBIOS/NCR 53C8XX and 53C1010 PCI-SCSI drivers
M:	Matthew Wilcox <matthew@wil.cx>
L:	linux-scsi@vger.kernel.org
S:	Maintained
F:	drivers/scsi/sym53c8xx_2/

LTC4261 HARDWARE MONITOR DRIVER
M:	Guenter Roeck <linux@roeck-us.net>
L:	linux-hwmon@vger.kernel.org
S:	Maintained
F:	Documentation/hwmon/ltc4261
F:	drivers/hwmon/ltc4261.c

LTC4306 I2C MULTIPLEXER DRIVER
M:	Michael Hennerich <michael.hennerich@analog.com>
W:	http://ez.analog.com/community/linux-device-drivers
L:	linux-i2c@vger.kernel.org
S:	Supported
F:	drivers/i2c/muxes/i2c-mux-ltc4306.c
F:	Documentation/devicetree/bindings/i2c/i2c-mux-ltc4306.txt

LTP (Linux Test Project)
M:	Mike Frysinger <vapier@gentoo.org>
M:	Cyril Hrubis <chrubis@suse.cz>
M:	Wanlong Gao <wanlong.gao@gmail.com>
M:	Jan Stancek <jstancek@redhat.com>
M:	Stanislav Kholmanskikh <stanislav.kholmanskikh@oracle.com>
M:	Alexey Kodanev <alexey.kodanev@oracle.com>
L:	ltp@lists.linux.it (subscribers-only)
W:	http://linux-test-project.github.io/
T:	git git://github.com/linux-test-project/ltp.git
S:	Maintained

M68K ARCHITECTURE
M:	Geert Uytterhoeven <geert@linux-m68k.org>
L:	linux-m68k@lists.linux-m68k.org
W:	http://www.linux-m68k.org/
T:	git git://git.kernel.org/pub/scm/linux/kernel/git/geert/linux-m68k.git
S:	Maintained
F:	arch/m68k/
F:	drivers/zorro/

M68K ON APPLE MACINTOSH
M:	Joshua Thompson <funaho@jurai.org>
W:	http://www.mac.linux-m68k.org/
L:	linux-m68k@lists.linux-m68k.org
S:	Maintained
F:	arch/m68k/mac/

M68K ON HP9000/300
M:	Philip Blundell <philb@gnu.org>
W:	http://www.tazenda.demon.co.uk/phil/linux-hp
S:	Maintained
F:	arch/m68k/hp300/

M88DS3103 MEDIA DRIVER
M:	Antti Palosaari <crope@iki.fi>
L:	linux-media@vger.kernel.org
W:	https://linuxtv.org
W:	http://palosaari.fi/linux/
Q:	http://patchwork.linuxtv.org/project/linux-media/list/
T:	git git://linuxtv.org/anttip/media_tree.git
S:	Maintained
F:	drivers/media/dvb-frontends/m88ds3103*

M88RS2000 MEDIA DRIVER
M:	Malcolm Priestley <tvboxspy@gmail.com>
L:	linux-media@vger.kernel.org
W:	https://linuxtv.org
Q:	http://patchwork.linuxtv.org/project/linux-media/list/
S:	Maintained
F:	drivers/media/dvb-frontends/m88rs2000*

MA901 MASTERKIT USB FM RADIO DRIVER
M:	Alexey Klimov <klimov.linux@gmail.com>
L:	linux-media@vger.kernel.org
T:	git git://linuxtv.org/media_tree.git
S:	Maintained
F:	drivers/media/radio/radio-ma901.c

MAC80211
M:	Johannes Berg <johannes@sipsolutions.net>
L:	linux-wireless@vger.kernel.org
W:	http://wireless.kernel.org/
T:	git git://git.kernel.org/pub/scm/linux/kernel/git/jberg/mac80211.git
T:	git git://git.kernel.org/pub/scm/linux/kernel/git/jberg/mac80211-next.git
S:	Maintained
F:	Documentation/networking/mac80211-injection.txt
F:	include/net/mac80211.h
F:	net/mac80211/
F:	drivers/net/wireless/mac80211_hwsim.[ch]
F:	Documentation/networking/mac80211_hwsim/README

MAILBOX API
M:	Jassi Brar <jassisinghbrar@gmail.com>
L:	linux-kernel@vger.kernel.org
S:	Maintained
F:	drivers/mailbox/
F:	include/linux/mailbox_client.h
F:	include/linux/mailbox_controller.h

MAN-PAGES: MANUAL PAGES FOR LINUX -- Sections 2, 3, 4, 5, and 7
M:	Michael Kerrisk <mtk.manpages@gmail.com>
W:	http://www.kernel.org/doc/man-pages
L:	linux-man@vger.kernel.org
S:	Maintained

MARDUK (CREATOR CI40) DEVICE TREE SUPPORT
M:	Rahul Bedarkar <rahulbedarkar89@gmail.com>
L:	linux-mips@linux-mips.org
S:	Maintained
F:	arch/mips/boot/dts/img/pistachio_marduk.dts

MARVELL 88E6XXX ETHERNET SWITCH FABRIC DRIVER
M:	Andrew Lunn <andrew@lunn.ch>
M:	Vivien Didelot <vivien.didelot@savoirfairelinux.com>
L:	netdev@vger.kernel.org
S:	Maintained
F:	drivers/net/dsa/mv88e6xxx/
F:	linux/platform_data/mv88e6xxx.h
F:	Documentation/devicetree/bindings/net/dsa/marvell.txt

MARVELL ARMADA DRM SUPPORT
M:	Russell King <linux@armlinux.org.uk>
S:	Maintained
T:	git git://git.armlinux.org.uk/~rmk/linux-arm.git drm-armada-devel
T:	git git://git.armlinux.org.uk/~rmk/linux-arm.git drm-armada-fixes
F:	drivers/gpu/drm/armada/
F:	include/uapi/drm/armada_drm.h
F:	Documentation/devicetree/bindings/display/armada/

MARVELL CRYPTO DRIVER
M:	Boris Brezillon <boris.brezillon@bootlin.com>
M:	Arnaud Ebalard <arno@natisbad.org>
F:	drivers/crypto/marvell/
S:	Maintained
L:	linux-crypto@vger.kernel.org

MARVELL GIGABIT ETHERNET DRIVERS (skge/sky2)
M:	Mirko Lindner <mlindner@marvell.com>
M:	Stephen Hemminger <stephen@networkplumber.org>
L:	netdev@vger.kernel.org
S:	Maintained
F:	drivers/net/ethernet/marvell/sk*

MARVELL LIBERTAS WIRELESS DRIVER
L:	libertas-dev@lists.infradead.org
S:	Orphan
F:	drivers/net/wireless/marvell/libertas/

MARVELL MACCHIATOBIN SUPPORT
M:	Russell King <linux@armlinux.org.uk>
L:	linux-arm-kernel@lists.infradead.org
S:	Maintained
F:	arch/arm64/boot/dts/marvell/armada-8040-mcbin.dts

MARVELL MV643XX ETHERNET DRIVER
M:	Sebastian Hesselbarth <sebastian.hesselbarth@gmail.com>
L:	netdev@vger.kernel.org
S:	Maintained
F:	drivers/net/ethernet/marvell/mv643xx_eth.*
F:	include/linux/mv643xx.h

MARVELL MV88X3310 PHY DRIVER
M:	Russell King <linux@armlinux.org.uk>
L:	netdev@vger.kernel.org
S:	Maintained
F:	drivers/net/phy/marvell10g.c

MARVELL MVNETA ETHERNET DRIVER
M:	Thomas Petazzoni <thomas.petazzoni@free-electrons.com>
L:	netdev@vger.kernel.org
S:	Maintained
F:	drivers/net/ethernet/marvell/mvneta.*

MARVELL MWIFIEX WIRELESS DRIVER
M:	Amitkumar Karwar <amitkarwar@gmail.com>
M:	Nishant Sarmukadam <nishants@marvell.com>
M:	Ganapathi Bhat <gbhat@marvell.com>
M:	Xinming Hu <huxinming820@gmail.com>
L:	linux-wireless@vger.kernel.org
S:	Maintained
F:	drivers/net/wireless/marvell/mwifiex/

MARVELL MWL8K WIRELESS DRIVER
M:	Lennert Buytenhek <buytenh@wantstofly.org>
L:	linux-wireless@vger.kernel.org
S:	Odd Fixes
F:	drivers/net/wireless/marvell/mwl8k.c

MARVELL NAND CONTROLLER DRIVER
M:	Miquel Raynal <miquel.raynal@bootlin.com>
L:	linux-mtd@lists.infradead.org
S:	Maintained
F:	drivers/mtd/nand/raw/marvell_nand.c
F:	Documentation/devicetree/bindings/mtd/marvell-nand.txt

MARVELL SOC MMC/SD/SDIO CONTROLLER DRIVER
M:	Nicolas Pitre <nico@fluxnic.net>
S:	Odd Fixes
F:	drivers/mmc/host/mvsdio.*

MARVELL XENON MMC/SD/SDIO HOST CONTROLLER DRIVER
M:	Hu Ziji <huziji@marvell.com>
L:	linux-mmc@vger.kernel.org
S:	Supported
F:	drivers/mmc/host/sdhci-xenon*
F:	Documentation/devicetree/bindings/mmc/marvell,xenon-sdhci.txt

MATROX FRAMEBUFFER DRIVER
L:	linux-fbdev@vger.kernel.org
S:	Orphan
F:	drivers/video/fbdev/matrox/matroxfb_*
F:	include/uapi/linux/matroxfb.h

MAX16065 HARDWARE MONITOR DRIVER
M:	Guenter Roeck <linux@roeck-us.net>
L:	linux-hwmon@vger.kernel.org
S:	Maintained
F:	Documentation/hwmon/max16065
F:	drivers/hwmon/max16065.c

MAX20751 HARDWARE MONITOR DRIVER
M:	Guenter Roeck <linux@roeck-us.net>
L:	linux-hwmon@vger.kernel.org
S:	Maintained
F:	Documentation/hwmon/max20751
F:	drivers/hwmon/max20751.c

MAX2175 SDR TUNER DRIVER
M:	Ramesh Shanmugasundaram <ramesh.shanmugasundaram@bp.renesas.com>
L:	linux-media@vger.kernel.org
T:	git git://linuxtv.org/media_tree.git
S:	Maintained
F:	Documentation/devicetree/bindings/media/i2c/max2175.txt
F:	Documentation/media/v4l-drivers/max2175.rst
F:	drivers/media/i2c/max2175*
F:	include/uapi/linux/max2175.h

MAX6650 HARDWARE MONITOR AND FAN CONTROLLER DRIVER
L:	linux-hwmon@vger.kernel.org
S:	Orphan
F:	Documentation/hwmon/max6650
F:	drivers/hwmon/max6650.c

MAX6697 HARDWARE MONITOR DRIVER
M:	Guenter Roeck <linux@roeck-us.net>
L:	linux-hwmon@vger.kernel.org
S:	Maintained
F:	Documentation/hwmon/max6697
F:	Documentation/devicetree/bindings/hwmon/max6697.txt
F:	drivers/hwmon/max6697.c
F:	include/linux/platform_data/max6697.h

MAX9860 MONO AUDIO VOICE CODEC DRIVER
M:	Peter Rosin <peda@axentia.se>
L:	alsa-devel@alsa-project.org (moderated for non-subscribers)
S:	Maintained
F:	Documentation/devicetree/bindings/sound/max9860.txt
F:	sound/soc/codecs/max9860.*

MAXIM MAX77802 PMIC REGULATOR DEVICE DRIVER
M:	Javier Martinez Canillas <javier@dowhile0.org>
L:	linux-kernel@vger.kernel.org
S:	Supported
F:	drivers/regulator/max77802-regulator.c
F:	Documentation/devicetree/bindings/*/*max77802.txt
F:	include/dt-bindings/*/*max77802.h

MAXIM MUIC CHARGER DRIVERS FOR EXYNOS BASED BOARDS
M:	Krzysztof Kozlowski <krzk@kernel.org>
M:	Bartlomiej Zolnierkiewicz <b.zolnierkie@samsung.com>
L:	linux-pm@vger.kernel.org
S:	Supported
F:	drivers/power/supply/max14577_charger.c
F:	drivers/power/supply/max77693_charger.c

MAXIM PMIC AND MUIC DRIVERS FOR EXYNOS BASED BOARDS
M:	Chanwoo Choi <cw00.choi@samsung.com>
M:	Krzysztof Kozlowski <krzk@kernel.org>
M:	Bartlomiej Zolnierkiewicz <b.zolnierkie@samsung.com>
L:	linux-kernel@vger.kernel.org
S:	Supported
F:	drivers/*/max14577*.c
F:	drivers/*/max77686*.c
F:	drivers/*/max77693*.c
F:	drivers/extcon/extcon-max14577.c
F:	drivers/extcon/extcon-max77693.c
F:	drivers/rtc/rtc-max77686.c
F:	drivers/clk/clk-max77686.c
F:	Documentation/devicetree/bindings/mfd/max14577.txt
F:	Documentation/devicetree/bindings/*/max77686.txt
F:	Documentation/devicetree/bindings/mfd/max77693.txt
F:	Documentation/devicetree/bindings/clock/maxim,max77686.txt
F:	include/linux/mfd/max14577*.h
F:	include/linux/mfd/max77686*.h
F:	include/linux/mfd/max77693*.h

MAXIRADIO FM RADIO RECEIVER DRIVER
M:	Hans Verkuil <hverkuil@xs4all.nl>
L:	linux-media@vger.kernel.org
T:	git git://linuxtv.org/media_tree.git
W:	https://linuxtv.org
S:	Maintained
F:	drivers/media/radio/radio-maxiradio*

MCP4018 AND MCP4531 MICROCHIP DIGITAL POTENTIOMETER DRIVERS
M:	Peter Rosin <peda@axentia.se>
L:	linux-iio@vger.kernel.org
S:	Maintained
F:	Documentation/ABI/testing/sysfs-bus-iio-potentiometer-mcp4531
F:	drivers/iio/potentiometer/mcp4018.c
F:	drivers/iio/potentiometer/mcp4531.c

MCR20A IEEE-802.15.4 RADIO DRIVER
M:	Xue Liu <liuxuenetmail@gmail.com>
L:	linux-wpan@vger.kernel.org
W:	https://github.com/xueliu/mcr20a-linux
S:	Maintained
F:	drivers/net/ieee802154/mcr20a.c
F:	drivers/net/ieee802154/mcr20a.h
F:	Documentation/devicetree/bindings/net/ieee802154/mcr20a.txt

MEASUREMENT COMPUTING CIO-DAC IIO DRIVER
M:	William Breathitt Gray <vilhelm.gray@gmail.com>
L:	linux-iio@vger.kernel.org
S:	Maintained
F:	drivers/iio/dac/cio-dac.c

MEDIA DRIVERS FOR ASCOT2E
M:	Sergey Kozlov <serjk@netup.ru>
M:	Abylay Ospan <aospan@netup.ru>
L:	linux-media@vger.kernel.org
W:	https://linuxtv.org
W:	http://netup.tv/
T:	git git://linuxtv.org/media_tree.git
S:	Supported
F:	drivers/media/dvb-frontends/ascot2e*

MEDIA DRIVERS FOR CXD2099AR CI CONTROLLERS
M:	Jasmin Jessich <jasmin@anw.at>
L:	linux-media@vger.kernel.org
W:	https://linuxtv.org
T:	git git://linuxtv.org/media_tree.git
S:	Maintained
F:	drivers/media/dvb-frontends/cxd2099*

MEDIA DRIVERS FOR CXD2841ER
M:	Sergey Kozlov <serjk@netup.ru>
M:	Abylay Ospan <aospan@netup.ru>
L:	linux-media@vger.kernel.org
W:	https://linuxtv.org
W:	http://netup.tv/
T:	git git://linuxtv.org/media_tree.git
S:	Supported
F:	drivers/media/dvb-frontends/cxd2841er*

MEDIA DRIVERS FOR CXD2880
M:	Yasunari Takiguchi <Yasunari.Takiguchi@sony.com>
L:	linux-media@vger.kernel.org
W:	http://linuxtv.org/
T:	git git://linuxtv.org/media_tree.git
S:	Supported
F:	drivers/media/dvb-frontends/cxd2880/*
F:	drivers/media/spi/cxd2880*

MEDIA DRIVERS FOR DIGITAL DEVICES PCIE DEVICES
M:	Daniel Scheller <d.scheller.oss@gmail.com>
L:	linux-media@vger.kernel.org
W:	https://linuxtv.org
T:	git git://linuxtv.org/media_tree.git
S:	Maintained
F:	drivers/media/pci/ddbridge/*

MEDIA DRIVERS FOR FREESCALE IMX
M:	Steve Longerbeam <slongerbeam@gmail.com>
M:	Philipp Zabel <p.zabel@pengutronix.de>
L:	linux-media@vger.kernel.org
T:	git git://linuxtv.org/media_tree.git
S:	Maintained
F:	Documentation/devicetree/bindings/media/imx.txt
F:	Documentation/media/v4l-drivers/imx.rst
F:	drivers/staging/media/imx/
F:	include/linux/imx-media.h
F:	include/media/imx.h

MEDIA DRIVERS FOR HELENE
M:	Abylay Ospan <aospan@netup.ru>
L:	linux-media@vger.kernel.org
W:	https://linuxtv.org
W:	http://netup.tv/
T:	git git://linuxtv.org/media_tree.git
S:	Supported
F:	drivers/media/dvb-frontends/helene*

MEDIA DRIVERS FOR HORUS3A
M:	Sergey Kozlov <serjk@netup.ru>
M:	Abylay Ospan <aospan@netup.ru>
L:	linux-media@vger.kernel.org
W:	https://linuxtv.org
W:	http://netup.tv/
T:	git git://linuxtv.org/media_tree.git
S:	Supported
F:	drivers/media/dvb-frontends/horus3a*

MEDIA DRIVERS FOR LNBH25
M:	Sergey Kozlov <serjk@netup.ru>
M:	Abylay Ospan <aospan@netup.ru>
L:	linux-media@vger.kernel.org
W:	https://linuxtv.org
W:	http://netup.tv/
T:	git git://linuxtv.org/media_tree.git
S:	Supported
F:	drivers/media/dvb-frontends/lnbh25*

MEDIA DRIVERS FOR MXL5XX TUNER DEMODULATORS
M:	Daniel Scheller <d.scheller.oss@gmail.com>
L:	linux-media@vger.kernel.org
W:	https://linuxtv.org
T:	git git://linuxtv.org/media_tree.git
S:	Maintained
F:	drivers/media/dvb-frontends/mxl5xx*

MEDIA DRIVERS FOR NETUP PCI UNIVERSAL DVB devices
M:	Sergey Kozlov <serjk@netup.ru>
M:	Abylay Ospan <aospan@netup.ru>
L:	linux-media@vger.kernel.org
W:	https://linuxtv.org
W:	http://netup.tv/
T:	git git://linuxtv.org/media_tree.git
S:	Supported
F:	drivers/media/pci/netup_unidvb/*

MEDIA DRIVERS FOR RENESAS - CEU
M:	Jacopo Mondi <jacopo@jmondi.org>
L:	linux-media@vger.kernel.org
L:	linux-renesas-soc@vger.kernel.org
T:	git git://linuxtv.org/media_tree.git
S:	Supported
F:	Documentation/devicetree/bindings/media/renesas,ceu.txt
F:	drivers/media/platform/renesas-ceu.c
F:	include/media/drv-intf/renesas-ceu.h

MEDIA DRIVERS FOR RENESAS - DRIF
M:	Ramesh Shanmugasundaram <ramesh.shanmugasundaram@bp.renesas.com>
L:	linux-media@vger.kernel.org
L:	linux-renesas-soc@vger.kernel.org
T:	git git://linuxtv.org/media_tree.git
S:	Supported
F:	Documentation/devicetree/bindings/media/renesas,drif.txt
F:	drivers/media/platform/rcar_drif.c

MEDIA DRIVERS FOR RENESAS - FCP
M:	Laurent Pinchart <laurent.pinchart@ideasonboard.com>
L:	linux-media@vger.kernel.org
L:	linux-renesas-soc@vger.kernel.org
T:	git git://linuxtv.org/media_tree.git
S:	Supported
F:	Documentation/devicetree/bindings/media/renesas,fcp.txt
F:	drivers/media/platform/rcar-fcp.c
F:	include/media/rcar-fcp.h

MEDIA DRIVERS FOR RENESAS - FDP1
M:	Kieran Bingham <kieran@bingham.xyz>
L:	linux-media@vger.kernel.org
L:	linux-renesas-soc@vger.kernel.org
T:	git git://linuxtv.org/media_tree.git
S:	Supported
F:	Documentation/devicetree/bindings/media/renesas,fdp1.txt
F:	drivers/media/platform/rcar_fdp1.c

MEDIA DRIVERS FOR RENESAS - VIN
M:	Niklas Söderlund <niklas.soderlund@ragnatech.se>
L:	linux-media@vger.kernel.org
L:	linux-renesas-soc@vger.kernel.org
T:	git git://linuxtv.org/media_tree.git
S:	Supported
F:	Documentation/devicetree/bindings/media/renesas,rcar-csi2.txt
F:	Documentation/devicetree/bindings/media/rcar_vin.txt
F:	drivers/media/platform/rcar-vin/

MEDIA DRIVERS FOR RENESAS - VSP1
M:	Laurent Pinchart <laurent.pinchart@ideasonboard.com>
L:	linux-media@vger.kernel.org
L:	linux-renesas-soc@vger.kernel.org
T:	git git://linuxtv.org/media_tree.git
S:	Supported
F:	Documentation/devicetree/bindings/media/renesas,vsp1.txt
F:	drivers/media/platform/vsp1/

MEDIA DRIVERS FOR ST STV0910 DEMODULATOR ICs
M:	Daniel Scheller <d.scheller.oss@gmail.com>
L:	linux-media@vger.kernel.org
W:	https://linuxtv.org
T:	git git://linuxtv.org/media_tree.git
S:	Maintained
F:	drivers/media/dvb-frontends/stv0910*

MEDIA DRIVERS FOR ST STV6111 TUNER ICs
M:	Daniel Scheller <d.scheller.oss@gmail.com>
L:	linux-media@vger.kernel.org
W:	https://linuxtv.org
T:	git git://linuxtv.org/media_tree.git
S:	Maintained
F:	drivers/media/dvb-frontends/stv6111*

MEDIA DRIVERS FOR STM32 - DCMI
M:	Hugues Fruchet <hugues.fruchet@st.com>
L:	linux-media@vger.kernel.org
T:	git git://linuxtv.org/media_tree.git
S:	Supported
F:	Documentation/devicetree/bindings/media/st,stm32-dcmi.txt
F:	drivers/media/platform/stm32/stm32-dcmi.c

MEDIA DRIVERS FOR NVIDIA TEGRA - VDE
M:	Dmitry Osipenko <digetx@gmail.com>
L:	linux-media@vger.kernel.org
L:	linux-tegra@vger.kernel.org
T:	git git://linuxtv.org/media_tree.git
S:	Maintained
F:	Documentation/devicetree/bindings/media/nvidia,tegra-vde.txt
F:	drivers/staging/media/tegra-vde/

MEDIA INPUT INFRASTRUCTURE (V4L/DVB)
M:	Mauro Carvalho Chehab <mchehab@kernel.org>
P:	LinuxTV.org Project
L:	linux-media@vger.kernel.org
W:	https://linuxtv.org
Q:	http://patchwork.kernel.org/project/linux-media/list/
T:	git git://linuxtv.org/media_tree.git
S:	Maintained
F:	Documentation/devicetree/bindings/media/
F:	Documentation/media/
F:	drivers/media/
F:	drivers/staging/media/
F:	include/linux/platform_data/media/
F:	include/media/
F:	include/uapi/linux/dvb/
F:	include/uapi/linux/videodev2.h
F:	include/uapi/linux/media.h
F:	include/uapi/linux/v4l2-*
F:	include/uapi/linux/meye.h
F:	include/uapi/linux/ivtv*
F:	include/uapi/linux/uvcvideo.h

MEDIATEK BLUETOOTH DRIVER
M:	Sean Wang <sean.wang@mediatek.com>
L:	linux-bluetooth@vger.kernel.org
L:	linux-mediatek@lists.infradead.org (moderated for non-subscribers)
S:	Maintained
F:	Documentation/devicetree/bindings/net/mediatek-bluetooth.txt
F:	drivers/bluetooth/btmtkuart.c

MEDIATEK CIR DRIVER
M:	Sean Wang <sean.wang@mediatek.com>
S:	Maintained
F:	drivers/media/rc/mtk-cir.c

MEDIATEK DMA DRIVER
M:	Sean Wang <sean.wang@mediatek.com>
L:	dmaengine@vger.kernel.org
L:	linux-arm-kernel@lists.infradead.org (moderated for non-subscribers)
L:	linux-mediatek@lists.infradead.org (moderated for non-subscribers)
S:	Maintained
F:	Documentation/devicetree/bindings/dma/mtk-*
F:	drivers/dma/mediatek/

MEDIATEK PMIC LED DRIVER
M:	Sean Wang <sean.wang@mediatek.com>
S:	Maintained
F:	drivers/leds/leds-mt6323.c
F:	Documentation/devicetree/bindings/leds/leds-mt6323.txt

MEDIATEK ETHERNET DRIVER
M:	Felix Fietkau <nbd@openwrt.org>
M:	John Crispin <john@phrozen.org>
M:	Sean Wang <sean.wang@mediatek.com>
M:	Nelson Chang <nelson.chang@mediatek.com>
L:	netdev@vger.kernel.org
S:	Maintained
F:	drivers/net/ethernet/mediatek/

MEDIATEK SWITCH DRIVER
M:	Sean Wang <sean.wang@mediatek.com>
L:	netdev@vger.kernel.org
S:	Maintained
F:	drivers/net/dsa/mt7530.*
F:	net/dsa/tag_mtk.c

MEDIATEK JPEG DRIVER
M:	Rick Chang <rick.chang@mediatek.com>
M:	Bin Liu <bin.liu@mediatek.com>
S:	Supported
F:	drivers/media/platform/mtk-jpeg/
F:	Documentation/devicetree/bindings/media/mediatek-jpeg-decoder.txt

MEDIATEK MDP DRIVER
M:	Minghsiu Tsai <minghsiu.tsai@mediatek.com>
M:	Houlong Wei <houlong.wei@mediatek.com>
M:	Andrew-CT Chen <andrew-ct.chen@mediatek.com>
S:	Supported
F:	drivers/media/platform/mtk-mdp/
F:	drivers/media/platform/mtk-vpu/
F:	Documentation/devicetree/bindings/media/mediatek-mdp.txt

MEDIATEK MEDIA DRIVER
M:	Tiffany Lin <tiffany.lin@mediatek.com>
M:	Andrew-CT Chen <andrew-ct.chen@mediatek.com>
S:	Supported
F:	drivers/media/platform/mtk-vcodec/
F:	drivers/media/platform/mtk-vpu/
F:	Documentation/devicetree/bindings/media/mediatek-vcodec.txt
F:	Documentation/devicetree/bindings/media/mediatek-vpu.txt

MEDIATEK MT7601U WIRELESS LAN DRIVER
M:	Jakub Kicinski <kubakici@wp.pl>
L:	linux-wireless@vger.kernel.org
S:	Maintained
F:	drivers/net/wireless/mediatek/mt7601u/

MEDIATEK NAND CONTROLLER DRIVER
M:	Xiaolei Li <xiaolei.li@mediatek.com>
L:	linux-mtd@lists.infradead.org
S:	Maintained
F:	drivers/mtd/nand/raw/mtk_*
F:	Documentation/devicetree/bindings/mtd/mtk-nand.txt

MEDIATEK RANDOM NUMBER GENERATOR SUPPORT
M:	Sean Wang <sean.wang@mediatek.com>
S:	Maintained
F:	drivers/char/hw_random/mtk-rng.c

MEDIATEK USB3 DRD IP DRIVER
M:	Chunfeng Yun <chunfeng.yun@mediatek.com>
L:	linux-usb@vger.kernel.org (moderated for non-subscribers)
L:	linux-arm-kernel@lists.infradead.org (moderated for non-subscribers)
L:	linux-mediatek@lists.infradead.org (moderated for non-subscribers)
S:	Maintained
F:	drivers/usb/mtu3/

MEGACHIPS STDPXXXX-GE-B850V3-FW LVDS/DP++ BRIDGES
M:	Peter Senna Tschudin <peter.senna@gmail.com>
M:	Martin Donnelly <martin.donnelly@ge.com>
M:	Martyn Welch <martyn.welch@collabora.co.uk>
S:	Maintained
F:	drivers/gpu/drm/bridge/megachips-stdpxxxx-ge-b850v3-fw.c
F:	Documentation/devicetree/bindings/display/bridge/megachips-stdpxxxx-ge-b850v3-fw.txt

MEGARAID SCSI/SAS DRIVERS
M:	Kashyap Desai <kashyap.desai@broadcom.com>
M:	Sumit Saxena <sumit.saxena@broadcom.com>
M:	Shivasharan S <shivasharan.srikanteshwara@broadcom.com>
L:	megaraidlinux.pdl@broadcom.com
L:	linux-scsi@vger.kernel.org
W:	http://www.avagotech.com/support/
S:	Maintained
F:	Documentation/scsi/megaraid.txt
F:	drivers/scsi/megaraid.*
F:	drivers/scsi/megaraid/

MELEXIS MLX90614 DRIVER
M:	Crt Mori <cmo@melexis.com>
L:	linux-iio@vger.kernel.org
W:	http://www.melexis.com
S:	Supported
F:	drivers/iio/temperature/mlx90614.c

MELEXIS MLX90632 DRIVER
M:	Crt Mori <cmo@melexis.com>
L:	linux-iio@vger.kernel.org
W:	http://www.melexis.com
S:	Supported
F:	drivers/iio/temperature/mlx90632.c

MELFAS MIP4 TOUCHSCREEN DRIVER
M:	Sangwon Jee <jeesw@melfas.com>
W:	http://www.melfas.com
S:	Supported
F:	drivers/input/touchscreen/melfas_mip4.c
F:	Documentation/devicetree/bindings/input/touchscreen/melfas_mip4.txt

MELLANOX ETHERNET DRIVER (mlx4_en)
M:	Tariq Toukan <tariqt@mellanox.com>
L:	netdev@vger.kernel.org
S:	Supported
W:	http://www.mellanox.com
Q:	http://patchwork.ozlabs.org/project/netdev/list/
F:	drivers/net/ethernet/mellanox/mlx4/en_*

MELLANOX ETHERNET DRIVER (mlx5e)
M:	Saeed Mahameed <saeedm@mellanox.com>
L:	netdev@vger.kernel.org
S:	Supported
W:	http://www.mellanox.com
Q:	http://patchwork.ozlabs.org/project/netdev/list/
F:	drivers/net/ethernet/mellanox/mlx5/core/en_*

MELLANOX ETHERNET INNOVA DRIVERS
R:	Boris Pismenny <borisp@mellanox.com>
L:	netdev@vger.kernel.org
S:	Supported
W:	http://www.mellanox.com
Q:	http://patchwork.ozlabs.org/project/netdev/list/
F:	drivers/net/ethernet/mellanox/mlx5/core/en_accel/*
F:	drivers/net/ethernet/mellanox/mlx5/core/accel/*
F:	drivers/net/ethernet/mellanox/mlx5/core/fpga/*
F:	include/linux/mlx5/mlx5_ifc_fpga.h

MELLANOX ETHERNET INNOVA IPSEC DRIVER
R:	Boris Pismenny <borisp@mellanox.com>
L:	netdev@vger.kernel.org
S:	Supported
W:	http://www.mellanox.com
Q:	http://patchwork.ozlabs.org/project/netdev/list/
F:	drivers/net/ethernet/mellanox/mlx5/core/en_ipsec/*
F:	drivers/net/ethernet/mellanox/mlx5/core/ipsec*

MELLANOX ETHERNET SWITCH DRIVERS
M:	Jiri Pirko <jiri@mellanox.com>
M:	Ido Schimmel <idosch@mellanox.com>
L:	netdev@vger.kernel.org
S:	Supported
W:	http://www.mellanox.com
Q:	http://patchwork.ozlabs.org/project/netdev/list/
F:	drivers/net/ethernet/mellanox/mlxsw/
F:	tools/testing/selftests/drivers/net/mlxsw/

MELLANOX FIRMWARE FLASH LIBRARY (mlxfw)
M:	mlxsw@mellanox.com
L:	netdev@vger.kernel.org
S:	Supported
W:	http://www.mellanox.com
Q:	http://patchwork.ozlabs.org/project/netdev/list/
F:	drivers/net/ethernet/mellanox/mlxfw/

MELLANOX HARDWARE PLATFORM SUPPORT
M:	Andy Shevchenko <andy@infradead.org>
M:	Darren Hart <dvhart@infradead.org>
M:	Vadim Pasternak <vadimp@mellanox.com>
L:	platform-driver-x86@vger.kernel.org
S:	Supported
F:	drivers/platform/mellanox/

MELLANOX MLX4 core VPI driver
M:	Tariq Toukan <tariqt@mellanox.com>
L:	netdev@vger.kernel.org
L:	linux-rdma@vger.kernel.org
W:	http://www.mellanox.com
Q:	http://patchwork.ozlabs.org/project/netdev/list/
S:	Supported
F:	drivers/net/ethernet/mellanox/mlx4/
F:	include/linux/mlx4/

MELLANOX MLX4 IB driver
M:	Yishai Hadas <yishaih@mellanox.com>
L:	linux-rdma@vger.kernel.org
W:	http://www.mellanox.com
Q:	http://patchwork.kernel.org/project/linux-rdma/list/
S:	Supported
F:	drivers/infiniband/hw/mlx4/
F:	include/linux/mlx4/
F:	include/uapi/rdma/mlx4-abi.h

MELLANOX MLX5 core VPI driver
M:	Saeed Mahameed <saeedm@mellanox.com>
M:	Leon Romanovsky <leonro@mellanox.com>
L:	netdev@vger.kernel.org
L:	linux-rdma@vger.kernel.org
W:	http://www.mellanox.com
Q:	http://patchwork.ozlabs.org/project/netdev/list/
S:	Supported
F:	drivers/net/ethernet/mellanox/mlx5/core/
F:	include/linux/mlx5/

MELLANOX MLX5 IB driver
M:	Leon Romanovsky <leonro@mellanox.com>
L:	linux-rdma@vger.kernel.org
W:	http://www.mellanox.com
Q:	http://patchwork.kernel.org/project/linux-rdma/list/
S:	Supported
F:	drivers/infiniband/hw/mlx5/
F:	include/linux/mlx5/
F:	include/uapi/rdma/mlx5-abi.h

MELLANOX MLXCPLD I2C AND MUX DRIVER
M:	Vadim Pasternak <vadimp@mellanox.com>
M:	Michael Shych <michaelsh@mellanox.com>
L:	linux-i2c@vger.kernel.org
S:	Supported
F:	drivers/i2c/busses/i2c-mlxcpld.c
F:	drivers/i2c/muxes/i2c-mux-mlxcpld.c
F:	Documentation/i2c/busses/i2c-mlxcpld

MELLANOX MLXCPLD LED DRIVER
M:	Vadim Pasternak <vadimp@mellanox.com>
L:	linux-leds@vger.kernel.org
S:	Supported
F:	drivers/leds/leds-mlxcpld.c
F:	drivers/leds/leds-mlxreg.c
F:	Documentation/leds/leds-mlxcpld.txt

MELLANOX PLATFORM DRIVER
M:	Vadim Pasternak <vadimp@mellanox.com>
L:	platform-driver-x86@vger.kernel.org
S:	Supported
F:	drivers/platform/x86/mlx-platform.c

MEMBARRIER SUPPORT
M:	Mathieu Desnoyers <mathieu.desnoyers@efficios.com>
M:	"Paul E. McKenney" <paulmck@linux.vnet.ibm.com>
L:	linux-kernel@vger.kernel.org
S:	Supported
F:	kernel/sched/membarrier.c
F:	include/uapi/linux/membarrier.h
F:	arch/powerpc/include/asm/membarrier.h

MEMORY MANAGEMENT
L:	linux-mm@kvack.org
W:	http://www.linux-mm.org
S:	Maintained
F:	include/linux/mm.h
F:	include/linux/gfp.h
F:	include/linux/mmzone.h
F:	include/linux/memory_hotplug.h
F:	include/linux/vmalloc.h
F:	mm/

MEMORY TECHNOLOGY DEVICES (MTD)
M:	David Woodhouse <dwmw2@infradead.org>
M:	Brian Norris <computersforpeace@gmail.com>
M:	Boris Brezillon <boris.brezillon@bootlin.com>
M:	Marek Vasut <marek.vasut@gmail.com>
M:	Richard Weinberger <richard@nod.at>
L:	linux-mtd@lists.infradead.org
W:	http://www.linux-mtd.infradead.org/
Q:	http://patchwork.ozlabs.org/project/linux-mtd/list/
T:	git git://git.infradead.org/linux-mtd.git master
T:	git git://git.infradead.org/linux-mtd.git mtd/next
S:	Maintained
F:	Documentation/devicetree/bindings/mtd/
F:	drivers/mtd/
F:	include/linux/mtd/
F:	include/uapi/mtd/

MEN A21 WATCHDOG DRIVER
M:	Johannes Thumshirn <morbidrsa@gmail.com>
L:	linux-watchdog@vger.kernel.org
S:	Maintained
F:	drivers/watchdog/mena21_wdt.c

MEN CHAMELEON BUS (mcb)
M:	Johannes Thumshirn <morbidrsa@gmail.com>
S:	Maintained
F:	drivers/mcb/
F:	include/linux/mcb.h
F:	Documentation/men-chameleon-bus.txt

MEN F21BMC (Board Management Controller)
M:	Andreas Werner <andreas.werner@men.de>
S:	Supported
F:	drivers/mfd/menf21bmc.c
F:	drivers/watchdog/menf21bmc_wdt.c
F:	drivers/leds/leds-menf21bmc.c
F:	drivers/hwmon/menf21bmc_hwmon.c
F:	Documentation/hwmon/menf21bmc

MEN Z069 WATCHDOG DRIVER
M:	Johannes Thumshirn <jth@kernel.org>
L:	linux-watchdog@vger.kernel.org
S:	Maintained
F:	drivers/watchdog/menz069_wdt.c

MESON AO CEC DRIVER FOR AMLOGIC SOCS
M:	Neil Armstrong <narmstrong@baylibre.com>
L:	linux-media@lists.freedesktop.org
L:	linux-amlogic@lists.infradead.org
W:	http://linux-meson.com/
S:	Supported
F:	drivers/media/platform/meson/ao-cec.c
F:	Documentation/devicetree/bindings/media/meson-ao-cec.txt
T:	git git://linuxtv.org/media_tree.git

MICROBLAZE ARCHITECTURE
M:	Michal Simek <monstr@monstr.eu>
W:	http://www.monstr.eu/fdt/
T:	git git://git.monstr.eu/linux-2.6-microblaze.git
S:	Supported
F:	arch/microblaze/

MICROCHIP / ATMEL AT91 SERIAL DRIVER
M:	Richard Genoud <richard.genoud@gmail.com>
S:	Maintained
F:	drivers/tty/serial/atmel_serial.c
F:	drivers/tty/serial/atmel_serial.h

MICROCHIP / ATMEL DMA DRIVER
M:	Ludovic Desroches <ludovic.desroches@microchip.com>
L:	linux-arm-kernel@lists.infradead.org (moderated for non-subscribers)
L:	dmaengine@vger.kernel.org
S:	Supported
F:	drivers/dma/at_hdmac.c
F:	drivers/dma/at_hdmac_regs.h
F:	include/linux/platform_data/dma-atmel.h

MICROCHIP / ATMEL ECC DRIVER
M:	Tudor Ambarus <tudor.ambarus@microchip.com>
L:	linux-crypto@vger.kernel.org
S:	Maintained
F:	drivers/crypto/atmel-ecc.*

MICROCHIP / ATMEL ISC DRIVER
M:	Songjun Wu <songjun.wu@microchip.com>
L:	linux-media@vger.kernel.org
S:	Supported
F:	drivers/media/platform/atmel/atmel-isc.c
F:	drivers/media/platform/atmel/atmel-isc-regs.h
F:	devicetree/bindings/media/atmel-isc.txt

MICROCHIP / ATMEL NAND DRIVER
M:	Josh Wu <rainyfeeling@outlook.com>
L:	linux-mtd@lists.infradead.org
S:	Supported
F:	drivers/mtd/nand/raw/atmel/*
F:	Documentation/devicetree/bindings/mtd/atmel-nand.txt

MICROCHIP KSZ SERIES ETHERNET SWITCH DRIVER
M:	Woojung Huh <Woojung.Huh@microchip.com>
M:	Microchip Linux Driver Support <UNGLinuxDriver@microchip.com>
L:	netdev@vger.kernel.org
S:	Maintained
F:	net/dsa/tag_ksz.c
F:	drivers/net/dsa/microchip/*
F:	include/linux/platform_data/microchip-ksz.h
F:	Documentation/devicetree/bindings/net/dsa/ksz.txt

MICROCHIP LAN743X ETHERNET DRIVER
M:	Bryan Whitehead <bryan.whitehead@microchip.com>
M:	Microchip Linux Driver Support <UNGLinuxDriver@microchip.com>
L:	netdev@vger.kernel.org
S:	Maintained
F:	drivers/net/ethernet/microchip/lan743x_*

MICROCHIP USB251XB DRIVER
M:	Richard Leitner <richard.leitner@skidata.com>
L:	linux-usb@vger.kernel.org
S:	Maintained
F:	drivers/usb/misc/usb251xb.c
F:	Documentation/devicetree/bindings/usb/usb251xb.txt

MICROSEMI MIPS SOCS
M:	Alexandre Belloni <alexandre.belloni@bootlin.com>
L:	linux-mips@linux-mips.org
S:	Maintained
F:	arch/mips/generic/board-ocelot.c
F:	arch/mips/configs/generic/board-ocelot.config
F:	arch/mips/boot/dts/mscc/
F:	Documentation/devicetree/bindings/mips/mscc.txt

MICROSEMI SMART ARRAY SMARTPQI DRIVER (smartpqi)
M:	Don Brace <don.brace@microsemi.com>
L:	esc.storagedev@microsemi.com
L:	linux-scsi@vger.kernel.org
S:	Supported
F:	drivers/scsi/smartpqi/smartpqi*.[ch]
F:	drivers/scsi/smartpqi/Kconfig
F:	drivers/scsi/smartpqi/Makefile
F:	include/linux/cciss*.h
F:	include/uapi/linux/cciss*.h
F:	Documentation/scsi/smartpqi.txt

MICROSEMI ETHERNET SWITCH DRIVER
M:	Alexandre Belloni <alexandre.belloni@bootlin.com>
L:	netdev@vger.kernel.org
S:	Supported
F:	drivers/net/ethernet/mscc/

MICROSOFT SURFACE PRO 3 BUTTON DRIVER
M:	Chen Yu <yu.c.chen@intel.com>
L:	platform-driver-x86@vger.kernel.org
S:	Supported
F:	drivers/platform/x86/surfacepro3_button.c

MICROTEK X6 SCANNER
M:	Oliver Neukum <oliver@neukum.org>
S:	Maintained
F:	drivers/usb/image/microtek.*

MIPS
M:	Ralf Baechle <ralf@linux-mips.org>
M:	Paul Burton <paul.burton@mips.com>
M:	James Hogan <jhogan@kernel.org>
L:	linux-mips@linux-mips.org
W:	http://www.linux-mips.org/
T:	git git://git.linux-mips.org/pub/scm/ralf/linux.git
T:	git git://git.kernel.org/pub/scm/linux/kernel/git/mips/linux.git
Q:	http://patchwork.linux-mips.org/project/linux-mips/list/
S:	Supported
F:	Documentation/devicetree/bindings/mips/
F:	Documentation/mips/
F:	arch/mips/
F:	drivers/platform/mips/

MIPS BOSTON DEVELOPMENT BOARD
M:	Paul Burton <paul.burton@mips.com>
L:	linux-mips@linux-mips.org
S:	Maintained
F:	Documentation/devicetree/bindings/clock/img,boston-clock.txt
F:	arch/mips/boot/dts/img/boston.dts
F:	arch/mips/configs/generic/board-boston.config
F:	drivers/clk/imgtec/clk-boston.c
F:	include/dt-bindings/clock/boston-clock.h

MIPS GENERIC PLATFORM
M:	Paul Burton <paul.burton@mips.com>
L:	linux-mips@linux-mips.org
S:	Supported
F:	Documentation/devicetree/bindings/power/mti,mips-cpc.txt
F:	arch/mips/generic/
F:	arch/mips/tools/generic-board-config.sh

MIPS/LOONGSON1 ARCHITECTURE
M:	Keguang Zhang <keguang.zhang@gmail.com>
L:	linux-mips@linux-mips.org
S:	Maintained
F:	arch/mips/loongson32/
F:	arch/mips/include/asm/mach-loongson32/
F:	drivers/*/*loongson1*
F:	drivers/*/*/*loongson1*

MIPS/LOONGSON2 ARCHITECTURE
M:	Jiaxun Yang <jiaxun.yang@flygoat.com>
L:	linux-mips@linux-mips.org
S:	Maintained
F:	arch/mips/loongson64/fuloong-2e/
F:	arch/mips/loongson64/lemote-2f/
F:	arch/mips/include/asm/mach-loongson64/
F:	drivers/*/*loongson2*
F:	drivers/*/*/*loongson2*

MIPS/LOONGSON3 ARCHITECTURE
M:	Huacai Chen <chenhc@lemote.com>
L:	linux-mips@linux-mips.org
S:	Maintained
F:	arch/mips/loongson64/
F:	arch/mips/include/asm/mach-loongson64/
F:	drivers/platform/mips/cpu_hwmon.c
F:	drivers/*/*loongson3*
F:	drivers/*/*/*loongson3*

MIPS RINT INSTRUCTION EMULATION
M:	Aleksandar Markovic <aleksandar.markovic@mips.com>
L:	linux-mips@linux-mips.org
S:	Supported
F:	arch/mips/math-emu/sp_rint.c
F:	arch/mips/math-emu/dp_rint.c

MIROSOUND PCM20 FM RADIO RECEIVER DRIVER
M:	Hans Verkuil <hverkuil@xs4all.nl>
L:	linux-media@vger.kernel.org
T:	git git://linuxtv.org/media_tree.git
W:	https://linuxtv.org
S:	Odd Fixes
F:	drivers/media/radio/radio-miropcm20*

MMP SUPPORT
M:	Eric Miao <eric.y.miao@gmail.com>
M:	Haojian Zhuang <haojian.zhuang@gmail.com>
L:	linux-arm-kernel@lists.infradead.org (moderated for non-subscribers)
T:	git git://github.com/hzhuang1/linux.git
T:	git git://git.linaro.org/people/ycmiao/pxa-linux.git
S:	Maintained
F:	arch/arm/boot/dts/mmp*
F:	arch/arm/mach-mmp/

MN88472 MEDIA DRIVER
M:	Antti Palosaari <crope@iki.fi>
L:	linux-media@vger.kernel.org
W:	https://linuxtv.org
W:	http://palosaari.fi/linux/
Q:	http://patchwork.linuxtv.org/project/linux-media/list/
S:	Maintained
F:	drivers/media/dvb-frontends/mn88472*

MN88473 MEDIA DRIVER
M:	Antti Palosaari <crope@iki.fi>
L:	linux-media@vger.kernel.org
W:	https://linuxtv.org
W:	http://palosaari.fi/linux/
Q:	http://patchwork.linuxtv.org/project/linux-media/list/
S:	Maintained
F:	drivers/media/dvb-frontends/mn88473*

MODULE SUPPORT
M:	Jessica Yu <jeyu@kernel.org>
T:	git git://git.kernel.org/pub/scm/linux/kernel/git/jeyu/linux.git modules-next
S:	Maintained
F:	include/linux/module.h
F:	kernel/module.c

MOTION EYE VAIO PICTUREBOOK CAMERA DRIVER
W:	http://popies.net/meye/
S:	Orphan
F:	Documentation/media/v4l-drivers/meye*
F:	drivers/media/pci/meye/
F:	include/uapi/linux/meye.h

MOXA SMARTIO/INDUSTIO/INTELLIO SERIAL CARD
M:	Jiri Slaby <jirislaby@gmail.com>
S:	Maintained
F:	Documentation/serial/moxa-smartio
F:	drivers/tty/mxser.*

MR800 AVERMEDIA USB FM RADIO DRIVER
M:	Alexey Klimov <klimov.linux@gmail.com>
L:	linux-media@vger.kernel.org
T:	git git://linuxtv.org/media_tree.git
S:	Maintained
F:	drivers/media/radio/radio-mr800.c

MRF24J40 IEEE 802.15.4 RADIO DRIVER
M:	Alan Ott <alan@signal11.us>
L:	linux-wpan@vger.kernel.org
S:	Maintained
F:	drivers/net/ieee802154/mrf24j40.c
F:	Documentation/devicetree/bindings/net/ieee802154/mrf24j40.txt

MSI LAPTOP SUPPORT
M:	"Lee, Chun-Yi" <jlee@suse.com>
L:	platform-driver-x86@vger.kernel.org
S:	Maintained
F:	drivers/platform/x86/msi-laptop.c

MSI WMI SUPPORT
L:	platform-driver-x86@vger.kernel.org
S:	Orphan
F:	drivers/platform/x86/msi-wmi.c

MSI001 MEDIA DRIVER
M:	Antti Palosaari <crope@iki.fi>
L:	linux-media@vger.kernel.org
W:	https://linuxtv.org
W:	http://palosaari.fi/linux/
Q:	http://patchwork.linuxtv.org/project/linux-media/list/
T:	git git://linuxtv.org/anttip/media_tree.git
S:	Maintained
F:	drivers/media/tuners/msi001*

MSI2500 MEDIA DRIVER
M:	Antti Palosaari <crope@iki.fi>
L:	linux-media@vger.kernel.org
W:	https://linuxtv.org
W:	http://palosaari.fi/linux/
Q:	http://patchwork.linuxtv.org/project/linux-media/list/
T:	git git://linuxtv.org/anttip/media_tree.git
S:	Maintained
F:	drivers/media/usb/msi2500/

MSYSTEMS DISKONCHIP G3 MTD DRIVER
M:	Robert Jarzmik <robert.jarzmik@free.fr>
L:	linux-mtd@lists.infradead.org
S:	Maintained
F:	drivers/mtd/devices/docg3*

MT9M032 APTINA SENSOR DRIVER
M:	Laurent Pinchart <laurent.pinchart@ideasonboard.com>
L:	linux-media@vger.kernel.org
T:	git git://linuxtv.org/media_tree.git
S:	Maintained
F:	drivers/media/i2c/mt9m032.c
F:	include/media/i2c/mt9m032.h

MT9P031 APTINA CAMERA SENSOR
M:	Laurent Pinchart <laurent.pinchart@ideasonboard.com>
L:	linux-media@vger.kernel.org
T:	git git://linuxtv.org/media_tree.git
S:	Maintained
F:	drivers/media/i2c/mt9p031.c
F:	include/media/i2c/mt9p031.h

MT9T001 APTINA CAMERA SENSOR
M:	Laurent Pinchart <laurent.pinchart@ideasonboard.com>
L:	linux-media@vger.kernel.org
T:	git git://linuxtv.org/media_tree.git
S:	Maintained
F:	drivers/media/i2c/mt9t001.c
F:	include/media/i2c/mt9t001.h

MT9T112 APTINA CAMERA SENSOR
M:	Jacopo Mondi <jacopo@jmondi.org>
L:	linux-media@vger.kernel.org
T:	git git://linuxtv.org/media_tree.git
S:	Odd Fixes
F:	drivers/media/i2c/mt9t112.c
F:	include/media/i2c/mt9t112.h

MT9V032 APTINA CAMERA SENSOR
M:	Laurent Pinchart <laurent.pinchart@ideasonboard.com>
L:	linux-media@vger.kernel.org
T:	git git://linuxtv.org/media_tree.git
S:	Maintained
F:	Documentation/devicetree/bindings/media/i2c/mt9v032.txt
F:	drivers/media/i2c/mt9v032.c
F:	include/media/i2c/mt9v032.h

MT9V111 APTINA CAMERA SENSOR
M:	Jacopo Mondi <jacopo@jmondi.org>
L:	linux-media@vger.kernel.org
T:	git git://linuxtv.org/media_tree.git
S:	Maintained
F:	Documentation/devicetree/bindings/media/i2c/aptina,mt9v111.txt
F:	drivers/media/i2c/mt9v111.c

MULTIFUNCTION DEVICES (MFD)
M:	Lee Jones <lee.jones@linaro.org>
T:	git git://git.kernel.org/pub/scm/linux/kernel/git/lee/mfd.git
S:	Supported
F:	Documentation/devicetree/bindings/mfd/
F:	drivers/mfd/
F:	include/linux/mfd/
F:	include/dt-bindings/mfd/

MULTIMEDIA CARD (MMC) ETC. OVER SPI
S:	Orphan
F:	drivers/mmc/host/mmc_spi.c
F:	include/linux/spi/mmc_spi.h

MULTIMEDIA CARD (MMC), SECURE DIGITAL (SD) AND SDIO SUBSYSTEM
M:	Ulf Hansson <ulf.hansson@linaro.org>
L:	linux-mmc@vger.kernel.org
T:	git git://git.kernel.org/pub/scm/linux/kernel/git/ulfh/mmc.git
S:	Maintained
F:	Documentation/devicetree/bindings/mmc/
F:	drivers/mmc/
F:	include/linux/mmc/
F:	include/uapi/linux/mmc/

MULTIPLEXER SUBSYSTEM
M:	Peter Rosin <peda@axentia.se>
S:	Maintained
F:	Documentation/ABI/testing/sysfs-class-mux*
F:	Documentation/devicetree/bindings/mux/
F:	include/dt-bindings/mux/
F:	include/linux/mux/
F:	drivers/mux/

MULTITECH MULTIPORT CARD (ISICOM)
S:	Orphan
F:	drivers/tty/isicom.c
F:	include/linux/isicom.h

MUSB MULTIPOINT HIGH SPEED DUAL-ROLE CONTROLLER
M:	Bin Liu <b-liu@ti.com>
L:	linux-usb@vger.kernel.org
S:	Maintained
F:	drivers/usb/musb/

MXL301RF MEDIA DRIVER
M:	Akihiro Tsukada <tskd08@gmail.com>
L:	linux-media@vger.kernel.org
S:	Odd Fixes
F:	drivers/media/tuners/mxl301rf*

MXL5007T MEDIA DRIVER
M:	Michael Krufky <mkrufky@linuxtv.org>
L:	linux-media@vger.kernel.org
W:	https://linuxtv.org
W:	http://github.com/mkrufky
Q:	http://patchwork.linuxtv.org/project/linux-media/list/
T:	git git://linuxtv.org/mkrufky/tuners.git
S:	Maintained
F:	drivers/media/tuners/mxl5007t.*

MXSFB DRM DRIVER
M:	Marek Vasut <marex@denx.de>
S:	Supported
F:	drivers/gpu/drm/mxsfb/
F:	Documentation/devicetree/bindings/display/mxsfb.txt

MYRICOM MYRI-10G 10GbE DRIVER (MYRI10GE)
M:	Chris Lee <christopher.lee@cspi.com>
L:	netdev@vger.kernel.org
W:	https://www.cspi.com/ethernet-products/support/downloads/
S:	Supported
F:	drivers/net/ethernet/myricom/myri10ge/

NAND FLASH SUBSYSTEM
M:	Boris Brezillon <boris.brezillon@bootlin.com>
M:	Miquel Raynal <miquel.raynal@bootlin.com>
R:	Richard Weinberger <richard@nod.at>
L:	linux-mtd@lists.infradead.org
W:	http://www.linux-mtd.infradead.org/
Q:	http://patchwork.ozlabs.org/project/linux-mtd/list/
T:	git git://git.infradead.org/linux-mtd.git nand/fixes
T:	git git://git.infradead.org/linux-mtd.git nand/next
S:	Maintained
F:	drivers/mtd/nand/
F:	include/linux/mtd/*nand*.h

NATIVE INSTRUMENTS USB SOUND INTERFACE DRIVER
M:	Daniel Mack <zonque@gmail.com>
S:	Maintained
L:	alsa-devel@alsa-project.org (moderated for non-subscribers)
W:	http://www.native-instruments.com
F:	sound/usb/caiaq/

NATSEMI ETHERNET DRIVER (DP8381x)
S:	Orphan
F:	drivers/net/ethernet/natsemi/natsemi.c

NCP FILESYSTEM
M:	Petr Vandrovec <petr@vandrovec.name>
S:	Obsolete
F:	drivers/staging/ncpfs/

NCR 5380 SCSI DRIVERS
M:	Finn Thain <fthain@telegraphics.com.au>
M:	Michael Schmitz <schmitzmic@gmail.com>
L:	linux-scsi@vger.kernel.org
S:	Maintained
F:	Documentation/scsi/g_NCR5380.txt
F:	drivers/scsi/NCR5380.*
F:	drivers/scsi/arm/cumana_1.c
F:	drivers/scsi/arm/oak.c
F:	drivers/scsi/atari_scsi.*
F:	drivers/scsi/dmx3191d.c
F:	drivers/scsi/g_NCR5380.*
F:	drivers/scsi/mac_scsi.*
F:	drivers/scsi/sun3_scsi.*
F:	drivers/scsi/sun3_scsi_vme.c

NCSI LIBRARY:
M:	Samuel Mendoza-Jonas <sam@mendozajonas.com>
S:	Maintained
F:	net/ncsi/

NCT6775 HARDWARE MONITOR DRIVER
M:	Guenter Roeck <linux@roeck-us.net>
L:	linux-hwmon@vger.kernel.org
S:	Maintained
F:	Documentation/hwmon/nct6775
F:	drivers/hwmon/nct6775.c

NET_FAILOVER MODULE
M:	Sridhar Samudrala <sridhar.samudrala@intel.com>
L:	netdev@vger.kernel.org
S:	Supported
F:	driver/net/net_failover.c
F:	include/net/net_failover.h
F:	Documentation/networking/net_failover.rst

NETEFFECT IWARP RNIC DRIVER (IW_NES)
M:	Faisal Latif <faisal.latif@intel.com>
L:	linux-rdma@vger.kernel.org
W:	http://www.intel.com/Products/Server/Adapters/Server-Cluster/Server-Cluster-overview.htm
S:	Supported
F:	drivers/infiniband/hw/nes/
F:	include/uapi/rdma/nes-abi.h

NETEM NETWORK EMULATOR
M:	Stephen Hemminger <stephen@networkplumber.org>
L:	netem@lists.linux-foundation.org (moderated for non-subscribers)
S:	Maintained
F:	net/sched/sch_netem.c

NETERION 10GbE DRIVERS (s2io/vxge)
M:	Jon Mason <jdmason@kudzu.us>
L:	netdev@vger.kernel.org
S:	Supported
F:	Documentation/networking/s2io.txt
F:	Documentation/networking/vxge.txt
F:	drivers/net/ethernet/neterion/

NETFILTER
M:	Pablo Neira Ayuso <pablo@netfilter.org>
M:	Jozsef Kadlecsik <kadlec@blackhole.kfki.hu>
M:	Florian Westphal <fw@strlen.de>
L:	netfilter-devel@vger.kernel.org
L:	coreteam@netfilter.org
W:	http://www.netfilter.org/
W:	http://www.iptables.org/
W:	http://www.nftables.org/
Q:	http://patchwork.ozlabs.org/project/netfilter-devel/list/
T:	git git://git.kernel.org/pub/scm/linux/kernel/git/pablo/nf.git
T:	git git://git.kernel.org/pub/scm/linux/kernel/git/pablo/nf-next.git
S:	Maintained
F:	include/linux/netfilter*
F:	include/linux/netfilter/
F:	include/net/netfilter/
F:	include/uapi/linux/netfilter*
F:	include/uapi/linux/netfilter/
F:	net/*/netfilter.c
F:	net/*/netfilter/
F:	net/netfilter/
F:	net/bridge/br_netfilter*.c

NETROM NETWORK LAYER
M:	Ralf Baechle <ralf@linux-mips.org>
L:	linux-hams@vger.kernel.org
W:	http://www.linux-ax25.org/
S:	Maintained
F:	include/net/netrom.h
F:	include/uapi/linux/netrom.h
F:	net/netrom/

NETRONOME ETHERNET DRIVERS
M:	Jakub Kicinski <jakub.kicinski@netronome.com>
L:	oss-drivers@netronome.com
S:	Maintained
F:	drivers/net/ethernet/netronome/

NETWORK BLOCK DEVICE (NBD)
M:	Josef Bacik <josef@toxicpanda.com>
S:	Maintained
L:	linux-block@vger.kernel.org
L:	nbd@other.debian.org
F:	Documentation/blockdev/nbd.txt
F:	drivers/block/nbd.c
F:	include/uapi/linux/nbd.h

NETWORK DROP MONITOR
M:	Neil Horman <nhorman@tuxdriver.com>
L:	netdev@vger.kernel.org
S:	Maintained
W:	https://fedorahosted.org/dropwatch/
F:	net/core/drop_monitor.c

NETWORKING DRIVERS
M:	"David S. Miller" <davem@davemloft.net>
L:	netdev@vger.kernel.org
W:	http://www.linuxfoundation.org/en/Net
Q:	http://patchwork.ozlabs.org/project/netdev/list/
T:	git git://git.kernel.org/pub/scm/linux/kernel/git/davem/net.git
T:	git git://git.kernel.org/pub/scm/linux/kernel/git/davem/net-next.git
S:	Odd Fixes
F:	Documentation/devicetree/bindings/net/
F:	drivers/net/
F:	include/linux/if_*
F:	include/linux/netdevice.h
F:	include/linux/etherdevice.h
F:	include/linux/fcdevice.h
F:	include/linux/fddidevice.h
F:	include/linux/hippidevice.h
F:	include/linux/inetdevice.h
F:	include/uapi/linux/if_*
F:	include/uapi/linux/netdevice.h

NETWORKING DRIVERS (WIRELESS)
M:	Kalle Valo <kvalo@codeaurora.org>
L:	linux-wireless@vger.kernel.org
Q:	http://patchwork.kernel.org/project/linux-wireless/list/
T:	git git://git.kernel.org/pub/scm/linux/kernel/git/kvalo/wireless-drivers.git
T:	git git://git.kernel.org/pub/scm/linux/kernel/git/kvalo/wireless-drivers-next.git
S:	Maintained
F:	Documentation/devicetree/bindings/net/wireless/
F:	drivers/net/wireless/

NETWORKING [DSA]
M:	Andrew Lunn <andrew@lunn.ch>
M:	Vivien Didelot <vivien.didelot@savoirfairelinux.com>
M:	Florian Fainelli <f.fainelli@gmail.com>
S:	Maintained
F:	Documentation/devicetree/bindings/net/dsa/
F:	net/dsa/
F:	include/net/dsa.h
F:	include/linux/dsa/
F:	drivers/net/dsa/

NETWORKING [GENERAL]
M:	"David S. Miller" <davem@davemloft.net>
L:	netdev@vger.kernel.org
W:	http://www.linuxfoundation.org/en/Net
Q:	http://patchwork.ozlabs.org/project/netdev/list/
T:	git git://git.kernel.org/pub/scm/linux/kernel/git/davem/net.git
T:	git git://git.kernel.org/pub/scm/linux/kernel/git/davem/net-next.git
B:	mailto:netdev@vger.kernel.org
S:	Maintained
F:	net/
F:	include/net/
F:	include/linux/in.h
F:	include/linux/net.h
F:	include/linux/netdevice.h
F:	include/uapi/linux/in.h
F:	include/uapi/linux/net.h
F:	include/uapi/linux/netdevice.h
F:	include/uapi/linux/net_namespace.h
F:	tools/testing/selftests/net/
F:	lib/net_utils.c
F:	lib/random32.c
F:	Documentation/networking/

NETWORKING [IPSEC]
M:	Steffen Klassert <steffen.klassert@secunet.com>
M:	Herbert Xu <herbert@gondor.apana.org.au>
M:	"David S. Miller" <davem@davemloft.net>
L:	netdev@vger.kernel.org
T:	git git://git.kernel.org/pub/scm/linux/kernel/git/klassert/ipsec.git
T:	git git://git.kernel.org/pub/scm/linux/kernel/git/klassert/ipsec-next.git
S:	Maintained
F:	net/core/flow.c
F:	net/xfrm/
F:	net/key/
F:	net/ipv4/xfrm*
F:	net/ipv4/esp4*
F:	net/ipv4/ah4.c
F:	net/ipv4/ipcomp.c
F:	net/ipv4/ip_vti.c
F:	net/ipv6/xfrm*
F:	net/ipv6/esp6*
F:	net/ipv6/ah6.c
F:	net/ipv6/ipcomp6.c
F:	net/ipv6/ip6_vti.c
F:	include/uapi/linux/xfrm.h
F:	include/net/xfrm.h

NETWORKING [IPv4/IPv6]
M:	"David S. Miller" <davem@davemloft.net>
M:	Alexey Kuznetsov <kuznet@ms2.inr.ac.ru>
M:	Hideaki YOSHIFUJI <yoshfuji@linux-ipv6.org>
L:	netdev@vger.kernel.org
T:	git git://git.kernel.org/pub/scm/linux/kernel/git/davem/net.git
S:	Maintained
F:	net/ipv4/
F:	net/ipv6/
F:	include/net/ip*
F:	arch/x86/net/*

NETWORKING [LABELED] (NetLabel, Labeled IPsec, SECMARK)
M:	Paul Moore <paul@paul-moore.com>
W:	https://github.com/netlabel
L:	netdev@vger.kernel.org
L:	linux-security-module@vger.kernel.org
S:	Maintained
F:	Documentation/netlabel/
F:	include/net/calipso.h
F:	include/net/cipso_ipv4.h
F:	include/net/netlabel.h
F:	include/uapi/linux/netfilter/xt_SECMARK.h
F:	include/uapi/linux/netfilter/xt_CONNSECMARK.h
F:	net/netlabel/
F:	net/ipv4/cipso_ipv4.c
F:	net/ipv6/calipso.c
F:	net/netfilter/xt_CONNSECMARK.c
F:	net/netfilter/xt_SECMARK.c

NETWORKING [TCP]
M:	Eric Dumazet <edumazet@google.com>
L:	netdev@vger.kernel.org
S:	Maintained
F:	net/ipv4/tcp*.c
F:	net/ipv4/syncookies.c
F:	net/ipv6/tcp*.c
F:	net/ipv6/syncookies.c
F:	include/uapi/linux/tcp.h
F:	include/net/tcp.h
F:	include/linux/tcp.h
F:	include/trace/events/tcp.h

NETWORKING [TLS]
M:	Boris Pismenny <borisp@mellanox.com>
M:	Aviad Yehezkel <aviadye@mellanox.com>
M:	Dave Watson <davejwatson@fb.com>
L:	netdev@vger.kernel.org
S:	Maintained
F:	net/tls/*
F:	include/uapi/linux/tls.h
F:	include/net/tls.h

NETWORKING [WIRELESS]
L:	linux-wireless@vger.kernel.org
Q:	http://patchwork.kernel.org/project/linux-wireless/list/

NETDEVSIM
M:	Jakub Kicinski <jakub.kicinski@netronome.com>
S:	Maintained
F:	drivers/net/netdevsim/*

NETXEN (1/10) GbE SUPPORT
M:	Manish Chopra <manish.chopra@cavium.com>
M:	Rahul Verma <rahul.verma@cavium.com>
M:	Dept-GELinuxNICDev@cavium.com
L:	netdev@vger.kernel.org
S:	Supported
F:	drivers/net/ethernet/qlogic/netxen/

NFC SUBSYSTEM
M:	Samuel Ortiz <sameo@linux.intel.com>
L:	linux-wireless@vger.kernel.org
L:	linux-nfc@lists.01.org (subscribers-only)
S:	Supported
F:	net/nfc/
F:	include/net/nfc/
F:	include/uapi/linux/nfc.h
F:	drivers/nfc/
F:	include/linux/platform_data/nfcmrvl.h
F:	include/linux/platform_data/nxp-nci.h
F:	Documentation/devicetree/bindings/net/nfc/

NFS, SUNRPC, AND LOCKD CLIENTS
M:	Trond Myklebust <trond.myklebust@hammerspace.com>
M:	Anna Schumaker <anna.schumaker@netapp.com>
L:	linux-nfs@vger.kernel.org
W:	http://client.linux-nfs.org
T:	git git://git.linux-nfs.org/projects/trondmy/linux-nfs.git
S:	Maintained
F:	fs/lockd/
F:	fs/nfs/
F:	fs/nfs_common/
F:	net/sunrpc/
F:	include/linux/lockd/
F:	include/linux/nfs*
F:	include/linux/sunrpc/
F:	include/uapi/linux/nfs*
F:	include/uapi/linux/sunrpc/

NILFS2 FILESYSTEM
M:	Ryusuke Konishi <konishi.ryusuke@lab.ntt.co.jp>
L:	linux-nilfs@vger.kernel.org
W:	https://nilfs.sourceforge.io/
W:	https://nilfs.osdn.jp/
T:	git git://github.com/konis/nilfs2.git
S:	Supported
F:	Documentation/filesystems/nilfs2.txt
F:	fs/nilfs2/
F:	include/trace/events/nilfs2.h
F:	include/uapi/linux/nilfs2_api.h
F:	include/uapi/linux/nilfs2_ondisk.h

NINJA SCSI-3 / NINJA SCSI-32Bi (16bit/CardBus) PCMCIA SCSI HOST ADAPTER DRIVER
M:	YOKOTA Hiroshi <yokota@netlab.is.tsukuba.ac.jp>
W:	http://www.netlab.is.tsukuba.ac.jp/~yokota/izumi/ninja/
S:	Maintained
F:	Documentation/scsi/NinjaSCSI.txt
F:	drivers/scsi/pcmcia/nsp_*

NINJA SCSI-32Bi/UDE PCI/CARDBUS SCSI HOST ADAPTER DRIVER
M:	GOTO Masanori <gotom@debian.or.jp>
M:	YOKOTA Hiroshi <yokota@netlab.is.tsukuba.ac.jp>
W:	http://www.netlab.is.tsukuba.ac.jp/~yokota/izumi/ninja/
S:	Maintained
F:	Documentation/scsi/NinjaSCSI.txt
F:	drivers/scsi/nsp32*

NIOS2 ARCHITECTURE
M:	Ley Foon Tan <lftan@altera.com>
L:	nios2-dev@lists.rocketboards.org (moderated for non-subscribers)
T:	git git://git.kernel.org/pub/scm/linux/kernel/git/lftan/nios2.git
S:	Maintained
F:	arch/nios2/

NOHZ, DYNTICKS SUPPORT
M:	Frederic Weisbecker <fweisbec@gmail.com>
M:	Thomas Gleixner <tglx@linutronix.de>
M:	Ingo Molnar <mingo@kernel.org>
L:	linux-kernel@vger.kernel.org
T:	git git://git.kernel.org/pub/scm/linux/kernel/git/tip/tip.git timers/nohz
S:	Maintained
F:	kernel/time/tick*.*
F:	include/linux/tick.h
F:	include/linux/sched/nohz.h

NOKIA N900 CAMERA SUPPORT (ET8EK8 SENSOR, AD5820 FOCUS)
M:	Pavel Machek <pavel@ucw.cz>
M:	Sakari Ailus <sakari.ailus@iki.fi>
L:	linux-media@vger.kernel.org
S:	Maintained
F:	drivers/media/i2c/et8ek8
F:	drivers/media/i2c/ad5820.c

NOKIA N900 POWER SUPPLY DRIVERS
R:	Pali Rohár <pali.rohar@gmail.com>
F:	include/linux/power/bq2415x_charger.h
F:	include/linux/power/bq27xxx_battery.h
F:	include/linux/power/isp1704_charger.h
F:	drivers/power/supply/bq2415x_charger.c
F:	drivers/power/supply/bq27xxx_battery.c
F:	drivers/power/supply/bq27xxx_battery_i2c.c
F:	drivers/power/supply/isp1704_charger.c
F:	drivers/power/supply/rx51_battery.c

NTB AMD DRIVER
M:	Shyam Sundar S K <Shyam-sundar.S-k@amd.com>
L:	linux-ntb@googlegroups.com
S:	Supported
F:	drivers/ntb/hw/amd/

NTB DRIVER CORE
M:	Jon Mason <jdmason@kudzu.us>
M:	Dave Jiang <dave.jiang@intel.com>
M:	Allen Hubbe <allenbh@gmail.com>
L:	linux-ntb@googlegroups.com
S:	Supported
W:	https://github.com/jonmason/ntb/wiki
T:	git git://github.com/jonmason/ntb.git
F:	drivers/ntb/
F:	drivers/net/ntb_netdev.c
F:	include/linux/ntb.h
F:	include/linux/ntb_transport.h
F:	tools/testing/selftests/ntb/

NTB IDT DRIVER
M:	Serge Semin <fancer.lancer@gmail.com>
L:	linux-ntb@googlegroups.com
S:	Supported
F:	drivers/ntb/hw/idt/

NTB INTEL DRIVER
M:	Dave Jiang <dave.jiang@intel.com>
L:	linux-ntb@googlegroups.com
S:	Supported
W:	https://github.com/davejiang/linux/wiki
T:	git https://github.com/davejiang/linux.git
F:	drivers/ntb/hw/intel/

NTFS FILESYSTEM
M:	Anton Altaparmakov <anton@tuxera.com>
L:	linux-ntfs-dev@lists.sourceforge.net
W:	http://www.tuxera.com/
T:	git git://git.kernel.org/pub/scm/linux/kernel/git/aia21/ntfs.git
S:	Supported
F:	Documentation/filesystems/ntfs.txt
F:	fs/ntfs/

NUBUS SUBSYSTEM
M:	Finn Thain <fthain@telegraphics.com.au>
L:	linux-m68k@lists.linux-m68k.org
S:	Maintained
F:	arch/*/include/asm/nubus.h
F:	drivers/nubus/
F:	include/linux/nubus.h
F:	include/uapi/linux/nubus.h

NVIDIA (rivafb and nvidiafb) FRAMEBUFFER DRIVER
M:	Antonino Daplas <adaplas@gmail.com>
L:	linux-fbdev@vger.kernel.org
S:	Maintained
F:	drivers/video/fbdev/riva/
F:	drivers/video/fbdev/nvidia/

NVM EXPRESS DRIVER
M:	Keith Busch <keith.busch@intel.com>
M:	Jens Axboe <axboe@fb.com>
M:	Christoph Hellwig <hch@lst.de>
M:	Sagi Grimberg <sagi@grimberg.me>
L:	linux-nvme@lists.infradead.org
T:	git://git.infradead.org/nvme.git
W:	http://git.infradead.org/nvme.git
S:	Supported
F:	drivers/nvme/host/
F:	include/linux/nvme.h
F:	include/uapi/linux/nvme_ioctl.h

NVM EXPRESS FC TRANSPORT DRIVERS
M:	James Smart <james.smart@broadcom.com>
L:	linux-nvme@lists.infradead.org
S:	Supported
F:	include/linux/nvme-fc.h
F:	include/linux/nvme-fc-driver.h
F:	drivers/nvme/host/fc.c
F:	drivers/nvme/target/fc.c
F:	drivers/nvme/target/fcloop.c

NVM EXPRESS TARGET DRIVER
M:	Christoph Hellwig <hch@lst.de>
M:	Sagi Grimberg <sagi@grimberg.me>
L:	linux-nvme@lists.infradead.org
T:	git://git.infradead.org/nvme.git
W:	http://git.infradead.org/nvme.git
S:	Supported
F:	drivers/nvme/target/

NVMEM FRAMEWORK
M:	Srinivas Kandagatla <srinivas.kandagatla@linaro.org>
S:	Maintained
F:	drivers/nvmem/
F:	Documentation/devicetree/bindings/nvmem/
F:	Documentation/ABI/stable/sysfs-bus-nvmem
F:	include/linux/nvmem-consumer.h
F:	include/linux/nvmem-provider.h

NXP SGTL5000 DRIVER
M:	Fabio Estevam <fabio.estevam@nxp.com>
L:	alsa-devel@alsa-project.org (moderated for non-subscribers)
S:	Maintained
F:	Documentation/devicetree/bindings/sound/sgtl5000.txt
F:	sound/soc/codecs/sgtl5000*

NXP TDA998X DRM DRIVER
M:	Russell King <linux@armlinux.org.uk>
S:	Maintained
T:	git git://git.armlinux.org.uk/~rmk/linux-arm.git drm-tda998x-devel
T:	git git://git.armlinux.org.uk/~rmk/linux-arm.git drm-tda998x-fixes
F:	drivers/gpu/drm/i2c/tda998x_drv.c
F:	include/drm/i2c/tda998x.h
F:	include/dt-bindings/display/tda998x.h
K:	"nxp,tda998x"

NXP TFA9879 DRIVER
M:	Peter Rosin <peda@axentia.se>
L:	alsa-devel@alsa-project.org (moderated for non-subscribers)
S:	Maintained
F:	Documentation/devicetree/bindings/sound/tfa9879.txt
F:	sound/soc/codecs/tfa9879*

NXP-NCI NFC DRIVER
M:	Clément Perrochaud <clement.perrochaud@effinnov.com>
R:	Charles Gorand <charles.gorand@effinnov.com>
L:	linux-nfc@lists.01.org (moderated for non-subscribers)
S:	Supported
F:	drivers/nfc/nxp-nci

OBJTOOL
M:	Josh Poimboeuf <jpoimboe@redhat.com>
M:	Peter Zijlstra <peterz@infradead.org>
S:	Supported
F:	tools/objtool/

OCXL (Open Coherent Accelerator Processor Interface OpenCAPI) DRIVER
M:	Frederic Barrat <fbarrat@linux.vnet.ibm.com>
M:	Andrew Donnellan <andrew.donnellan@au1.ibm.com>
L:	linuxppc-dev@lists.ozlabs.org
S:	Supported
F:	arch/powerpc/platforms/powernv/ocxl.c
F:	arch/powerpc/include/asm/pnv-ocxl.h
F:	drivers/misc/ocxl/
F:	include/misc/ocxl*
F:	include/uapi/misc/ocxl.h
F:	Documentation/accelerators/ocxl.rst

OMAP AUDIO SUPPORT
M:	Peter Ujfalusi <peter.ujfalusi@ti.com>
M:	Jarkko Nikula <jarkko.nikula@bitmer.com>
L:	alsa-devel@alsa-project.org (moderated for non-subscribers)
L:	linux-omap@vger.kernel.org
S:	Maintained
F:	sound/soc/omap/

OMAP CLOCK FRAMEWORK SUPPORT
M:	Paul Walmsley <paul@pwsan.com>
L:	linux-omap@vger.kernel.org
S:	Maintained
F:	arch/arm/*omap*/*clock*

OMAP DEVICE TREE SUPPORT
M:	Benoît Cousson <bcousson@baylibre.com>
M:	Tony Lindgren <tony@atomide.com>
L:	linux-omap@vger.kernel.org
L:	devicetree@vger.kernel.org
S:	Maintained
F:	arch/arm/boot/dts/*omap*
F:	arch/arm/boot/dts/*am3*
F:	arch/arm/boot/dts/*am4*
F:	arch/arm/boot/dts/*am5*
F:	arch/arm/boot/dts/*dra7*

OMAP DISPLAY SUBSYSTEM and FRAMEBUFFER SUPPORT (DSS2)
L:	linux-omap@vger.kernel.org
L:	linux-fbdev@vger.kernel.org
S:	Orphan
F:	drivers/video/fbdev/omap2/
F:	Documentation/arm/OMAP/DSS

OMAP FRAMEBUFFER SUPPORT
L:	linux-fbdev@vger.kernel.org
L:	linux-omap@vger.kernel.org
S:	Orphan
F:	drivers/video/fbdev/omap/

OMAP GENERAL PURPOSE MEMORY CONTROLLER SUPPORT
M:	Roger Quadros <rogerq@ti.com>
M:	Tony Lindgren <tony@atomide.com>
L:	linux-omap@vger.kernel.org
S:	Maintained
F:	drivers/memory/omap-gpmc.c
F:	arch/arm/mach-omap2/*gpmc*

OMAP GPIO DRIVER
M:	Grygorii Strashko <grygorii.strashko@ti.com>
M:	Santosh Shilimkar <ssantosh@kernel.org>
M:	Kevin Hilman <khilman@kernel.org>
L:	linux-omap@vger.kernel.org
S:	Maintained
F:	Documentation/devicetree/bindings/gpio/gpio-omap.txt
F:	drivers/gpio/gpio-omap.c

OMAP HARDWARE SPINLOCK SUPPORT
M:	Ohad Ben-Cohen <ohad@wizery.com>
L:	linux-omap@vger.kernel.org
S:	Maintained
F:	drivers/hwspinlock/omap_hwspinlock.c

OMAP HS MMC SUPPORT
L:	linux-mmc@vger.kernel.org
L:	linux-omap@vger.kernel.org
S:	Orphan
F:	drivers/mmc/host/omap_hsmmc.c

OMAP HWMOD DATA
M:	Paul Walmsley <paul@pwsan.com>
L:	linux-omap@vger.kernel.org
S:	Maintained
F:	arch/arm/mach-omap2/omap_hwmod*data*

OMAP HWMOD DATA FOR OMAP4-BASED DEVICES
M:	Benoît Cousson <bcousson@baylibre.com>
L:	linux-omap@vger.kernel.org
S:	Maintained
F:	arch/arm/mach-omap2/omap_hwmod_44xx_data.c

OMAP HWMOD SUPPORT
M:	Benoît Cousson <bcousson@baylibre.com>
M:	Paul Walmsley <paul@pwsan.com>
L:	linux-omap@vger.kernel.org
S:	Maintained
F:	arch/arm/mach-omap2/omap_hwmod.*

OMAP IMAGING SUBSYSTEM (OMAP3 ISP and OMAP4 ISS)
M:	Laurent Pinchart <laurent.pinchart@ideasonboard.com>
L:	linux-media@vger.kernel.org
S:	Maintained
F:	Documentation/devicetree/bindings/media/ti,omap3isp.txt
F:	drivers/media/platform/omap3isp/
F:	drivers/staging/media/omap4iss/

OMAP MMC SUPPORT
M:	Jarkko Lavinen <jarkko.lavinen@nokia.com>
L:	linux-omap@vger.kernel.org
S:	Maintained
F:	drivers/mmc/host/omap.c

OMAP POWER MANAGEMENT SUPPORT
M:	Kevin Hilman <khilman@kernel.org>
L:	linux-omap@vger.kernel.org
S:	Maintained
F:	arch/arm/*omap*/*pm*
F:	drivers/cpufreq/omap-cpufreq.c

OMAP POWERDOMAIN SOC ADAPTATION LAYER SUPPORT
M:	Rajendra Nayak <rnayak@codeaurora.org>
M:	Paul Walmsley <paul@pwsan.com>
L:	linux-omap@vger.kernel.org
S:	Maintained
F:	arch/arm/mach-omap2/prm*

OMAP RANDOM NUMBER GENERATOR SUPPORT
M:	Deepak Saxena <dsaxena@plexity.net>
S:	Maintained
F:	drivers/char/hw_random/omap-rng.c

OMAP USB SUPPORT
L:	linux-usb@vger.kernel.org
L:	linux-omap@vger.kernel.org
S:	Orphan
F:	drivers/usb/*/*omap*
F:	arch/arm/*omap*/usb*

OMAP/NEWFLOW NANOBONE MACHINE SUPPORT
M:	Mark Jackson <mpfj@newflow.co.uk>
L:	linux-omap@vger.kernel.org
S:	Maintained
F:	arch/arm/boot/dts/am335x-nano.dts

OMAP1 SUPPORT
M:	Aaro Koskinen <aaro.koskinen@iki.fi>
M:	Tony Lindgren <tony@atomide.com>
L:	linux-omap@vger.kernel.org
Q:	http://patchwork.kernel.org/project/linux-omap/list/
T:	git git://git.kernel.org/pub/scm/linux/kernel/git/tmlind/linux-omap.git
S:	Maintained
F:	arch/arm/mach-omap1/
F:	arch/arm/plat-omap/
F:	arch/arm/configs/omap1_defconfig
F:	drivers/i2c/busses/i2c-omap.c
F:	include/linux/platform_data/i2c-omap.h
F:	include/linux/platform_data/ams-delta-fiq.h

OMAP2+ SUPPORT
M:	Tony Lindgren <tony@atomide.com>
L:	linux-omap@vger.kernel.org
W:	http://www.muru.com/linux/omap/
W:	http://linux.omap.com/
Q:	http://patchwork.kernel.org/project/linux-omap/list/
T:	git git://git.kernel.org/pub/scm/linux/kernel/git/tmlind/linux-omap.git
S:	Maintained
F:	arch/arm/mach-omap2/
F:	arch/arm/plat-omap/
F:	arch/arm/configs/omap2plus_defconfig
F:	drivers/i2c/busses/i2c-omap.c
F:	drivers/irqchip/irq-omap-intc.c
F:	drivers/mfd/*omap*.c
F:	drivers/mfd/menelaus.c
F:	drivers/mfd/palmas.c
F:	drivers/mfd/tps65217.c
F:	drivers/mfd/tps65218.c
F:	drivers/mfd/tps65910.c
F:	drivers/mfd/twl-core.[ch]
F:	drivers/mfd/twl4030*.c
F:	drivers/mfd/twl6030*.c
F:	drivers/mfd/twl6040*.c
F:	drivers/regulator/palmas-regulator*.c
F:	drivers/regulator/pbias-regulator.c
F:	drivers/regulator/tps65217-regulator.c
F:	drivers/regulator/tps65218-regulator.c
F:	drivers/regulator/tps65910-regulator.c
F:	drivers/regulator/twl-regulator.c
F:	drivers/regulator/twl6030-regulator.c
F:	include/linux/platform_data/i2c-omap.h

ONION OMEGA2+ BOARD
M:	Harvey Hunt <harveyhuntnexus@gmail.com>
L:	linux-mips@linux-mips.org
S:	Maintained
F:	arch/mips/boot/dts/ralink/omega2p.dts

OMFS FILESYSTEM
M:	Bob Copeland <me@bobcopeland.com>
L:	linux-karma-devel@lists.sourceforge.net
S:	Maintained
F:	Documentation/filesystems/omfs.txt
F:	fs/omfs/

OMNIKEY CARDMAN 4000 DRIVER
M:	Harald Welte <laforge@gnumonks.org>
S:	Maintained
F:	drivers/char/pcmcia/cm4000_cs.c
F:	include/linux/cm4000_cs.h
F:	include/uapi/linux/cm4000_cs.h

OMNIKEY CARDMAN 4040 DRIVER
M:	Harald Welte <laforge@gnumonks.org>
S:	Maintained
F:	drivers/char/pcmcia/cm4040_cs.*

OMNIVISION OV13858 SENSOR DRIVER
M:	Sakari Ailus <sakari.ailus@linux.intel.com>
L:	linux-media@vger.kernel.org
T:	git git://linuxtv.org/media_tree.git
S:	Maintained
F:	drivers/media/i2c/ov13858.c

OMNIVISION OV2680 SENSOR DRIVER
M:	Rui Miguel Silva <rmfrfs@gmail.com>
L:	linux-media@vger.kernel.org
T:	git git://linuxtv.org/media_tree.git
S:	Maintained
F:	drivers/media/i2c/ov2680.c
F:	Documentation/devicetree/bindings/media/i2c/ov2680.txt

OMNIVISION OV2685 SENSOR DRIVER
M:	Shunqian Zheng <zhengsq@rock-chips.com>
L:	linux-media@vger.kernel.org
T:	git git://linuxtv.org/media_tree.git
S:	Maintained
F:	drivers/media/i2c/ov2685.c

OMNIVISION OV5640 SENSOR DRIVER
M:	Steve Longerbeam <slongerbeam@gmail.com>
L:	linux-media@vger.kernel.org
T:	git git://linuxtv.org/media_tree.git
S:	Maintained
F:	drivers/media/i2c/ov5640.c

OMNIVISION OV5647 SENSOR DRIVER
M:	Luis Oliveira <lolivei@synopsys.com>
L:	linux-media@vger.kernel.org
T:	git git://linuxtv.org/media_tree.git
S:	Maintained
F:	drivers/media/i2c/ov5647.c

OMNIVISION OV5695 SENSOR DRIVER
M:	Shunqian Zheng <zhengsq@rock-chips.com>
L:	linux-media@vger.kernel.org
T:	git git://linuxtv.org/media_tree.git
S:	Maintained
F:	drivers/media/i2c/ov5695.c

OMNIVISION OV7670 SENSOR DRIVER
M:	Jonathan Corbet <corbet@lwn.net>
L:	linux-media@vger.kernel.org
T:	git git://linuxtv.org/media_tree.git
S:	Maintained
F:	drivers/media/i2c/ov7670.c
F:	Documentation/devicetree/bindings/media/i2c/ov7670.txt

OMNIVISION OV772x SENSOR DRIVER
M:	Jacopo Mondi <jacopo@jmondi.org>
L:	linux-media@vger.kernel.org
T:	git git://linuxtv.org/media_tree.git
S:	Odd fixes
F:	drivers/media/i2c/ov772x.c
F:	include/media/i2c/ov772x.h
F:	Documentation/devicetree/bindings/media/i2c/ov772x.txt

OMNIVISION OV7740 SENSOR DRIVER
M:	Wenyou Yang <wenyou.yang@microchip.com>
L:	linux-media@vger.kernel.org
T:	git git://linuxtv.org/media_tree.git
S:	Maintained
F:	drivers/media/i2c/ov7740.c
F:	Documentation/devicetree/bindings/media/i2c/ov7740.txt

OMNIVISION OV9650 SENSOR DRIVER
M:	Sakari Ailus <sakari.ailus@linux.intel.com>
R:	Akinobu Mita <akinobu.mita@gmail.com>
R:	Sylwester Nawrocki <s.nawrocki@samsung.com>
L:	linux-media@vger.kernel.org
T:	git git://linuxtv.org/media_tree.git
S:	Maintained
F:	drivers/media/i2c/ov9650.c
F:	Documentation/devicetree/bindings/media/i2c/ov9650.txt

ONENAND FLASH DRIVER
M:	Kyungmin Park <kyungmin.park@samsung.com>
L:	linux-mtd@lists.infradead.org
S:	Maintained
F:	drivers/mtd/nand/onenand/
F:	include/linux/mtd/onenand*.h

ONSTREAM SCSI TAPE DRIVER
M:	Willem Riede <osst@riede.org>
L:	osst-users@lists.sourceforge.net
L:	linux-scsi@vger.kernel.org
S:	Maintained
F:	Documentation/scsi/osst.txt
F:	drivers/scsi/osst.*
F:	drivers/scsi/osst_*.h
F:	drivers/scsi/st.h

OP-TEE DRIVER
M:	Jens Wiklander <jens.wiklander@linaro.org>
S:	Maintained
F:	drivers/tee/optee/

OPA-VNIC DRIVER
M:	Dennis Dalessandro <dennis.dalessandro@intel.com>
M:	Niranjana Vishwanathapura <niranjana.vishwanathapura@intel.com>
L:	linux-rdma@vger.kernel.org
S:	Supported
F:	drivers/infiniband/ulp/opa_vnic

OPEN FIRMWARE AND DEVICE TREE OVERLAYS
M:	Pantelis Antoniou <pantelis.antoniou@konsulko.com>
M:	Frank Rowand <frowand.list@gmail.com>
L:	devicetree@vger.kernel.org
S:	Maintained
F:	Documentation/devicetree/dynamic-resolution-notes.txt
F:	Documentation/devicetree/overlay-notes.txt
F:	drivers/of/overlay.c
F:	drivers/of/resolver.c
K:	of_overlay_notifier_

OPEN FIRMWARE AND FLATTENED DEVICE TREE
M:	Rob Herring <robh+dt@kernel.org>
M:	Frank Rowand <frowand.list@gmail.com>
L:	devicetree@vger.kernel.org
W:	http://www.devicetree.org/
T:	git git://git.kernel.org/pub/scm/linux/kernel/git/robh/linux.git
S:	Maintained
F:	drivers/of/
F:	include/linux/of*.h
F:	scripts/dtc/
F:	Documentation/ABI/testing/sysfs-firmware-ofw

OPEN FIRMWARE AND FLATTENED DEVICE TREE BINDINGS
M:	Rob Herring <robh+dt@kernel.org>
M:	Mark Rutland <mark.rutland@arm.com>
L:	devicetree@vger.kernel.org
T:	git git://git.kernel.org/pub/scm/linux/kernel/git/robh/linux.git
Q:	http://patchwork.ozlabs.org/project/devicetree-bindings/list/
S:	Maintained
F:	Documentation/devicetree/
F:	arch/*/boot/dts/
F:	include/dt-bindings/

OPENCORES I2C BUS DRIVER
M:	Peter Korsgaard <peter@korsgaard.com>
L:	linux-i2c@vger.kernel.org
S:	Maintained
F:	Documentation/i2c/busses/i2c-ocores
F:	drivers/i2c/busses/i2c-ocores.c

OPENRISC ARCHITECTURE
M:	Jonas Bonn <jonas@southpole.se>
M:	Stefan Kristiansson <stefan.kristiansson@saunalahti.fi>
M:	Stafford Horne <shorne@gmail.com>
T:	git git://github.com/openrisc/linux.git
L:	openrisc@lists.librecores.org
W:	http://openrisc.io
S:	Maintained
F:	Documentation/devicetree/bindings/openrisc/
F:	Documentation/openrisc/
F:	arch/openrisc/
F:	drivers/irqchip/irq-ompic.c
F:	drivers/irqchip/irq-or1k-*

OPENVSWITCH
M:	Pravin B Shelar <pshelar@ovn.org>
L:	netdev@vger.kernel.org
L:	dev@openvswitch.org
W:	http://openvswitch.org
S:	Maintained
F:	net/openvswitch/
F:	include/uapi/linux/openvswitch.h

OPERATING PERFORMANCE POINTS (OPP)
M:	Viresh Kumar <vireshk@kernel.org>
M:	Nishanth Menon <nm@ti.com>
M:	Stephen Boyd <sboyd@kernel.org>
L:	linux-pm@vger.kernel.org
S:	Maintained
T:	git git://git.kernel.org/pub/scm/linux/kernel/git/vireshk/pm.git
F:	drivers/opp/
F:	include/linux/pm_opp.h
F:	Documentation/power/opp.txt
F:	Documentation/devicetree/bindings/opp/

OPL4 DRIVER
M:	Clemens Ladisch <clemens@ladisch.de>
L:	alsa-devel@alsa-project.org (moderated for non-subscribers)
T:	git git://git.alsa-project.org/alsa-kernel.git
S:	Maintained
F:	sound/drivers/opl4/

OPROFILE
M:	Robert Richter <rric@kernel.org>
L:	oprofile-list@lists.sf.net
S:	Maintained
F:	arch/*/include/asm/oprofile*.h
F:	arch/*/oprofile/
F:	drivers/oprofile/
F:	include/linux/oprofile.h

ORACLE CLUSTER FILESYSTEM 2 (OCFS2)
M:	Mark Fasheh <mark@fasheh.com>
M:	Joel Becker <jlbec@evilplan.org>
L:	ocfs2-devel@oss.oracle.com (moderated for non-subscribers)
W:	http://ocfs2.wiki.kernel.org
S:	Supported
F:	Documentation/filesystems/ocfs2.txt
F:	Documentation/filesystems/dlmfs.txt
F:	fs/ocfs2/

ORANGEFS FILESYSTEM
M:	Mike Marshall <hubcap@omnibond.com>
R:	Martin Brandenburg <martin@omnibond.com>
L:	devel@lists.orangefs.org
T:	git git://git.kernel.org/pub/scm/linux/kernel/git/hubcap/linux.git
S:	Supported
F:	fs/orangefs/
F:	Documentation/filesystems/orangefs.txt

ORINOCO DRIVER
L:	linux-wireless@vger.kernel.org
W:	http://wireless.kernel.org/en/users/Drivers/orinoco
W:	http://www.nongnu.org/orinoco/
S:	Orphan
F:	drivers/net/wireless/intersil/orinoco/

OSD LIBRARY and FILESYSTEM
M:	Boaz Harrosh <ooo@electrozaur.com>
S:	Maintained
F:	drivers/scsi/osd/
F:	include/scsi/osd_*
F:	fs/exofs/

OV2659 OMNIVISION SENSOR DRIVER
M:	"Lad, Prabhakar" <prabhakar.csengg@gmail.com>
L:	linux-media@vger.kernel.org
W:	https://linuxtv.org
Q:	http://patchwork.linuxtv.org/project/linux-media/list/
T:	git git://linuxtv.org/mhadli/v4l-dvb-davinci_devices.git
S:	Maintained
F:	drivers/media/i2c/ov2659.c
F:	include/media/i2c/ov2659.h

OVERLAY FILESYSTEM
M:	Miklos Szeredi <miklos@szeredi.hu>
L:	linux-unionfs@vger.kernel.org
T:	git git://git.kernel.org/pub/scm/linux/kernel/git/mszeredi/vfs.git
S:	Supported
F:	fs/overlayfs/
F:	Documentation/filesystems/overlayfs.txt

P54 WIRELESS DRIVER
M:	Christian Lamparter <chunkeey@googlemail.com>
L:	linux-wireless@vger.kernel.org
W:	http://wireless.kernel.org/en/users/Drivers/p54
S:	Maintained
F:	drivers/net/wireless/intersil/p54/

PA SEMI ETHERNET DRIVER
L:	netdev@vger.kernel.org
S:	Orphan
F:	drivers/net/ethernet/pasemi/*

PA SEMI SMBUS DRIVER
L:	linux-i2c@vger.kernel.org
S:	Orphan
F:	drivers/i2c/busses/i2c-pasemi.c

PADATA PARALLEL EXECUTION MECHANISM
M:	Steffen Klassert <steffen.klassert@secunet.com>
L:	linux-crypto@vger.kernel.org
S:	Maintained
F:	kernel/padata.c
F:	include/linux/padata.h
F:	Documentation/padata.txt

PANASONIC LAPTOP ACPI EXTRAS DRIVER
M:	Harald Welte <laforge@gnumonks.org>
L:	platform-driver-x86@vger.kernel.org
S:	Maintained
F:	drivers/platform/x86/panasonic-laptop.c

PARALLEL LCD/KEYPAD PANEL DRIVER
M:	Willy Tarreau <willy@haproxy.com>
M:	Ksenija Stanojevic <ksenija.stanojevic@gmail.com>
S:	Odd Fixes
F:	Documentation/auxdisplay/lcd-panel-cgram.txt
F:	drivers/auxdisplay/panel.c

PARALLEL PORT SUBSYSTEM
M:	Sudip Mukherjee <sudipm.mukherjee@gmail.com>
M:	Sudip Mukherjee <sudip.mukherjee@codethink.co.uk>
L:	linux-parport@lists.infradead.org (subscribers-only)
S:	Maintained
F:	drivers/parport/
F:	include/linux/parport*.h
F:	drivers/char/ppdev.c
F:	include/uapi/linux/ppdev.h
F:	Documentation/parport*.txt

PARAVIRT_OPS INTERFACE
M:	Juergen Gross <jgross@suse.com>
M:	Alok Kataria <akataria@vmware.com>
L:	virtualization@lists.linux-foundation.org
S:	Supported
F:	Documentation/virtual/paravirt_ops.txt
F:	arch/*/kernel/paravirt*
F:	arch/*/include/asm/paravirt*.h
F:	include/linux/hypervisor.h

PARIDE DRIVERS FOR PARALLEL PORT IDE DEVICES
M:	Tim Waugh <tim@cyberelk.net>
L:	linux-parport@lists.infradead.org (subscribers-only)
S:	Maintained
F:	Documentation/blockdev/paride.txt
F:	drivers/block/paride/

PARISC ARCHITECTURE
M:	"James E.J. Bottomley" <jejb@parisc-linux.org>
M:	Helge Deller <deller@gmx.de>
L:	linux-parisc@vger.kernel.org
W:	http://www.parisc-linux.org/
Q:	http://patchwork.kernel.org/project/linux-parisc/list/
T:	git git://git.kernel.org/pub/scm/linux/kernel/git/jejb/parisc-2.6.git
T:	git git://git.kernel.org/pub/scm/linux/kernel/git/deller/parisc-linux.git
S:	Maintained
F:	arch/parisc/
F:	Documentation/parisc/
F:	drivers/parisc/
F:	drivers/char/agp/parisc-agp.c
F:	drivers/input/serio/gscps2.c
F:	drivers/parport/parport_gsc.*
F:	drivers/tty/serial/8250/8250_gsc.c
F:	drivers/video/fbdev/sti*
F:	drivers/video/console/sti*
F:	drivers/video/logo/logo_parisc*

PARMAN
M:	Jiri Pirko <jiri@mellanox.com>
L:	netdev@vger.kernel.org
S:	Supported
F:	lib/parman.c
F:	lib/test_parman.c
F:	include/linux/parman.h

PC87360 HARDWARE MONITORING DRIVER
M:	Jim Cromie <jim.cromie@gmail.com>
L:	linux-hwmon@vger.kernel.org
S:	Maintained
F:	Documentation/hwmon/pc87360
F:	drivers/hwmon/pc87360.c

PC8736x GPIO DRIVER
M:	Jim Cromie <jim.cromie@gmail.com>
S:	Maintained
F:	drivers/char/pc8736x_gpio.c

PC87427 HARDWARE MONITORING DRIVER
M:	Jean Delvare <jdelvare@suse.com>
L:	linux-hwmon@vger.kernel.org
S:	Maintained
F:	Documentation/hwmon/pc87427
F:	drivers/hwmon/pc87427.c

PCA9532 LED DRIVER
M:	Riku Voipio <riku.voipio@iki.fi>
S:	Maintained
F:	drivers/leds/leds-pca9532.c
F:	include/linux/leds-pca9532.h

PCA9541 I2C BUS MASTER SELECTOR DRIVER
M:	Guenter Roeck <linux@roeck-us.net>
L:	linux-i2c@vger.kernel.org
S:	Maintained
F:	drivers/i2c/muxes/i2c-mux-pca9541.c

PCDP - PRIMARY CONSOLE AND DEBUG PORT
M:	Khalid Aziz <khalid@gonehiking.org>
S:	Maintained
F:	drivers/firmware/pcdp.*

PCI DRIVER FOR AARDVARK (Marvell Armada 3700)
M:	Thomas Petazzoni <thomas.petazzoni@free-electrons.com>
L:	linux-pci@vger.kernel.org
L:	linux-arm-kernel@lists.infradead.org (moderated for non-subscribers)
S:	Maintained
F:	Documentation/devicetree/bindings/pci/aardvark-pci.txt
F:	drivers/pci/controller/pci-aardvark.c

PCI DRIVER FOR ALTERA PCIE IP
M:	Ley Foon Tan <lftan@altera.com>
L:	rfi@lists.rocketboards.org (moderated for non-subscribers)
L:	linux-pci@vger.kernel.org
S:	Supported
F:	Documentation/devicetree/bindings/pci/altera-pcie.txt
F:	drivers/pci/controller/pcie-altera.c

PCI DRIVER FOR APPLIEDMICRO XGENE
M:	Tanmay Inamdar <tinamdar@apm.com>
L:	linux-pci@vger.kernel.org
L:	linux-arm-kernel@lists.infradead.org
S:	Maintained
F:	Documentation/devicetree/bindings/pci/xgene-pci.txt
F:	drivers/pci/controller/pci-xgene.c

PCI DRIVER FOR ARM VERSATILE PLATFORM
M:	Rob Herring <robh@kernel.org>
L:	linux-pci@vger.kernel.org
L:	linux-arm-kernel@lists.infradead.org
S:	Maintained
F:	Documentation/devicetree/bindings/pci/versatile.txt
F:	drivers/pci/controller/pci-versatile.c

PCI DRIVER FOR ARMADA 8K
M:	Thomas Petazzoni <thomas.petazzoni@free-electrons.com>
L:	linux-pci@vger.kernel.org
L:	linux-arm-kernel@lists.infradead.org
S:	Maintained
F:	Documentation/devicetree/bindings/pci/pci-armada8k.txt
F:	drivers/pci/controller/dwc/pcie-armada8k.c

PCI DRIVER FOR CADENCE PCIE IP
M:	Alan Douglas <adouglas@cadence.com>
L:	linux-pci@vger.kernel.org
S:	Maintained
F:	Documentation/devicetree/bindings/pci/cdns,*.txt
F:	drivers/pci/controller/pcie-cadence*

PCI DRIVER FOR FREESCALE LAYERSCAPE
M:	Minghuan Lian <minghuan.Lian@nxp.com>
M:	Mingkai Hu <mingkai.hu@nxp.com>
M:	Roy Zang <roy.zang@nxp.com>
L:	linuxppc-dev@lists.ozlabs.org
L:	linux-pci@vger.kernel.org
L:	linux-arm-kernel@lists.infradead.org
S:	Maintained
F:	drivers/pci/controller/dwc/*layerscape*

PCI DRIVER FOR GENERIC OF HOSTS
M:	Will Deacon <will.deacon@arm.com>
L:	linux-pci@vger.kernel.org
L:	linux-arm-kernel@lists.infradead.org (moderated for non-subscribers)
S:	Maintained
F:	Documentation/devicetree/bindings/pci/host-generic-pci.txt
F:	drivers/pci/controller/pci-host-common.c
F:	drivers/pci/controller/pci-host-generic.c

PCI DRIVER FOR IMX6
M:	Richard Zhu <hongxing.zhu@nxp.com>
M:	Lucas Stach <l.stach@pengutronix.de>
L:	linux-pci@vger.kernel.org
L:	linux-arm-kernel@lists.infradead.org (moderated for non-subscribers)
S:	Maintained
F:	Documentation/devicetree/bindings/pci/fsl,imx6q-pcie.txt
F:	drivers/pci/controller/dwc/*imx6*

PCI DRIVER FOR INTEL VOLUME MANAGEMENT DEVICE (VMD)
M:	Keith Busch <keith.busch@intel.com>
M:	Jonathan Derrick <jonathan.derrick@intel.com>
L:	linux-pci@vger.kernel.org
S:	Supported
F:	drivers/pci/controller/vmd.c

PCI DRIVER FOR MICROSEMI SWITCHTEC
M:	Kurt Schwemmer <kurt.schwemmer@microsemi.com>
M:	Logan Gunthorpe <logang@deltatee.com>
L:	linux-pci@vger.kernel.org
S:	Maintained
F:	Documentation/switchtec.txt
F:	Documentation/ABI/testing/sysfs-class-switchtec
F:	drivers/pci/switch/switchtec*
F:	include/uapi/linux/switchtec_ioctl.h
F:	include/linux/switchtec.h
F:	drivers/ntb/hw/mscc/

PCI DRIVER FOR MOBIVEIL PCIE IP
M:	Subrahmanya Lingappa <l.subrahmanya@mobiveil.co.in>
L:	linux-pci@vger.kernel.org
S:	Supported
F:	Documentation/devicetree/bindings/pci/mobiveil-pcie.txt
F:	drivers/pci/controller/pcie-mobiveil.c

PCI DRIVER FOR MVEBU (Marvell Armada 370 and Armada XP SOC support)
M:	Thomas Petazzoni <thomas.petazzoni@free-electrons.com>
M:	Jason Cooper <jason@lakedaemon.net>
L:	linux-pci@vger.kernel.org
L:	linux-arm-kernel@lists.infradead.org (moderated for non-subscribers)
S:	Maintained
F:	drivers/pci/controller/*mvebu*

PCI DRIVER FOR NVIDIA TEGRA
M:	Thierry Reding <thierry.reding@gmail.com>
L:	linux-tegra@vger.kernel.org
L:	linux-pci@vger.kernel.org
S:	Supported
F:	Documentation/devicetree/bindings/pci/nvidia,tegra20-pcie.txt
F:	drivers/pci/controller/pci-tegra.c

PCI DRIVER FOR RENESAS R-CAR
M:	Simon Horman <horms@verge.net.au>
L:	linux-pci@vger.kernel.org
L:	linux-renesas-soc@vger.kernel.org
S:	Maintained
F:	drivers/pci/controller/*rcar*

PCI DRIVER FOR SAMSUNG EXYNOS
M:	Jingoo Han <jingoohan1@gmail.com>
L:	linux-pci@vger.kernel.org
L:	linux-arm-kernel@lists.infradead.org (moderated for non-subscribers)
L:	linux-samsung-soc@vger.kernel.org (moderated for non-subscribers)
S:	Maintained
F:	drivers/pci/controller/dwc/pci-exynos.c

PCI DRIVER FOR SYNOPSYS DESIGNWARE
M:	Jingoo Han <jingoohan1@gmail.com>
M:	Gustavo Pimentel <gustavo.pimentel@synopsys.com>
L:	linux-pci@vger.kernel.org
S:	Maintained
F:	Documentation/devicetree/bindings/pci/designware-pcie.txt
F:	drivers/pci/controller/dwc/*designware*

PCI DRIVER FOR TI DRA7XX
M:	Kishon Vijay Abraham I <kishon@ti.com>
L:	linux-omap@vger.kernel.org
L:	linux-pci@vger.kernel.org
S:	Supported
F:	Documentation/devicetree/bindings/pci/ti-pci.txt
F:	drivers/pci/controller/dwc/pci-dra7xx.c

PCI DRIVER FOR TI KEYSTONE
M:	Murali Karicheri <m-karicheri2@ti.com>
L:	linux-pci@vger.kernel.org
L:	linux-arm-kernel@lists.infradead.org (moderated for non-subscribers)
S:	Maintained
F:	drivers/pci/controller/dwc/*keystone*

PCI ENDPOINT SUBSYSTEM
M:	Kishon Vijay Abraham I <kishon@ti.com>
M:	Lorenzo Pieralisi <lorenzo.pieralisi@arm.com>
L:	linux-pci@vger.kernel.org
T:	git git://git.kernel.org/pub/scm/linux/kernel/git/kishon/pci-endpoint.git
S:	Supported
F:	drivers/pci/endpoint/
F:	drivers/misc/pci_endpoint_test.c
F:	tools/pci/

PCI ENHANCED ERROR HANDLING (EEH) FOR POWERPC
M:	Russell Currey <ruscur@russell.cc>
M:	Sam Bobroff <sbobroff@linux.ibm.com>
M:	Oliver O'Halloran <oohall@gmail.com>
L:	linuxppc-dev@lists.ozlabs.org
S:	Supported
F:	Documentation/PCI/pci-error-recovery.txt
F:	drivers/pci/pcie/aer.c
F:	drivers/pci/pcie/dpc.c
F:	drivers/pci/pcie/err.c
F:	Documentation/powerpc/eeh-pci-error-recovery.txt
F:	arch/powerpc/kernel/eeh*.c
F:	arch/powerpc/platforms/*/eeh*.c
F:	arch/powerpc/include/*/eeh*.h

PCI ERROR RECOVERY
M:	Linas Vepstas <linasvepstas@gmail.com>
L:	linux-pci@vger.kernel.org
S:	Supported
F:	Documentation/PCI/pci-error-recovery.txt

PCI MSI DRIVER FOR ALTERA MSI IP
M:	Ley Foon Tan <lftan@altera.com>
L:	rfi@lists.rocketboards.org (moderated for non-subscribers)
L:	linux-pci@vger.kernel.org
S:	Supported
F:	Documentation/devicetree/bindings/pci/altera-pcie-msi.txt
F:	drivers/pci/controller/pcie-altera-msi.c

PCI MSI DRIVER FOR APPLIEDMICRO XGENE
M:	Duc Dang <dhdang@apm.com>
L:	linux-pci@vger.kernel.org
L:	linux-arm-kernel@lists.infradead.org
S:	Maintained
F:	Documentation/devicetree/bindings/pci/xgene-pci-msi.txt
F:	drivers/pci/controller/pci-xgene-msi.c

PCI SUBSYSTEM
M:	Bjorn Helgaas <bhelgaas@google.com>
L:	linux-pci@vger.kernel.org
Q:	http://patchwork.ozlabs.org/project/linux-pci/list/
T:	git git://git.kernel.org/pub/scm/linux/kernel/git/helgaas/pci.git
S:	Supported
F:	Documentation/devicetree/bindings/pci/
F:	Documentation/PCI/
F:	drivers/acpi/pci*
F:	drivers/pci/
F:	include/asm-generic/pci*
F:	include/linux/pci*
F:	include/linux/of_pci.h
F:	include/uapi/linux/pci*
F:	lib/pci*
F:	arch/x86/pci/
F:	arch/x86/kernel/quirks.c

PCI NATIVE HOST BRIDGE AND ENDPOINT DRIVERS
M:	Lorenzo Pieralisi <lorenzo.pieralisi@arm.com>
L:	linux-pci@vger.kernel.org
Q:	http://patchwork.ozlabs.org/project/linux-pci/list/
T:	git git://git.kernel.org/pub/scm/linux/kernel/git/lpieralisi/pci.git/
S:	Supported
F:	drivers/pci/controller/

PCIE DRIVER FOR AXIS ARTPEC
M:	Jesper Nilsson <jesper.nilsson@axis.com>
L:	linux-arm-kernel@axis.com
L:	linux-pci@vger.kernel.org
S:	Maintained
F:	Documentation/devicetree/bindings/pci/axis,artpec*
F:	drivers/pci/controller/dwc/*artpec*

PCIE DRIVER FOR CAVIUM THUNDERX
M:	David Daney <david.daney@cavium.com>
L:	linux-pci@vger.kernel.org
L:	linux-arm-kernel@lists.infradead.org (moderated for non-subscribers)
S:	Supported
F:	Documentation/devicetree/bindings/pci/pci-thunder-*
F:	drivers/pci/controller/pci-thunder-*

PCIE DRIVER FOR HISILICON
M:	Zhou Wang <wangzhou1@hisilicon.com>
L:	linux-pci@vger.kernel.org
S:	Maintained
F:	Documentation/devicetree/bindings/pci/hisilicon-pcie.txt
F:	drivers/pci/controller/dwc/pcie-hisi.c

PCIE DRIVER FOR HISILICON KIRIN
M:	Xiaowei Song <songxiaowei@hisilicon.com>
M:	Binghui Wang <wangbinghui@hisilicon.com>
L:	linux-pci@vger.kernel.org
S:	Maintained
F:	Documentation/devicetree/bindings/pci/kirin-pcie.txt
F:	drivers/pci/controller/dwc/pcie-kirin.c

PCIE DRIVER FOR HISILICON STB
M:	Jianguo Sun <sunjianguo1@huawei.com>
M:	Shawn Guo <shawn.guo@linaro.org>
L:	linux-pci@vger.kernel.org
S:	Maintained
F:	Documentation/devicetree/bindings/pci/hisilicon-histb-pcie.txt
F:	drivers/pci/controller/dwc/pcie-histb.c

PCIE DRIVER FOR MEDIATEK
M:	Ryder Lee <ryder.lee@mediatek.com>
L:	linux-pci@vger.kernel.org
L:	linux-mediatek@lists.infradead.org
S:	Supported
F:	Documentation/devicetree/bindings/pci/mediatek*
F:	drivers/pci/controller/*mediatek*

PCIE DRIVER FOR QUALCOMM MSM
M:	Stanimir Varbanov <svarbanov@mm-sol.com>
L:	linux-pci@vger.kernel.org
L:	linux-arm-msm@vger.kernel.org
S:	Maintained
F:	drivers/pci/controller/dwc/*qcom*

PCIE DRIVER FOR ROCKCHIP
M:	Shawn Lin <shawn.lin@rock-chips.com>
L:	linux-pci@vger.kernel.org
L:	linux-rockchip@lists.infradead.org
S:	Maintained
F:	Documentation/devicetree/bindings/pci/rockchip-pcie*
F:	drivers/pci/controller/pcie-rockchip*

PCI DRIVER FOR V3 SEMICONDUCTOR V360EPC
M:	Linus Walleij <linus.walleij@linaro.org>
L:	linux-pci@vger.kernel.org
S:	Maintained
F:	Documentation/devicetree/bindings/pci/v3-v360epc-pci.txt
F:	drivers/pci/controller/pci-v3-semi.c

PCIE DRIVER FOR ST SPEAR13XX
M:	Pratyush Anand <pratyush.anand@gmail.com>
L:	linux-pci@vger.kernel.org
S:	Maintained
F:	drivers/pci/controller/dwc/*spear*

PCMCIA SUBSYSTEM
M:	Dominik Brodowski <linux@dominikbrodowski.net>
T:	git git://git.kernel.org/pub/scm/linux/kernel/git/brodo/pcmcia.git
S:	Odd Fixes
F:	Documentation/pcmcia/
F:	tools/pcmcia/
F:	drivers/pcmcia/
F:	include/pcmcia/

PCNET32 NETWORK DRIVER
M:	Don Fry <pcnet32@frontier.com>
L:	netdev@vger.kernel.org
S:	Maintained
F:	drivers/net/ethernet/amd/pcnet32.c

PCRYPT PARALLEL CRYPTO ENGINE
M:	Steffen Klassert <steffen.klassert@secunet.com>
L:	linux-crypto@vger.kernel.org
S:	Maintained
F:	crypto/pcrypt.c
F:	include/crypto/pcrypt.h

PEAQ WMI HOTKEYS DRIVER
M:	Hans de Goede <hdegoede@redhat.com>
L:	platform-driver-x86@vger.kernel.org
S:	Maintained
F:	drivers/platform/x86/peaq-wmi.c

PER-CPU MEMORY ALLOCATOR
M:	Dennis Zhou <dennis@kernel.org>
M:	Tejun Heo <tj@kernel.org>
M:	Christoph Lameter <cl@linux.com>
T:	git git://git.kernel.org/pub/scm/linux/kernel/git/dennis/percpu.git
S:	Maintained
F:	include/linux/percpu*.h
F:	mm/percpu*.c
F:	arch/*/include/asm/percpu.h

PER-TASK DELAY ACCOUNTING
M:	Balbir Singh <bsingharora@gmail.com>
S:	Maintained
F:	include/linux/delayacct.h
F:	kernel/delayacct.c

PERFORMANCE EVENTS SUBSYSTEM
M:	Peter Zijlstra <peterz@infradead.org>
M:	Ingo Molnar <mingo@redhat.com>
M:	Arnaldo Carvalho de Melo <acme@kernel.org>
R:	Alexander Shishkin <alexander.shishkin@linux.intel.com>
R:	Jiri Olsa <jolsa@redhat.com>
R:	Namhyung Kim <namhyung@kernel.org>
L:	linux-kernel@vger.kernel.org
T:	git git://git.kernel.org/pub/scm/linux/kernel/git/tip/tip.git perf/core
S:	Supported
F:	kernel/events/*
F:	include/linux/perf_event.h
F:	include/uapi/linux/perf_event.h
F:	arch/*/kernel/perf_event*.c
F:	arch/*/kernel/*/perf_event*.c
F:	arch/*/kernel/*/*/perf_event*.c
F:	arch/*/include/asm/perf_event.h
F:	arch/*/kernel/perf_callchain.c
F:	arch/*/events/*
F:	tools/perf/

PERSONALITY HANDLING
M:	Christoph Hellwig <hch@infradead.org>
L:	linux-abi-devel@lists.sourceforge.net
S:	Maintained
F:	include/linux/personality.h
F:	include/uapi/linux/personality.h

PHOENIX RC FLIGHT CONTROLLER ADAPTER
M:	Marcus Folkesson <marcus.folkesson@gmail.com>
L:	linux-input@vger.kernel.org
S:	Maintained
F:	Documentation/input/devices/pxrc.rst
F:	drivers/input/joystick/pxrc.c

PHONET PROTOCOL
M:	Remi Denis-Courmont <courmisch@gmail.com>
S:	Supported
F:	Documentation/networking/phonet.txt
F:	include/linux/phonet.h
F:	include/net/phonet/
F:	include/uapi/linux/phonet.h
F:	net/phonet/

PHRAM MTD DRIVER
M:	Joern Engel <joern@lazybastard.org>
L:	linux-mtd@lists.infradead.org
S:	Maintained
F:	drivers/mtd/devices/phram.c

PICOLCD HID DRIVER
M:	Bruno Prémont <bonbons@linux-vserver.org>
L:	linux-input@vger.kernel.org
S:	Maintained
F:	drivers/hid/hid-picolcd*

PICOXCELL SUPPORT
M:	Jamie Iles <jamie@jamieiles.com>
L:	linux-arm-kernel@lists.infradead.org (moderated for non-subscribers)
T:	git git://github.com/jamieiles/linux-2.6-ji.git
S:	Supported
F:	arch/arm/boot/dts/picoxcell*
F:	arch/arm/mach-picoxcell/
F:	drivers/crypto/picoxcell*

PIN CONTROL SUBSYSTEM
M:	Linus Walleij <linus.walleij@linaro.org>
L:	linux-gpio@vger.kernel.org
T:	git git://git.kernel.org/pub/scm/linux/kernel/git/linusw/linux-pinctrl.git
S:	Maintained
F:	Documentation/devicetree/bindings/pinctrl/
F:	Documentation/driver-api/pinctl.rst
F:	drivers/pinctrl/
F:	include/linux/pinctrl/

PIN CONTROLLER - ATMEL AT91
M:	Jean-Christophe Plagniol-Villard <plagnioj@jcrosoft.com>
L:	linux-arm-kernel@lists.infradead.org (moderated for non-subscribers)
S:	Maintained
F:	drivers/pinctrl/pinctrl-at91.*

PIN CONTROLLER - ATMEL AT91 PIO4
M:	Ludovic Desroches <ludovic.desroches@microchip.com>
L:	linux-arm-kernel@lists.infradead.org (moderated for non-subscribers)
L:	linux-gpio@vger.kernel.org
S:	Supported
F:	drivers/pinctrl/pinctrl-at91-pio4.*

PIN CONTROLLER - FREESCALE
M:	Dong Aisheng <aisheng.dong@nxp.com>
M:	Fabio Estevam <festevam@gmail.com>
M:	Shawn Guo <shawnguo@kernel.org>
M:	Stefan Agner <stefan@agner.ch>
R:	Pengutronix Kernel Team <kernel@pengutronix.de>
L:	linux-gpio@vger.kernel.org
S:	Maintained
F:	drivers/pinctrl/freescale/
F:	Documentation/devicetree/bindings/pinctrl/fsl,*

PIN CONTROLLER - INTEL
M:	Mika Westerberg <mika.westerberg@linux.intel.com>
M:	Andy Shevchenko <andriy.shevchenko@linux.intel.com>
S:	Maintained
F:	drivers/pinctrl/intel/

PIN CONTROLLER - MEDIATEK
M:	Sean Wang <sean.wang@mediatek.com>
L:	linux-mediatek@lists.infradead.org (moderated for non-subscribers)
S:	Maintained
F:	Documentation/devicetree/bindings/pinctrl/pinctrl-mt65xx.txt
F:	Documentation/devicetree/bindings/pinctrl/pinctrl-mt7622.txt
F:	drivers/pinctrl/mediatek/mtk-eint.*
F:	drivers/pinctrl/mediatek/pinctrl-mtk-common.*
F:	drivers/pinctrl/mediatek/pinctrl-mt2701.c
F:	drivers/pinctrl/mediatek/pinctrl-mt7622.c

PIN CONTROLLER - QUALCOMM
M:	Bjorn Andersson <bjorn.andersson@linaro.org>
S:	Maintained
L:	linux-arm-msm@vger.kernel.org
F:	Documentation/devicetree/bindings/pinctrl/qcom,*.txt
F:	drivers/pinctrl/qcom/

PIN CONTROLLER - RENESAS
M:	Laurent Pinchart <laurent.pinchart@ideasonboard.com>
M:	Geert Uytterhoeven <geert+renesas@glider.be>
L:	linux-renesas-soc@vger.kernel.org
T:	git git://git.kernel.org/pub/scm/linux/kernel/git/geert/renesas-drivers.git sh-pfc
S:	Maintained
F:	drivers/pinctrl/sh-pfc/

PIN CONTROLLER - SAMSUNG
M:	Tomasz Figa <tomasz.figa@gmail.com>
M:	Krzysztof Kozlowski <krzk@kernel.org>
M:	Sylwester Nawrocki <s.nawrocki@samsung.com>
L:	linux-arm-kernel@lists.infradead.org (moderated for non-subscribers)
L:	linux-samsung-soc@vger.kernel.org (moderated for non-subscribers)
Q:	https://patchwork.kernel.org/project/linux-samsung-soc/list/
T:	git git://git.kernel.org/pub/scm/linux/kernel/git/pinctrl/samsung.git
S:	Maintained
F:	drivers/pinctrl/samsung/
F:	include/dt-bindings/pinctrl/samsung.h
F:	Documentation/devicetree/bindings/pinctrl/samsung-pinctrl.txt

PIN CONTROLLER - SINGLE
M:	Tony Lindgren <tony@atomide.com>
M:	Haojian Zhuang <haojian.zhuang@linaro.org>
L:	linux-arm-kernel@lists.infradead.org (moderated for non-subscribers)
L:	linux-omap@vger.kernel.org
S:	Maintained
F:	drivers/pinctrl/pinctrl-single.c

PIN CONTROLLER - ST SPEAR
M:	Viresh Kumar <vireshk@kernel.org>
L:	linux-arm-kernel@lists.infradead.org (moderated for non-subscribers)
W:	http://www.st.com/spear
S:	Maintained
F:	drivers/pinctrl/spear/

PISTACHIO SOC SUPPORT
M:	James Hartley <james.hartley@sondrel.com>
L:	linux-mips@linux-mips.org
S:	Odd Fixes
F:	arch/mips/pistachio/
F:	arch/mips/include/asm/mach-pistachio/
F:	arch/mips/boot/dts/img/pistachio*
F:	arch/mips/configs/pistachio*_defconfig

PKTCDVD DRIVER
S:	Orphan
M:	linux-block@vger.kernel.org
F:	drivers/block/pktcdvd.c
F:	include/linux/pktcdvd.h
F:	include/uapi/linux/pktcdvd.h

PKUNITY SOC DRIVERS
M:	Guan Xuetao <gxt@pku.edu.cn>
W:	http://mprc.pku.edu.cn/~guanxuetao/linux
S:	Maintained
T:	git git://github.com/gxt/linux.git
F:	drivers/input/serio/i8042-unicore32io.h
F:	drivers/i2c/busses/i2c-puv3.c
F:	drivers/video/fbdev/fb-puv3.c
F:	drivers/rtc/rtc-puv3.c

PMBUS HARDWARE MONITORING DRIVERS
M:	Guenter Roeck <linux@roeck-us.net>
L:	linux-hwmon@vger.kernel.org
W:	http://hwmon.wiki.kernel.org/
W:	http://www.roeck-us.net/linux/drivers/
T:	git git://git.kernel.org/pub/scm/linux/kernel/git/groeck/linux-staging.git
S:	Maintained
F:	Documentation/hwmon/pmbus
F:	drivers/hwmon/pmbus/
F:	include/linux/pmbus.h

PMC SIERRA MaxRAID DRIVER
L:	linux-scsi@vger.kernel.org
W:	http://www.pmc-sierra.com/
S:	Orphan
F:	drivers/scsi/pmcraid.*

PMC SIERRA PM8001 DRIVER
M:	Jack Wang <jinpu.wang@profitbricks.com>
M:	lindar_liu@usish.com
L:	linux-scsi@vger.kernel.org
S:	Supported
F:	drivers/scsi/pm8001/

PNP SUPPORT
M:	"Rafael J. Wysocki" <rafael.j.wysocki@intel.com>
S:	Maintained
F:	drivers/pnp/

POSIX CLOCKS and TIMERS
M:	Thomas Gleixner <tglx@linutronix.de>
L:	linux-kernel@vger.kernel.org
T:	git git://git.kernel.org/pub/scm/linux/kernel/git/tip/tip.git timers/core
S:	Maintained
F:	fs/timerfd.c
F:	include/linux/timer*
F:	kernel/time/*timer*

POWER MANAGEMENT CORE
M:	"Rafael J. Wysocki" <rjw@rjwysocki.net>
L:	linux-pm@vger.kernel.org
T:	git git://git.kernel.org/pub/scm/linux/kernel/git/rafael/linux-pm
B:	https://bugzilla.kernel.org
S:	Supported
F:	drivers/base/power/
F:	include/linux/pm.h
F:	include/linux/pm_*
F:	include/linux/powercap.h
F:	drivers/powercap/
F:	kernel/configs/nopm.config

POWER STATE COORDINATION INTERFACE (PSCI)
M:	Mark Rutland <mark.rutland@arm.com>
M:	Lorenzo Pieralisi <lorenzo.pieralisi@arm.com>
L:	linux-arm-kernel@lists.infradead.org
S:	Maintained
F:	drivers/firmware/psci*.c
F:	include/linux/psci.h
F:	include/uapi/linux/psci.h

POWER SUPPLY CLASS/SUBSYSTEM and DRIVERS
M:	Sebastian Reichel <sre@kernel.org>
L:	linux-pm@vger.kernel.org
T:	git git://git.kernel.org/pub/scm/linux/kernel/git/sre/linux-power-supply.git
S:	Maintained
F:	Documentation/ABI/testing/sysfs-class-power
F:	Documentation/devicetree/bindings/power/supply/
F:	include/linux/power_supply.h
F:	drivers/power/supply/

POWERNV OPERATOR PANEL LCD DISPLAY DRIVER
M:	Suraj Jitindar Singh <sjitindarsingh@gmail.com>
L:	linuxppc-dev@lists.ozlabs.org
S:	Maintained
F:	drivers/char/powernv-op-panel.c

PPP OVER ATM (RFC 2364)
M:	Mitchell Blank Jr <mitch@sfgoth.com>
S:	Maintained
F:	net/atm/pppoatm.c
F:	include/uapi/linux/atmppp.h

PPP OVER ETHERNET
M:	Michal Ostrowski <mostrows@earthlink.net>
S:	Maintained
F:	drivers/net/ppp/pppoe.c
F:	drivers/net/ppp/pppox.c

PPP OVER L2TP
M:	James Chapman <jchapman@katalix.com>
S:	Maintained
F:	net/l2tp/l2tp_ppp.c
F:	include/linux/if_pppol2tp.h
F:	include/uapi/linux/if_pppol2tp.h

PPP PROTOCOL DRIVERS AND COMPRESSORS
M:	Paul Mackerras <paulus@samba.org>
L:	linux-ppp@vger.kernel.org
S:	Maintained
F:	drivers/net/ppp/ppp_*

PPS SUPPORT
M:	Rodolfo Giometti <giometti@enneenne.com>
W:	http://wiki.enneenne.com/index.php/LinuxPPS_support
L:	linuxpps@ml.enneenne.com (subscribers-only)
S:	Maintained
F:	Documentation/pps/
F:	Documentation/devicetree/bindings/pps/pps-gpio.txt
F:	Documentation/ABI/testing/sysfs-pps
F:	drivers/pps/
F:	include/linux/pps*.h
F:	include/uapi/linux/pps.h

PPTP DRIVER
M:	Dmitry Kozlov <xeb@mail.ru>
L:	netdev@vger.kernel.org
S:	Maintained
F:	drivers/net/ppp/pptp.c
W:	http://sourceforge.net/projects/accel-pptp

PREEMPTIBLE KERNEL
M:	Robert Love <rml@tech9.net>
L:	kpreempt-tech@lists.sourceforge.net
W:	https://www.kernel.org/pub/linux/kernel/people/rml/preempt-kernel
S:	Supported
F:	Documentation/preempt-locking.txt
F:	include/linux/preempt.h

PRINTK
M:	Petr Mladek <pmladek@suse.com>
M:	Sergey Senozhatsky <sergey.senozhatsky@gmail.com>
R:	Steven Rostedt <rostedt@goodmis.org>
S:	Maintained
F:	kernel/printk/
F:	include/linux/printk.h

PRISM54 WIRELESS DRIVER
M:	"Luis R. Rodriguez" <mcgrof@gmail.com>
L:	linux-wireless@vger.kernel.org
W:	http://wireless.kernel.org/en/users/Drivers/p54
S:	Obsolete
F:	drivers/net/wireless/intersil/prism54/

PROC FILESYSTEM
R:	Alexey Dobriyan <adobriyan@gmail.com>
L:	linux-kernel@vger.kernel.org
L:	linux-fsdevel@vger.kernel.org
S:	Maintained
F:	fs/proc/
F:	include/linux/proc_fs.h
F:	tools/testing/selftests/proc/

PROC SYSCTL
M:	"Luis R. Rodriguez" <mcgrof@kernel.org>
M:	Kees Cook <keescook@chromium.org>
L:	linux-kernel@vger.kernel.org
L:	linux-fsdevel@vger.kernel.org
S:	Maintained
F:	fs/proc/proc_sysctl.c
F:	include/linux/sysctl.h
F:	kernel/sysctl.c
F:	tools/testing/selftests/sysctl/

PS3 NETWORK SUPPORT
M:	Geoff Levand <geoff@infradead.org>
L:	netdev@vger.kernel.org
L:	linuxppc-dev@lists.ozlabs.org
S:	Maintained
F:	drivers/net/ethernet/toshiba/ps3_gelic_net.*

PS3 PLATFORM SUPPORT
M:	Geoff Levand <geoff@infradead.org>
L:	linuxppc-dev@lists.ozlabs.org
S:	Maintained
F:	arch/powerpc/boot/ps3*
F:	arch/powerpc/include/asm/lv1call.h
F:	arch/powerpc/include/asm/ps3*.h
F:	arch/powerpc/platforms/ps3/
F:	drivers/*/ps3*
F:	drivers/ps3/
F:	drivers/rtc/rtc-ps3.c
F:	drivers/usb/host/*ps3.c
F:	sound/ppc/snd_ps3*

PS3VRAM DRIVER
M:	Jim Paris <jim@jtan.com>
M:	Geoff Levand <geoff@infradead.org>
L:	linuxppc-dev@lists.ozlabs.org
S:	Maintained
F:	drivers/block/ps3vram.c

PSAMPLE PACKET SAMPLING SUPPORT:
M:	Yotam Gigi <yotam.gi@gmail.com>
S:	Maintained
F:	net/psample
F:	include/net/psample.h
F:	include/uapi/linux/psample.h

PSTORE FILESYSTEM
M:	Kees Cook <keescook@chromium.org>
M:	Anton Vorontsov <anton@enomsg.org>
M:	Colin Cross <ccross@android.com>
M:	Tony Luck <tony.luck@intel.com>
S:	Maintained
T:	git git://git.kernel.org/pub/scm/linux/kernel/git/kees/linux.git for-next/pstore
F:	fs/pstore/
F:	include/linux/pstore*
F:	drivers/firmware/efi/efi-pstore.c
F:	drivers/acpi/apei/erst.c
F:	Documentation/admin-guide/ramoops.rst
F:	Documentation/devicetree/bindings/reserved-memory/ramoops.txt
K:	\b(pstore|ramoops)

PTP HARDWARE CLOCK SUPPORT
M:	Richard Cochran <richardcochran@gmail.com>
L:	netdev@vger.kernel.org
S:	Maintained
W:	http://linuxptp.sourceforge.net/
F:	Documentation/ABI/testing/sysfs-ptp
F:	Documentation/ptp/*
F:	drivers/net/phy/dp83640*
F:	drivers/ptp/*
F:	include/linux/ptp_cl*

PTRACE SUPPORT
M:	Oleg Nesterov <oleg@redhat.com>
S:	Maintained
F:	include/asm-generic/syscall.h
F:	include/linux/ptrace.h
F:	include/linux/regset.h
F:	include/linux/tracehook.h
F:	include/uapi/linux/ptrace.h
F:	include/uapi/linux/ptrace.h
F:	include/asm-generic/ptrace.h
F:	kernel/ptrace.c
F:	arch/*/ptrace*.c
F:	arch/*/*/ptrace*.c
F:	arch/*/include/asm/ptrace*.h

PULSE8-CEC DRIVER
M:	Hans Verkuil <hverkuil@xs4all.nl>
L:	linux-media@vger.kernel.org
T:	git git://linuxtv.org/media_tree.git
S:	Maintained
F:	drivers/media/usb/pulse8-cec/*
F:	Documentation/media/cec-drivers/pulse8-cec.rst

PVRUSB2 VIDEO4LINUX DRIVER
M:	Mike Isely <isely@pobox.com>
L:	pvrusb2@isely.net	(subscribers-only)
L:	linux-media@vger.kernel.org
W:	http://www.isely.net/pvrusb2/
T:	git git://linuxtv.org/media_tree.git
S:	Maintained
F:	Documentation/media/v4l-drivers/pvrusb2*
F:	drivers/media/usb/pvrusb2/

PWC WEBCAM DRIVER
M:	Hans Verkuil <hverkuil@xs4all.nl>
L:	linux-media@vger.kernel.org
T:	git git://linuxtv.org/media_tree.git
S:	Odd Fixes
F:	drivers/media/usb/pwc/*

PWM FAN DRIVER
M:	Kamil Debski <kamil@wypas.org>
M:	Bartlomiej Zolnierkiewicz <b.zolnierkie@samsung.com>
L:	linux-hwmon@vger.kernel.org
S:	Supported
F:	Documentation/devicetree/bindings/hwmon/pwm-fan.txt
F:	Documentation/hwmon/pwm-fan
F:	drivers/hwmon/pwm-fan.c

PWM IR Transmitter
M:	Sean Young <sean@mess.org>
L:	linux-media@vger.kernel.org
S:	Maintained
F:	drivers/media/rc/pwm-ir-tx.c

PWM SUBSYSTEM
M:	Thierry Reding <thierry.reding@gmail.com>
L:	linux-pwm@vger.kernel.org
S:	Maintained
T:	git git://git.kernel.org/pub/scm/linux/kernel/git/thierry.reding/linux-pwm.git
F:	Documentation/pwm.txt
F:	Documentation/devicetree/bindings/pwm/
F:	include/linux/pwm.h
F:	drivers/pwm/
F:	drivers/video/backlight/pwm_bl.c
F:	include/linux/pwm_backlight.h
F:	drivers/gpio/gpio-mvebu.c
F:	Documentation/devicetree/bindings/gpio/gpio-mvebu.txt

PXA GPIO DRIVER
M:	Robert Jarzmik <robert.jarzmik@free.fr>
L:	linux-gpio@vger.kernel.org
S:	Maintained
F:	drivers/gpio/gpio-pxa.c

PXA MMCI DRIVER
S:	Orphan

PXA RTC DRIVER
M:	Robert Jarzmik <robert.jarzmik@free.fr>
L:	linux-rtc@vger.kernel.org
S:	Maintained

PXA2xx/PXA3xx SUPPORT
M:	Daniel Mack <daniel@zonque.org>
M:	Haojian Zhuang <haojian.zhuang@gmail.com>
M:	Robert Jarzmik <robert.jarzmik@free.fr>
L:	linux-arm-kernel@lists.infradead.org (moderated for non-subscribers)
T:	git git://github.com/hzhuang1/linux.git
T:	git git://github.com/rjarzmik/linux.git
S:	Maintained
F:	arch/arm/boot/dts/pxa*
F:	arch/arm/mach-pxa/
F:	drivers/dma/pxa*
F:	drivers/pcmcia/pxa2xx*
F:	drivers/pinctrl/pxa/
F:	drivers/spi/spi-pxa2xx*
F:	drivers/usb/gadget/udc/pxa2*
F:	include/sound/pxa2xx-lib.h
F:	sound/arm/pxa*
F:	sound/soc/pxa/

QAT DRIVER
M:	Giovanni Cabiddu <giovanni.cabiddu@intel.com>
L:	qat-linux@intel.com
S:	Supported
F:	drivers/crypto/qat/

QCOM AUDIO (ASoC) DRIVERS
M:	Patrick Lai <plai@codeaurora.org>
M:	Banajit Goswami <bgoswami@codeaurora.org>
L:	alsa-devel@alsa-project.org (moderated for non-subscribers)
S:	Supported
F:	sound/soc/qcom/

QEMU MACHINE EMULATOR AND VIRTUALIZER SUPPORT
M:	Gabriel Somlo <somlo@cmu.edu>
M:	"Michael S. Tsirkin" <mst@redhat.com>
L:	qemu-devel@nongnu.org
S:	Maintained
F:	drivers/firmware/qemu_fw_cfg.c
F:	include/uapi/linux/qemu_fw_cfg.h

QIB DRIVER
M:	Dennis Dalessandro <dennis.dalessandro@intel.com>
M:	Mike Marciniszyn <mike.marciniszyn@intel.com>
L:	linux-rdma@vger.kernel.org
S:	Supported
F:	drivers/infiniband/hw/qib/

QLOGIC QL41xxx FCOE DRIVER
M:	QLogic-Storage-Upstream@cavium.com
L:	linux-scsi@vger.kernel.org
S:	Supported
F:	drivers/scsi/qedf/

QLOGIC QL41xxx ISCSI DRIVER
M:	QLogic-Storage-Upstream@cavium.com
L:	linux-scsi@vger.kernel.org
S:	Supported
F:	drivers/scsi/qedi/

QLOGIC QL4xxx ETHERNET DRIVER
M:	Ariel Elior <Ariel.Elior@cavium.com>
M:	everest-linux-l2@cavium.com
L:	netdev@vger.kernel.org
S:	Supported
F:	drivers/net/ethernet/qlogic/qed/
F:	include/linux/qed/
F:	drivers/net/ethernet/qlogic/qede/

QLOGIC QL4xxx RDMA DRIVER
M:	Michal Kalderon <Michal.Kalderon@cavium.com>
M:	Ariel Elior <Ariel.Elior@cavium.com>
L:	linux-rdma@vger.kernel.org
S:	Supported
F:	drivers/infiniband/hw/qedr/
F:	include/uapi/rdma/qedr-abi.h

QLOGIC QLA1280 SCSI DRIVER
M:	Michael Reed <mdr@sgi.com>
L:	linux-scsi@vger.kernel.org
S:	Maintained
F:	drivers/scsi/qla1280.[ch]

QLOGIC QLA2XXX FC-SCSI DRIVER
M:	qla2xxx-upstream@qlogic.com
L:	linux-scsi@vger.kernel.org
S:	Supported
F:	Documentation/scsi/LICENSE.qla2xxx
F:	drivers/scsi/qla2xxx/

QLOGIC QLA3XXX NETWORK DRIVER
M:	Dept-GELinuxNICDev@cavium.com
L:	netdev@vger.kernel.org
S:	Supported
F:	Documentation/networking/LICENSE.qla3xxx
F:	drivers/net/ethernet/qlogic/qla3xxx.*

QLOGIC QLA4XXX iSCSI DRIVER
M:	QLogic-Storage-Upstream@qlogic.com
L:	linux-scsi@vger.kernel.org
S:	Supported
F:	Documentation/scsi/LICENSE.qla4xxx
F:	drivers/scsi/qla4xxx/

QLOGIC QLCNIC (1/10)Gb ETHERNET DRIVER
M:	Shahed Shaikh <Shahed.Shaikh@cavium.com>
M:	Manish Chopra <manish.chopra@cavium.com>
M:	Dept-GELinuxNICDev@cavium.com
L:	netdev@vger.kernel.org
S:	Supported
F:	drivers/net/ethernet/qlogic/qlcnic/

QLOGIC QLGE 10Gb ETHERNET DRIVER
M:	Manish Chopra <manish.chopra@cavium.com>
M:	Dept-GELinuxNICDev@cavium.com
L:	netdev@vger.kernel.org
S:	Supported
F:	drivers/net/ethernet/qlogic/qlge/

QM1D1B0004 MEDIA DRIVER
M:	Akihiro Tsukada <tskd08@gmail.com>
L:	linux-media@vger.kernel.org
S:	Odd Fixes
F:	drivers/media/tuners/qm1d1b0004*

QM1D1C0042 MEDIA DRIVER
M:	Akihiro Tsukada <tskd08@gmail.com>
L:	linux-media@vger.kernel.org
S:	Odd Fixes
F:	drivers/media/tuners/qm1d1c0042*

QNX4 FILESYSTEM
M:	Anders Larsen <al@alarsen.net>
W:	http://www.alarsen.net/linux/qnx4fs/
S:	Maintained
F:	fs/qnx4/
F:	include/uapi/linux/qnx4_fs.h
F:	include/uapi/linux/qnxtypes.h

QORIQ DPAA2 FSL-MC BUS DRIVER
M:	Stuart Yoder <stuyoder@gmail.com>
M:	Laurentiu Tudor <laurentiu.tudor@nxp.com>
L:	linux-kernel@vger.kernel.org
S:	Maintained
F:	drivers/bus/fsl-mc/
F:	Documentation/devicetree/bindings/misc/fsl,qoriq-mc.txt
F:	Documentation/networking/dpaa2/overview.rst

QT1010 MEDIA DRIVER
M:	Antti Palosaari <crope@iki.fi>
L:	linux-media@vger.kernel.org
W:	https://linuxtv.org
W:	http://palosaari.fi/linux/
Q:	http://patchwork.linuxtv.org/project/linux-media/list/
T:	git git://linuxtv.org/anttip/media_tree.git
S:	Maintained
F:	drivers/media/tuners/qt1010*

QUALCOMM ATHEROS ATH10K WIRELESS DRIVER
M:	Kalle Valo <kvalo@codeaurora.org>
L:	ath10k@lists.infradead.org
W:	http://wireless.kernel.org/en/users/Drivers/ath10k
T:	git git://git.kernel.org/pub/scm/linux/kernel/git/kvalo/ath.git
S:	Supported
F:	drivers/net/wireless/ath/ath10k/

QUALCOMM ATHEROS ATH9K WIRELESS DRIVER
M:	QCA ath9k Development <ath9k-devel@qca.qualcomm.com>
L:	linux-wireless@vger.kernel.org
W:	http://wireless.kernel.org/en/users/Drivers/ath9k
S:	Supported
F:	drivers/net/wireless/ath/ath9k/

QUALCOMM CAMERA SUBSYSTEM DRIVER
M:	Todor Tomov <todor.tomov@linaro.org>
L:	linux-media@vger.kernel.org
S:	Maintained
F:	Documentation/devicetree/bindings/media/qcom,camss.txt
F:	Documentation/media/v4l-drivers/qcom_camss.rst
F:	drivers/media/platform/qcom/camss/

QUALCOMM CPUFREQ DRIVER MSM8996/APQ8096
M:  Ilia Lin <ilia.lin@gmail.com>
L:  linux-pm@vger.kernel.org
S:  Maintained
F:  Documentation/devicetree/bindings/opp/kryo-cpufreq.txt
F:  drivers/cpufreq/qcom-cpufreq-kryo.c

QUALCOMM EMAC GIGABIT ETHERNET DRIVER
M:	Timur Tabi <timur@kernel.org>
L:	netdev@vger.kernel.org
S:	Maintained
F:	drivers/net/ethernet/qualcomm/emac/

QUALCOMM GENERIC INTERFACE I2C DRIVER
M:	Alok Chauhan <alokc@codeaurora.org>
M:	Karthikeyan Ramasubramanian <kramasub@codeaurora.org>
L:	linux-i2c@vger.kernel.org
L:	linux-arm-msm@vger.kernel.org
S:	Supported
F:	drivers/i2c/busses/i2c-qcom-geni.c

QUALCOMM HEXAGON ARCHITECTURE
M:	Richard Kuo <rkuo@codeaurora.org>
L:	linux-hexagon@vger.kernel.org
T:	git git://git.kernel.org/pub/scm/linux/kernel/git/rkuo/linux-hexagon-kernel.git
S:	Supported
F:	arch/hexagon/

QUALCOMM HIDMA DRIVER
M:	Sinan Kaya <okaya@kernel.org>
L:	linux-arm-kernel@lists.infradead.org
L:	linux-arm-msm@vger.kernel.org
L:	dmaengine@vger.kernel.org
S:	Supported
F:	drivers/dma/qcom/hidma*

QUALCOMM IOMMU
M:	Rob Clark <robdclark@gmail.com>
L:	iommu@lists.linux-foundation.org
L:	linux-arm-msm@vger.kernel.org
S:	Maintained
F:	drivers/iommu/qcom_iommu.c

QUALCOMM VENUS VIDEO ACCELERATOR DRIVER
M:	Stanimir Varbanov <stanimir.varbanov@linaro.org>
L:	linux-media@vger.kernel.org
L:	linux-arm-msm@vger.kernel.org
T:	git git://linuxtv.org/media_tree.git
S:	Maintained
F:	drivers/media/platform/qcom/venus/

QUALCOMM WCN36XX WIRELESS DRIVER
M:	Kalle Valo <kvalo@codeaurora.org>
L:	wcn36xx@lists.infradead.org
W:	http://wireless.kernel.org/en/users/Drivers/wcn36xx
T:	git git://github.com/KrasnikovEugene/wcn36xx.git
S:	Supported
F:	drivers/net/wireless/ath/wcn36xx/

QUANTENNA QTNFMAC WIRELESS DRIVER
M:	Igor Mitsyanko <imitsyanko@quantenna.com>
M:	Avinash Patil <avinashp@quantenna.com>
M:	Sergey Matyukevich <smatyukevich@quantenna.com>
L:	linux-wireless@vger.kernel.org
S:	Maintained
F:	drivers/net/wireless/quantenna

RADEON and AMDGPU DRM DRIVERS
M:	Alex Deucher <alexander.deucher@amd.com>
M:	Christian König <christian.koenig@amd.com>
M:	David (ChunMing) Zhou <David1.Zhou@amd.com>
L:	amd-gfx@lists.freedesktop.org
T:	git git://people.freedesktop.org/~agd5f/linux
S:	Supported
F:	drivers/gpu/drm/radeon/
F:	include/uapi/drm/radeon_drm.h
F:	drivers/gpu/drm/amd/
F:	include/uapi/drm/amdgpu_drm.h

RADEON FRAMEBUFFER DISPLAY DRIVER
M:	Benjamin Herrenschmidt <benh@kernel.crashing.org>
L:	linux-fbdev@vger.kernel.org
S:	Maintained
F:	drivers/video/fbdev/aty/radeon*
F:	include/uapi/linux/radeonfb.h

RADIOSHARK RADIO DRIVER
M:	Hans Verkuil <hverkuil@xs4all.nl>
L:	linux-media@vger.kernel.org
T:	git git://linuxtv.org/media_tree.git
S:	Maintained
F:	drivers/media/radio/radio-shark.c

RADIOSHARK2 RADIO DRIVER
M:	Hans Verkuil <hverkuil@xs4all.nl>
L:	linux-media@vger.kernel.org
T:	git git://linuxtv.org/media_tree.git
S:	Maintained
F:	drivers/media/radio/radio-shark2.c
F:	drivers/media/radio/radio-tea5777.c

RADOS BLOCK DEVICE (RBD)
M:	Ilya Dryomov <idryomov@gmail.com>
M:	Sage Weil <sage@redhat.com>
M:	Alex Elder <elder@kernel.org>
L:	ceph-devel@vger.kernel.org
W:	http://ceph.com/
T:	git git://git.kernel.org/pub/scm/linux/kernel/git/sage/ceph-client.git
T:	git git://github.com/ceph/ceph-client.git
S:	Supported
F:	Documentation/ABI/testing/sysfs-bus-rbd
F:	drivers/block/rbd.c
F:	drivers/block/rbd_types.h

RAGE128 FRAMEBUFFER DISPLAY DRIVER
M:	Paul Mackerras <paulus@samba.org>
L:	linux-fbdev@vger.kernel.org
S:	Maintained
F:	drivers/video/fbdev/aty/aty128fb.c

RAINSHADOW-CEC DRIVER
M:	Hans Verkuil <hverkuil@xs4all.nl>
L:	linux-media@vger.kernel.org
T:	git git://linuxtv.org/media_tree.git
S:	Maintained
F:	drivers/media/usb/rainshadow-cec/*

RALINK MIPS ARCHITECTURE
M:	John Crispin <john@phrozen.org>
L:	linux-mips@linux-mips.org
S:	Maintained
F:	arch/mips/ralink

RALINK RT2X00 WIRELESS LAN DRIVER
P:	rt2x00 project
M:	Stanislaw Gruszka <sgruszka@redhat.com>
M:	Helmut Schaa <helmut.schaa@googlemail.com>
L:	linux-wireless@vger.kernel.org
S:	Maintained
F:	drivers/net/wireless/ralink/rt2x00/

RAMDISK RAM BLOCK DEVICE DRIVER
M:	Jens Axboe <axboe@kernel.dk>
S:	Maintained
F:	Documentation/blockdev/ramdisk.txt
F:	drivers/block/brd.c

RANCHU VIRTUAL BOARD FOR MIPS
M:	Miodrag Dinic <miodrag.dinic@mips.com>
L:	linux-mips@linux-mips.org
S:	Supported
F:	arch/mips/generic/board-ranchu.c
F:	arch/mips/configs/generic/board-ranchu.config

RANDOM NUMBER DRIVER
M:	"Theodore Ts'o" <tytso@mit.edu>
S:	Maintained
F:	drivers/char/random.c

RAPIDIO SUBSYSTEM
M:	Matt Porter <mporter@kernel.crashing.org>
M:	Alexandre Bounine <alex.bou9@gmail.com>
S:	Maintained
F:	drivers/rapidio/

RAYLINK/WEBGEAR 802.11 WIRELESS LAN DRIVER
L:	linux-wireless@vger.kernel.org
S:	Orphan
F:	drivers/net/wireless/ray*

RCUTORTURE TEST FRAMEWORK
M:	"Paul E. McKenney" <paulmck@linux.vnet.ibm.com>
M:	Josh Triplett <josh@joshtriplett.org>
R:	Steven Rostedt <rostedt@goodmis.org>
R:	Mathieu Desnoyers <mathieu.desnoyers@efficios.com>
R:	Lai Jiangshan <jiangshanlai@gmail.com>
L:	linux-kernel@vger.kernel.org
S:	Supported
T:	git git://git.kernel.org/pub/scm/linux/kernel/git/paulmck/linux-rcu.git
F:	tools/testing/selftests/rcutorture

RDC R-321X SoC
M:	Florian Fainelli <florian@openwrt.org>
S:	Maintained

RDC R6040 FAST ETHERNET DRIVER
M:	Florian Fainelli <f.fainelli@gmail.com>
L:	netdev@vger.kernel.org
S:	Maintained
F:	drivers/net/ethernet/rdc/r6040.c

RDMAVT - RDMA verbs software
M:	Dennis Dalessandro <dennis.dalessandro@intel.com>
M:	Mike Marciniszyn <mike.marciniszyn@intel.com>
L:	linux-rdma@vger.kernel.org
S:	Supported
F:	drivers/infiniband/sw/rdmavt

RDS - RELIABLE DATAGRAM SOCKETS
M:	Santosh Shilimkar <santosh.shilimkar@oracle.com>
L:	netdev@vger.kernel.org
L:	linux-rdma@vger.kernel.org
L:	rds-devel@oss.oracle.com (moderated for non-subscribers)
W:	https://oss.oracle.com/projects/rds/
S:	Supported
F:	net/rds/
F:	Documentation/networking/rds.txt

RDT - RESOURCE ALLOCATION
M:	Fenghua Yu <fenghua.yu@intel.com>
M:	Reinette Chatre <reinette.chatre@intel.com>
L:	linux-kernel@vger.kernel.org
S:	Supported
F:	arch/x86/kernel/cpu/intel_rdt*
F:	arch/x86/include/asm/intel_rdt_sched.h
F:	Documentation/x86/intel_rdt*

READ-COPY UPDATE (RCU)
M:	"Paul E. McKenney" <paulmck@linux.vnet.ibm.com>
M:	Josh Triplett <josh@joshtriplett.org>
R:	Steven Rostedt <rostedt@goodmis.org>
R:	Mathieu Desnoyers <mathieu.desnoyers@efficios.com>
R:	Lai Jiangshan <jiangshanlai@gmail.com>
L:	linux-kernel@vger.kernel.org
W:	http://www.rdrop.com/users/paulmck/RCU/
S:	Supported
T:	git git://git.kernel.org/pub/scm/linux/kernel/git/paulmck/linux-rcu.git
F:	Documentation/RCU/
X:	Documentation/RCU/torture.txt
F:	include/linux/rcu*
X:	include/linux/srcu*.h
F:	kernel/rcu/
X:	kernel/rcu/srcu*.c

REAL TIME CLOCK (RTC) SUBSYSTEM
M:	Alessandro Zummo <a.zummo@towertech.it>
M:	Alexandre Belloni <alexandre.belloni@bootlin.com>
L:	linux-rtc@vger.kernel.org
Q:	http://patchwork.ozlabs.org/project/rtc-linux/list/
T:	git git://git.kernel.org/pub/scm/linux/kernel/git/abelloni/linux.git
S:	Maintained
F:	Documentation/devicetree/bindings/rtc/
F:	Documentation/rtc.txt
F:	drivers/rtc/
F:	include/linux/rtc.h
F:	include/uapi/linux/rtc.h
F:	include/linux/rtc/
F:	include/linux/platform_data/rtc-*
F:	tools/testing/selftests/rtc/

REALTEK AUDIO CODECS
M:	Bard Liao <bardliao@realtek.com>
M:	Oder Chiou <oder_chiou@realtek.com>
S:	Maintained
F:	sound/soc/codecs/rt*
F:	include/sound/rt*.h

REALTEK RTL83xx SMI DSA ROUTER CHIPS
M:	Linus Walleij <linus.walleij@linaro.org>
S:	Maintained
F:	Documentation/devicetree/bindings/net/dsa/realtek-smi.txt
F:	drivers/net/dsa/realtek-smi*
F:	drivers/net/dsa/rtl83*

REGISTER MAP ABSTRACTION
M:	Mark Brown <broonie@kernel.org>
L:	linux-kernel@vger.kernel.org
T:	git git://git.kernel.org/pub/scm/linux/kernel/git/broonie/regmap.git
S:	Supported
F:	Documentation/devicetree/bindings/regmap/
F:	drivers/base/regmap/
F:	include/linux/regmap.h

REISERFS FILE SYSTEM
L:	reiserfs-devel@vger.kernel.org
S:	Supported
F:	fs/reiserfs/

REMOTE PROCESSOR (REMOTEPROC) SUBSYSTEM
M:	Ohad Ben-Cohen <ohad@wizery.com>
M:	Bjorn Andersson <bjorn.andersson@linaro.org>
L:	linux-remoteproc@vger.kernel.org
T:	git git://git.kernel.org/pub/scm/linux/kernel/git/ohad/remoteproc.git
S:	Maintained
F:	Documentation/devicetree/bindings/remoteproc/
F:	Documentation/remoteproc.txt
F:	drivers/remoteproc/
F:	include/linux/remoteproc.h

REMOTE PROCESSOR MESSAGING (RPMSG) SUBSYSTEM
M:	Ohad Ben-Cohen <ohad@wizery.com>
M:	Bjorn Andersson <bjorn.andersson@linaro.org>
L:	linux-remoteproc@vger.kernel.org
T:	git git://git.kernel.org/pub/scm/linux/kernel/git/ohad/rpmsg.git
S:	Maintained
F:	drivers/rpmsg/
F:	Documentation/rpmsg.txt
F:	include/linux/rpmsg.h
F:	include/linux/rpmsg/

RENESAS CLOCK DRIVERS
M:	Geert Uytterhoeven <geert+renesas@glider.be>
L:	linux-renesas-soc@vger.kernel.org
T:	git git://git.kernel.org/pub/scm/linux/kernel/git/geert/renesas-drivers.git clk-renesas
S:	Supported
F:	drivers/clk/renesas/

RENESAS EMEV2 I2C DRIVER
M:	Wolfram Sang <wsa+renesas@sang-engineering.com>
S:	Supported
F:	drivers/i2c/busses/i2c-emev2.c

RENESAS ETHERNET DRIVERS
R:	Sergei Shtylyov <sergei.shtylyov@cogentembedded.com>
L:	netdev@vger.kernel.org
L:	linux-renesas-soc@vger.kernel.org
F:	Documentation/devicetree/bindings/net/renesas,*.txt
F:	Documentation/devicetree/bindings/net/sh_eth.txt
F:	drivers/net/ethernet/renesas/
F:	include/linux/sh_eth.h

RENESAS R-CAR GYROADC DRIVER
M:	Marek Vasut <marek.vasut@gmail.com>
L:	linux-iio@vger.kernel.org
S:	Supported
F:	drivers/iio/adc/rcar_gyro_adc.c

RENESAS R-CAR I2C DRIVERS
M:	Wolfram Sang <wsa+renesas@sang-engineering.com>
S:	Supported
F:	drivers/i2c/busses/i2c-rcar.c
F:	drivers/i2c/busses/i2c-sh_mobile.c

RENESAS USB PHY DRIVER
M:	Yoshihiro Shimoda <yoshihiro.shimoda.uh@renesas.com>
L:	linux-renesas-soc@vger.kernel.org
S:	Maintained
F:	drivers/phy/renesas/phy-rcar-gen3-usb*.c

RESET CONTROLLER FRAMEWORK
M:	Philipp Zabel <p.zabel@pengutronix.de>
T:	git git://git.pengutronix.de/git/pza/linux
S:	Maintained
F:	drivers/reset/
F:	Documentation/devicetree/bindings/reset/
F:	include/dt-bindings/reset/
F:	include/linux/reset.h
F:	include/linux/reset-controller.h

RESTARTABLE SEQUENCES SUPPORT
M:	Mathieu Desnoyers <mathieu.desnoyers@efficios.com>
M:	Peter Zijlstra <peterz@infradead.org>
M:	"Paul E. McKenney" <paulmck@linux.vnet.ibm.com>
M:	Boqun Feng <boqun.feng@gmail.com>
L:	linux-kernel@vger.kernel.org
S:	Supported
F:	kernel/rseq.c
F:	include/uapi/linux/rseq.h
F:	include/trace/events/rseq.h
F:	tools/testing/selftests/rseq/

RFKILL
M:	Johannes Berg <johannes@sipsolutions.net>
L:	linux-wireless@vger.kernel.org
W:	http://wireless.kernel.org/
T:	git git://git.kernel.org/pub/scm/linux/kernel/git/jberg/mac80211.git
T:	git git://git.kernel.org/pub/scm/linux/kernel/git/jberg/mac80211-next.git
S:	Maintained
F:	Documentation/rfkill.txt
F:	Documentation/ABI/stable/sysfs-class-rfkill
F:	net/rfkill/
F:	include/linux/rfkill.h
F:	include/uapi/linux/rfkill.h

RHASHTABLE
M:	Thomas Graf <tgraf@suug.ch>
M:	Herbert Xu <herbert@gondor.apana.org.au>
L:	netdev@vger.kernel.org
S:	Maintained
F:	lib/rhashtable.c
F:	lib/test_rhashtable.c
F:	include/linux/rhashtable.h
F:	include/linux/rhashtable-types.h

RICOH R5C592 MEMORYSTICK DRIVER
M:	Maxim Levitsky <maximlevitsky@gmail.com>
S:	Maintained
F:	drivers/memstick/host/r592.*

RICOH SMARTMEDIA/XD DRIVER
M:	Maxim Levitsky <maximlevitsky@gmail.com>
S:	Maintained
F:	drivers/mtd/nand/raw/r852.c
F:	drivers/mtd/nand/raw/r852.h

RISC-V ARCHITECTURE
M:	Palmer Dabbelt <palmer@sifive.com>
M:	Albert Ou <aou@eecs.berkeley.edu>
L:	linux-riscv@lists.infradead.org
T:	git git://git.kernel.org/pub/scm/linux/kernel/git/palmer/riscv-linux.git
S:	Supported
F:	arch/riscv/
K:	riscv
N:	riscv

ROCCAT DRIVERS
M:	Stefan Achatz <erazor_de@users.sourceforge.net>
W:	http://sourceforge.net/projects/roccat/
S:	Maintained
F:	drivers/hid/hid-roccat*
F:	include/linux/hid-roccat*
F:	Documentation/ABI/*/sysfs-driver-hid-roccat*

ROCKCHIP RASTER 2D GRAPHIC ACCELERATION UNIT DRIVER
M:	Jacob chen <jacob2.chen@rock-chips.com>
L:	linux-media@vger.kernel.org
S:	Maintained
F:	drivers/media/platform/rockchip/rga/
F:	Documentation/devicetree/bindings/media/rockchip-rga.txt

ROCKER DRIVER
M:	Jiri Pirko <jiri@resnulli.us>
L:	netdev@vger.kernel.org
S:	Supported
F:	drivers/net/ethernet/rocker/

ROCKETPORT DRIVER
P:	Comtrol Corp.
W:	http://www.comtrol.com
S:	Maintained
F:	Documentation/serial/rocket.txt
F:	drivers/tty/rocket*

ROCKETPORT EXPRESS/INFINITY DRIVER
M:	Kevin Cernekee <cernekee@gmail.com>
L:	linux-serial@vger.kernel.org
S:	Odd Fixes
F:	drivers/tty/serial/rp2.*

ROHM MULTIFUNCTION BD9571MWV-M PMIC DEVICE DRIVERS
M:	Marek Vasut <marek.vasut+renesas@gmail.com>
L:	linux-kernel@vger.kernel.org
L:	linux-renesas-soc@vger.kernel.org
S:	Supported
F:	drivers/mfd/bd9571mwv.c
F:	drivers/regulator/bd9571mwv-regulator.c
F:	drivers/gpio/gpio-bd9571mwv.c
F:	include/linux/mfd/bd9571mwv.h
F:	Documentation/devicetree/bindings/mfd/bd9571mwv.txt

ROSE NETWORK LAYER
M:	Ralf Baechle <ralf@linux-mips.org>
L:	linux-hams@vger.kernel.org
W:	http://www.linux-ax25.org/
S:	Maintained
F:	include/net/rose.h
F:	include/uapi/linux/rose.h
F:	net/rose/

RTL2830 MEDIA DRIVER
M:	Antti Palosaari <crope@iki.fi>
L:	linux-media@vger.kernel.org
W:	https://linuxtv.org
W:	http://palosaari.fi/linux/
Q:	http://patchwork.linuxtv.org/project/linux-media/list/
T:	git git://linuxtv.org/anttip/media_tree.git
S:	Maintained
F:	drivers/media/dvb-frontends/rtl2830*

RTL2832 MEDIA DRIVER
M:	Antti Palosaari <crope@iki.fi>
L:	linux-media@vger.kernel.org
W:	https://linuxtv.org
W:	http://palosaari.fi/linux/
Q:	http://patchwork.linuxtv.org/project/linux-media/list/
T:	git git://linuxtv.org/anttip/media_tree.git
S:	Maintained
F:	drivers/media/dvb-frontends/rtl2832*

RTL2832_SDR MEDIA DRIVER
M:	Antti Palosaari <crope@iki.fi>
L:	linux-media@vger.kernel.org
W:	https://linuxtv.org
W:	http://palosaari.fi/linux/
Q:	http://patchwork.linuxtv.org/project/linux-media/list/
T:	git git://linuxtv.org/anttip/media_tree.git
S:	Maintained
F:	drivers/media/dvb-frontends/rtl2832_sdr*

RTL8180 WIRELESS DRIVER
L:	linux-wireless@vger.kernel.org
W:	http://wireless.kernel.org/
T:	git git://git.kernel.org/pub/scm/linux/kernel/git/linville/wireless-testing.git
S:	Orphan
F:	drivers/net/wireless/realtek/rtl818x/rtl8180/

RTL8187 WIRELESS DRIVER
M:	Herton Ronaldo Krzesinski <herton@canonical.com>
M:	Hin-Tak Leung <htl10@users.sourceforge.net>
M:	Larry Finger <Larry.Finger@lwfinger.net>
L:	linux-wireless@vger.kernel.org
W:	http://wireless.kernel.org/
T:	git git://git.kernel.org/pub/scm/linux/kernel/git/linville/wireless-testing.git
S:	Maintained
F:	drivers/net/wireless/realtek/rtl818x/rtl8187/

REALTEK WIRELESS DRIVER (rtlwifi family)
M:	Ping-Ke Shih <pkshih@realtek.com>
L:	linux-wireless@vger.kernel.org
W:	http://wireless.kernel.org/
T:	git git://git.kernel.org/pub/scm/linux/kernel/git/linville/wireless-testing.git
S:	Maintained
F:	drivers/net/wireless/realtek/rtlwifi/

RTL8XXXU WIRELESS DRIVER (rtl8xxxu)
M:	Jes Sorensen <Jes.Sorensen@gmail.com>
L:	linux-wireless@vger.kernel.org
T:	git git://git.kernel.org/pub/scm/linux/kernel/git/jes/linux.git rtl8xxxu-devel
S:	Maintained
F:	drivers/net/wireless/realtek/rtl8xxxu/

RXRPC SOCKETS (AF_RXRPC)
M:	David Howells <dhowells@redhat.com>
L:	linux-afs@lists.infradead.org
S:	Supported
F:	net/rxrpc/
F:	include/keys/rxrpc-type.h
F:	include/net/af_rxrpc.h
F:	include/trace/events/rxrpc.h
F:	include/uapi/linux/rxrpc.h
F:	Documentation/networking/rxrpc.txt
W:	https://www.infradead.org/~dhowells/kafs/

S3 SAVAGE FRAMEBUFFER DRIVER
M:	Antonino Daplas <adaplas@gmail.com>
L:	linux-fbdev@vger.kernel.org
S:	Maintained
F:	drivers/video/fbdev/savage/

S390
M:	Martin Schwidefsky <schwidefsky@de.ibm.com>
M:	Heiko Carstens <heiko.carstens@de.ibm.com>
L:	linux-s390@vger.kernel.org
W:	http://www.ibm.com/developerworks/linux/linux390/
T:	git git://git.kernel.org/pub/scm/linux/kernel/git/s390/linux.git
S:	Supported
F:	arch/s390/
F:	drivers/s390/
F:	Documentation/s390/
F:	Documentation/driver-api/s390-drivers.rst

S390 COMMON I/O LAYER
M:	Sebastian Ott <sebott@linux.ibm.com>
M:	Peter Oberparleiter <oberpar@linux.ibm.com>
L:	linux-s390@vger.kernel.org
W:	http://www.ibm.com/developerworks/linux/linux390/
S:	Supported
F:	drivers/s390/cio/

S390 DASD DRIVER
M:	Stefan Haberland <sth@linux.ibm.com>
M:	Jan Hoeppner <hoeppner@linux.ibm.com>
L:	linux-s390@vger.kernel.org
W:	http://www.ibm.com/developerworks/linux/linux390/
S:	Supported
F:	drivers/s390/block/dasd*
F:	block/partitions/ibm.c

S390 IOMMU (PCI)
M:	Gerald Schaefer <gerald.schaefer@de.ibm.com>
L:	linux-s390@vger.kernel.org
W:	http://www.ibm.com/developerworks/linux/linux390/
S:	Supported
F:	drivers/iommu/s390-iommu.c

S390 IUCV NETWORK LAYER
M:	Julian Wiedmann <jwi@linux.ibm.com>
M:	Ursula Braun <ubraun@linux.ibm.com>
L:	linux-s390@vger.kernel.org
W:	http://www.ibm.com/developerworks/linux/linux390/
S:	Supported
F:	drivers/s390/net/*iucv*
F:	include/net/iucv/
F:	net/iucv/

S390 NETWORK DRIVERS
M:	Julian Wiedmann <jwi@linux.ibm.com>
M:	Ursula Braun <ubraun@linux.ibm.com>
L:	linux-s390@vger.kernel.org
W:	http://www.ibm.com/developerworks/linux/linux390/
S:	Supported
F:	drivers/s390/net/

S390 PCI SUBSYSTEM
M:	Sebastian Ott <sebott@linux.ibm.com>
M:	Gerald Schaefer <gerald.schaefer@de.ibm.com>
L:	linux-s390@vger.kernel.org
W:	http://www.ibm.com/developerworks/linux/linux390/
S:	Supported
F:	arch/s390/pci/
F:	drivers/pci/hotplug/s390_pci_hpc.c

S390 VFIO-CCW DRIVER
M:	Cornelia Huck <cohuck@redhat.com>
M:	Halil Pasic <pasic@linux.ibm.com>
L:	linux-s390@vger.kernel.org
L:	kvm@vger.kernel.org
S:	Supported
F:	drivers/s390/cio/vfio_ccw*
F:	Documentation/s390/vfio-ccw.txt
F:	include/uapi/linux/vfio_ccw.h

S390 ZCRYPT DRIVER
M:	Harald Freudenberger <freude@linux.ibm.com>
L:	linux-s390@vger.kernel.org
W:	http://www.ibm.com/developerworks/linux/linux390/
S:	Supported
F:	drivers/s390/crypto/

S390 ZFCP DRIVER
M:	Steffen Maier <maier@linux.ibm.com>
M:	Benjamin Block <bblock@linux.ibm.com>
L:	linux-s390@vger.kernel.org
W:	http://www.ibm.com/developerworks/linux/linux390/
S:	Supported
F:	drivers/s390/scsi/zfcp_*

S3C24XX SD/MMC Driver
M:	Ben Dooks <ben-linux@fluff.org>
L:	linux-arm-kernel@lists.infradead.org (moderated for non-subscribers)
S:	Supported
F:	drivers/mmc/host/s3cmci.*

SAA6588 RDS RECEIVER DRIVER
M:	Hans Verkuil <hverkuil@xs4all.nl>
L:	linux-media@vger.kernel.org
T:	git git://linuxtv.org/media_tree.git
W:	https://linuxtv.org
S:	Odd Fixes
F:	drivers/media/i2c/saa6588*

SAA7134 VIDEO4LINUX DRIVER
M:	Mauro Carvalho Chehab <mchehab@kernel.org>
L:	linux-media@vger.kernel.org
W:	https://linuxtv.org
T:	git git://linuxtv.org/media_tree.git
S:	Odd fixes
F:	Documentation/media/v4l-drivers/saa7134*
F:	drivers/media/pci/saa7134/

SAA7146 VIDEO4LINUX-2 DRIVER
M:	Hans Verkuil <hverkuil@xs4all.nl>
L:	linux-media@vger.kernel.org
T:	git git://linuxtv.org/media_tree.git
S:	Maintained
F:	drivers/media/common/saa7146/
F:	drivers/media/pci/saa7146/
F:	include/media/saa7146*

SAMSUNG AUDIO (ASoC) DRIVERS
M:	Krzysztof Kozlowski <krzk@kernel.org>
M:	Sangbeom Kim <sbkim73@samsung.com>
M:	Sylwester Nawrocki <s.nawrocki@samsung.com>
L:	alsa-devel@alsa-project.org (moderated for non-subscribers)
S:	Supported
F:	sound/soc/samsung/
F:	Documentation/devicetree/bindings/sound/samsung*

SAMSUNG EXYNOS PSEUDO RANDOM NUMBER GENERATOR (RNG) DRIVER
M:	Krzysztof Kozlowski <krzk@kernel.org>
L:	linux-crypto@vger.kernel.org
L:	linux-samsung-soc@vger.kernel.org
S:	Maintained
F:	drivers/crypto/exynos-rng.c
F:	Documentation/devicetree/bindings/rng/samsung,exynos4-rng.txt

SAMSUNG EXYNOS TRUE RANDOM NUMBER GENERATOR (TRNG) DRIVER
M:	Łukasz Stelmach <l.stelmach@samsung.com>
L:	linux-samsung-soc@vger.kernel.org
S:	Maintained
F:	drivers/char/hw_random/exynos-trng.c
F:	Documentation/devicetree/bindings/rng/samsung,exynos5250-trng.txt

SAMSUNG FRAMEBUFFER DRIVER
M:	Jingoo Han <jingoohan1@gmail.com>
L:	linux-fbdev@vger.kernel.org
S:	Maintained
F:	drivers/video/fbdev/s3c-fb.c

SAMSUNG LAPTOP DRIVER
M:	Corentin Chary <corentin.chary@gmail.com>
L:	platform-driver-x86@vger.kernel.org
S:	Maintained
F:	drivers/platform/x86/samsung-laptop.c

SAMSUNG MULTIFUNCTION PMIC DEVICE DRIVERS
M:	Sangbeom Kim <sbkim73@samsung.com>
M:	Krzysztof Kozlowski <krzk@kernel.org>
M:	Bartlomiej Zolnierkiewicz <b.zolnierkie@samsung.com>
L:	linux-kernel@vger.kernel.org
L:	linux-samsung-soc@vger.kernel.org
S:	Supported
F:	drivers/mfd/sec*.c
F:	drivers/regulator/s2m*.c
F:	drivers/regulator/s5m*.c
F:	drivers/clk/clk-s2mps11.c
F:	drivers/rtc/rtc-s5m.c
F:	include/linux/mfd/samsung/
F:	Documentation/devicetree/bindings/mfd/samsung,sec-core.txt
F:	Documentation/devicetree/bindings/regulator/samsung,s2m*.txt
F:	Documentation/devicetree/bindings/regulator/samsung,s5m*.txt
F:	Documentation/devicetree/bindings/clock/samsung,s2mps11.txt

SAMSUNG S3C24XX/S3C64XX SOC SERIES CAMIF DRIVER
M:	Sylwester Nawrocki <sylvester.nawrocki@gmail.com>
L:	linux-media@vger.kernel.org
L:	linux-samsung-soc@vger.kernel.org (moderated for non-subscribers)
S:	Maintained
F:	drivers/media/platform/s3c-camif/
F:	include/media/drv-intf/s3c_camif.h

SAMSUNG S3FWRN5 NFC DRIVER
M:	Robert Baldyga <r.baldyga@samsung.com>
M:	Krzysztof Opasiak <k.opasiak@samsung.com>
L:	linux-nfc@lists.01.org (moderated for non-subscribers)
S:	Supported
F:	drivers/nfc/s3fwrn5

SAMSUNG S5C73M3 CAMERA DRIVER
M:	Kyungmin Park <kyungmin.park@samsung.com>
M:	Andrzej Hajda <a.hajda@samsung.com>
L:	linux-media@vger.kernel.org
S:	Supported
F:	drivers/media/i2c/s5c73m3/*

SAMSUNG S5K5BAF CAMERA DRIVER
M:	Kyungmin Park <kyungmin.park@samsung.com>
M:	Andrzej Hajda <a.hajda@samsung.com>
L:	linux-media@vger.kernel.org
S:	Supported
F:	drivers/media/i2c/s5k5baf.c

SAMSUNG S5P Security SubSystem (SSS) DRIVER
M:	Krzysztof Kozlowski <krzk@kernel.org>
M:	Vladimir Zapolskiy <vz@mleia.com>
M:	Kamil Konieczny <k.konieczny@partner.samsung.com>
L:	linux-crypto@vger.kernel.org
L:	linux-samsung-soc@vger.kernel.org
S:	Maintained
F:	drivers/crypto/s5p-sss.c

SAMSUNG S5P/EXYNOS4 SOC SERIES CAMERA SUBSYSTEM DRIVERS
M:	Kyungmin Park <kyungmin.park@samsung.com>
M:	Sylwester Nawrocki <s.nawrocki@samsung.com>
L:	linux-media@vger.kernel.org
Q:	https://patchwork.linuxtv.org/project/linux-media/list/
S:	Supported
F:	drivers/media/platform/exynos4-is/

SAMSUNG SOC CLOCK DRIVERS
M:	Sylwester Nawrocki <s.nawrocki@samsung.com>
M:	Tomasz Figa <tomasz.figa@gmail.com>
M:	Chanwoo Choi <cw00.choi@samsung.com>
S:	Supported
L:	linux-samsung-soc@vger.kernel.org (moderated for non-subscribers)
T:	git git://git.kernel.org/pub/scm/linux/kernel/git/snawrocki/clk.git
F:	drivers/clk/samsung/
F:	include/dt-bindings/clock/exynos*.h
F:	Documentation/devicetree/bindings/clock/exynos*.txt

SAMSUNG SPI DRIVERS
M:	Kukjin Kim <kgene@kernel.org>
M:	Krzysztof Kozlowski <krzk@kernel.org>
M:	Andi Shyti <andi@etezian.org>
L:	linux-spi@vger.kernel.org
L:	linux-samsung-soc@vger.kernel.org (moderated for non-subscribers)
S:	Maintained
F:	Documentation/devicetree/bindings/spi/spi-samsung.txt
F:	drivers/spi/spi-s3c*
F:	include/linux/platform_data/spi-s3c64xx.h

SAMSUNG SXGBE DRIVERS
M:	Byungho An <bh74.an@samsung.com>
M:	Girish K S <ks.giri@samsung.com>
M:	Vipul Pandya <vipul.pandya@samsung.com>
S:	Supported
L:	netdev@vger.kernel.org
F:	drivers/net/ethernet/samsung/sxgbe/

SAMSUNG THERMAL DRIVER
M:	Bartlomiej Zolnierkiewicz <b.zolnierkie@samsung.com>
L:	linux-pm@vger.kernel.org
L:	linux-samsung-soc@vger.kernel.org
S:	Supported
T:	git https://github.com/lmajewski/linux-samsung-thermal.git
F:	drivers/thermal/samsung/

SAMSUNG USB2 PHY DRIVER
M:	Kamil Debski <kamil@wypas.org>
M:	Sylwester Nawrocki <s.nawrocki@samsung.com>
L:	linux-kernel@vger.kernel.org
S:	Supported
F:	Documentation/devicetree/bindings/phy/samsung-phy.txt
F:	Documentation/phy/samsung-usb2.txt
F:	drivers/phy/samsung/phy-exynos4210-usb2.c
F:	drivers/phy/samsung/phy-exynos4x12-usb2.c
F:	drivers/phy/samsung/phy-exynos5250-usb2.c
F:	drivers/phy/samsung/phy-s5pv210-usb2.c
F:	drivers/phy/samsung/phy-samsung-usb2.c
F:	drivers/phy/samsung/phy-samsung-usb2.h

SC1200 WDT DRIVER
M:	Zwane Mwaikambo <zwanem@gmail.com>
S:	Maintained
F:	drivers/watchdog/sc1200wdt.c

SCHEDULER
M:	Ingo Molnar <mingo@redhat.com>
M:	Peter Zijlstra <peterz@infradead.org>
L:	linux-kernel@vger.kernel.org
T:	git git://git.kernel.org/pub/scm/linux/kernel/git/tip/tip.git sched/core
S:	Maintained
F:	kernel/sched/
F:	include/linux/sched.h
F:	include/uapi/linux/sched.h
F:	include/linux/wait.h

SCR24X CHIP CARD INTERFACE DRIVER
M:	Lubomir Rintel <lkundrak@v3.sk>
S:	Supported
F:	drivers/char/pcmcia/scr24x_cs.c

SCSI CDROM DRIVER
M:	Jens Axboe <axboe@kernel.dk>
L:	linux-scsi@vger.kernel.org
W:	http://www.kernel.dk
S:	Maintained
F:	drivers/scsi/sr*

SCSI RDMA PROTOCOL (SRP) INITIATOR
M:	Bart Van Assche <bvanassche@acm.org>
L:	linux-rdma@vger.kernel.org
S:	Supported
Q:	http://patchwork.kernel.org/project/linux-rdma/list/
F:	drivers/infiniband/ulp/srp/
F:	include/scsi/srp.h

SCSI RDMA PROTOCOL (SRP) TARGET
M:	Bart Van Assche <bvanassche@acm.org>
L:	linux-rdma@vger.kernel.org
L:	target-devel@vger.kernel.org
S:	Supported
Q:	http://patchwork.kernel.org/project/linux-rdma/list/
F:	drivers/infiniband/ulp/srpt/

SCSI SG DRIVER
M:	Doug Gilbert <dgilbert@interlog.com>
L:	linux-scsi@vger.kernel.org
W:	http://sg.danny.cz/sg
S:	Maintained
F:	Documentation/scsi/scsi-generic.txt
F:	drivers/scsi/sg.c
F:	include/scsi/sg.h

SCSI SUBSYSTEM
M:	"James E.J. Bottomley" <jejb@linux.vnet.ibm.com>
T:	git git://git.kernel.org/pub/scm/linux/kernel/git/jejb/scsi.git
M:	"Martin K. Petersen" <martin.petersen@oracle.com>
T:	git git://git.kernel.org/pub/scm/linux/kernel/git/mkp/scsi.git
L:	linux-scsi@vger.kernel.org
S:	Maintained
F:	Documentation/devicetree/bindings/scsi/
F:	drivers/scsi/
F:	include/scsi/

SCSI TAPE DRIVER
M:	Kai Mäkisara <Kai.Makisara@kolumbus.fi>
L:	linux-scsi@vger.kernel.org
S:	Maintained
F:	Documentation/scsi/st.txt
F:	drivers/scsi/st.*
F:	drivers/scsi/st_*.h

SCTP PROTOCOL
M:	Vlad Yasevich <vyasevich@gmail.com>
M:	Neil Horman <nhorman@tuxdriver.com>
M:	Marcelo Ricardo Leitner <marcelo.leitner@gmail.com>
L:	linux-sctp@vger.kernel.org
W:	http://lksctp.sourceforge.net
S:	Maintained
F:	Documentation/networking/sctp.txt
F:	include/linux/sctp.h
F:	include/uapi/linux/sctp.h
F:	include/net/sctp/
F:	net/sctp/

SCx200 CPU SUPPORT
M:	Jim Cromie <jim.cromie@gmail.com>
S:	Odd Fixes
F:	Documentation/i2c/busses/scx200_acb
F:	arch/x86/platform/scx200/
F:	drivers/watchdog/scx200_wdt.c
F:	drivers/i2c/busses/scx200*
F:	drivers/mtd/maps/scx200_docflash.c
F:	include/linux/scx200.h

SCx200 GPIO DRIVER
M:	Jim Cromie <jim.cromie@gmail.com>
S:	Maintained
F:	drivers/char/scx200_gpio.c
F:	include/linux/scx200_gpio.h

SCx200 HRT CLOCKSOURCE DRIVER
M:	Jim Cromie <jim.cromie@gmail.com>
S:	Maintained
F:	drivers/clocksource/scx200_hrt.c

SDRICOH_CS MMC/SD HOST CONTROLLER INTERFACE DRIVER
M:	Sascha Sommer <saschasommer@freenet.de>
L:	sdricohcs-devel@lists.sourceforge.net (subscribers-only)
S:	Maintained
F:	drivers/mmc/host/sdricoh_cs.c

SECURE COMPUTING
M:	Kees Cook <keescook@chromium.org>
R:	Andy Lutomirski <luto@amacapital.net>
R:	Will Drewry <wad@chromium.org>
T:	git git://git.kernel.org/pub/scm/linux/kernel/git/kees/linux.git seccomp
S:	Supported
F:	kernel/seccomp.c
F:	include/uapi/linux/seccomp.h
F:	include/linux/seccomp.h
F:	tools/testing/selftests/seccomp/*
F:	tools/testing/selftests/kselftest_harness.h
F:	Documentation/userspace-api/seccomp_filter.rst
K:	\bsecure_computing
K:	\bTIF_SECCOMP\b

SECURE DIGITAL HOST CONTROLLER INTERFACE (SDHCI) Broadcom BRCMSTB DRIVER
M:	Al Cooper <alcooperx@gmail.com>
L:	linux-mmc@vger.kernel.org
L:	bcm-kernel-feedback-list@broadcom.com
S:	Maintained
F:	drivers/mmc/host/sdhci-brcmstb*

SECURE DIGITAL HOST CONTROLLER INTERFACE (SDHCI) DRIVER
M:	Adrian Hunter <adrian.hunter@intel.com>
L:	linux-mmc@vger.kernel.org
T:	git git://git.infradead.org/users/ahunter/linux-sdhci.git
S:	Maintained
F:	drivers/mmc/host/sdhci*
F:	include/linux/mmc/sdhci*

SYNOPSYS SDHCI COMPLIANT DWC MSHC DRIVER
M:	Prabu Thangamuthu <prabu.t@synopsys.com>
M:	Manjunath M B <manjumb@synopsys.com>
L:	linux-mmc@vger.kernel.org
S:	Maintained
F:	drivers/mmc/host/sdhci-pci-dwc-mshc.c

SECURE DIGITAL HOST CONTROLLER INTERFACE (SDHCI) SAMSUNG DRIVER
M:	Ben Dooks <ben-linux@fluff.org>
M:	Jaehoon Chung <jh80.chung@samsung.com>
L:	linux-mmc@vger.kernel.org
S:	Maintained
F:	drivers/mmc/host/sdhci-s3c*

SECURE DIGITAL HOST CONTROLLER INTERFACE (SDHCI) ST SPEAR DRIVER
M:	Viresh Kumar <vireshk@kernel.org>
L:	linux-mmc@vger.kernel.org
S:	Maintained
F:	drivers/mmc/host/sdhci-spear.c

SECURE DIGITAL HOST CONTROLLER INTERFACE (SDHCI) TI OMAP DRIVER
M:	Kishon Vijay Abraham I <kishon@ti.com>
L:	linux-mmc@vger.kernel.org
S:	Maintained
F:	drivers/mmc/host/sdhci-omap.c

SECURE ENCRYPTING DEVICE (SED) OPAL DRIVER
M:	Scott Bauer <scott.bauer@intel.com>
M:	Jonathan Derrick <jonathan.derrick@intel.com>
L:	linux-block@vger.kernel.org
S:	Supported
F:	block/sed*
F:	block/opal_proto.h
F:	include/linux/sed*
F:	include/uapi/linux/sed*

SECURITY CONTACT
M:	Security Officers <security@kernel.org>
S:	Supported

SECURITY SUBSYSTEM
M:	James Morris <jmorris@namei.org>
M:	"Serge E. Hallyn" <serge@hallyn.com>
L:	linux-security-module@vger.kernel.org (suggested Cc:)
T:	git git://git.kernel.org/pub/scm/linux/kernel/git/jmorris/linux-security.git
W:	http://kernsec.org/
S:	Supported
F:	security/
X:	security/selinux/

SELINUX SECURITY MODULE
M:	Paul Moore <paul@paul-moore.com>
M:	Stephen Smalley <sds@tycho.nsa.gov>
M:	Eric Paris <eparis@parisplace.org>
L:	selinux@tycho.nsa.gov (moderated for non-subscribers)
W:	https://selinuxproject.org
W:	https://github.com/SELinuxProject
T:	git git://git.kernel.org/pub/scm/linux/kernel/git/pcmoore/selinux.git
S:	Supported
F:	include/linux/selinux*
F:	security/selinux/
F:	scripts/selinux/
F:	Documentation/admin-guide/LSM/SELinux.rst

SENSABLE PHANTOM
M:	Jiri Slaby <jirislaby@gmail.com>
S:	Maintained
F:	drivers/misc/phantom.c
F:	include/uapi/linux/phantom.h

SERIAL DEVICE BUS
M:	Rob Herring <robh@kernel.org>
L:	linux-serial@vger.kernel.org
S:	Maintained
F:	Documentation/devicetree/bindings/serial/slave-device.txt
F:	drivers/tty/serdev/
F:	include/linux/serdev.h

SERIAL DRIVERS
M:	Greg Kroah-Hartman <gregkh@linuxfoundation.org>
L:	linux-serial@vger.kernel.org
S:	Maintained
F:	Documentation/devicetree/bindings/serial/
F:	drivers/tty/serial/

SERIAL IR RECEIVER
M:	Sean Young <sean@mess.org>
L:	linux-media@vger.kernel.org
S:	Maintained
F:	drivers/media/rc/serial_ir.c

SFC NETWORK DRIVER
M:	Solarflare linux maintainers <linux-net-drivers@solarflare.com>
M:	Edward Cree <ecree@solarflare.com>
M:	Bert Kenward <bkenward@solarflare.com>
L:	netdev@vger.kernel.org
S:	Supported
F:	drivers/net/ethernet/sfc/

SGI GRU DRIVER
M:	Dimitri Sivanich <sivanich@sgi.com>
S:	Maintained
F:	drivers/misc/sgi-gru/

SGI SN-IA64 (Altix) SERIAL CONSOLE DRIVER
M:	Pat Gefre <pfg@sgi.com>
L:	linux-ia64@vger.kernel.org
S:	Supported
F:	Documentation/ia64/serial.txt
F:	drivers/tty/serial/ioc?_serial.c
F:	include/linux/ioc?.h

SGI XP/XPC/XPNET DRIVER
M:	Cliff Whickman <cpw@sgi.com>
M:	Robin Holt <robinmholt@gmail.com>
S:	Maintained
F:	drivers/misc/sgi-xp/

SHARED MEMORY COMMUNICATIONS (SMC) SOCKETS
M:	Ursula Braun <ubraun@linux.ibm.com>
L:	linux-s390@vger.kernel.org
W:	http://www.ibm.com/developerworks/linux/linux390/
S:	Supported
F:	net/smc/

SHARP RJ54N1CB0C SENSOR DRIVER
M:	Jacopo Mondi <jacopo@jmondi.org>
L:	linux-media@vger.kernel.org
T:	git git://linuxtv.org/media_tree.git
S:	Odd fixes
F:	drivers/media/i2c/rj54n1cb0c.c
F:	include/media/i2c/rj54n1cb0c.h

SH_VEU V4L2 MEM2MEM DRIVER
L:	linux-media@vger.kernel.org
S:	Orphan
F:	drivers/media/platform/sh_veu.c

SH_VOU V4L2 OUTPUT DRIVER
L:	linux-media@vger.kernel.org
S:	Orphan
F:	drivers/media/platform/sh_vou.c
F:	include/media/drv-intf/sh_vou.h

SI2157 MEDIA DRIVER
M:	Antti Palosaari <crope@iki.fi>
L:	linux-media@vger.kernel.org
W:	https://linuxtv.org
W:	http://palosaari.fi/linux/
Q:	http://patchwork.linuxtv.org/project/linux-media/list/
T:	git git://linuxtv.org/anttip/media_tree.git
S:	Maintained
F:	drivers/media/tuners/si2157*

SI2165 MEDIA DRIVER
M:	Matthias Schwarzott <zzam@gentoo.org>
L:	linux-media@vger.kernel.org
W:	https://linuxtv.org
Q:	http://patchwork.linuxtv.org/project/linux-media/list/
S:	Maintained
F:	drivers/media/dvb-frontends/si2165*

SI2168 MEDIA DRIVER
M:	Antti Palosaari <crope@iki.fi>
L:	linux-media@vger.kernel.org
W:	https://linuxtv.org
W:	http://palosaari.fi/linux/
Q:	http://patchwork.linuxtv.org/project/linux-media/list/
T:	git git://linuxtv.org/anttip/media_tree.git
S:	Maintained
F:	drivers/media/dvb-frontends/si2168*

SI470X FM RADIO RECEIVER I2C DRIVER
M:	Hans Verkuil <hverkuil@xs4all.nl>
L:	linux-media@vger.kernel.org
T:	git git://linuxtv.org/media_tree.git
W:	https://linuxtv.org
S:	Odd Fixes
F:	drivers/media/radio/si470x/radio-si470x-i2c.c

SI470X FM RADIO RECEIVER USB DRIVER
M:	Hans Verkuil <hverkuil@xs4all.nl>
L:	linux-media@vger.kernel.org
T:	git git://linuxtv.org/media_tree.git
W:	https://linuxtv.org
S:	Maintained
F:	drivers/media/radio/si470x/radio-si470x-common.c
F:	drivers/media/radio/si470x/radio-si470x.h
F:	drivers/media/radio/si470x/radio-si470x-usb.c

SI4713 FM RADIO TRANSMITTER I2C DRIVER
M:	Eduardo Valentin <edubezval@gmail.com>
L:	linux-media@vger.kernel.org
T:	git git://linuxtv.org/media_tree.git
W:	https://linuxtv.org
S:	Odd Fixes
F:	drivers/media/radio/si4713/si4713.?

SI4713 FM RADIO TRANSMITTER PLATFORM DRIVER
M:	Eduardo Valentin <edubezval@gmail.com>
L:	linux-media@vger.kernel.org
T:	git git://linuxtv.org/media_tree.git
W:	https://linuxtv.org
S:	Odd Fixes
F:	drivers/media/radio/si4713/radio-platform-si4713.c

SI4713 FM RADIO TRANSMITTER USB DRIVER
M:	Hans Verkuil <hverkuil@xs4all.nl>
L:	linux-media@vger.kernel.org
T:	git git://linuxtv.org/media_tree.git
W:	https://linuxtv.org
S:	Maintained
F:	drivers/media/radio/si4713/radio-usb-si4713.c

SIANO DVB DRIVER
M:	Mauro Carvalho Chehab <mchehab@kernel.org>
L:	linux-media@vger.kernel.org
W:	https://linuxtv.org
T:	git git://linuxtv.org/media_tree.git
S:	Odd fixes
F:	drivers/media/common/siano/
F:	drivers/media/usb/siano/
F:	drivers/media/usb/siano/
F:	drivers/media/mmc/siano/

SIFIVE DRIVERS
M:	Palmer Dabbelt <palmer@sifive.com>
L:	linux-riscv@lists.infradead.org
T:	git git://git.kernel.org/pub/scm/linux/kernel/git/palmer/riscv-linux.git
S:	Supported
K:	sifive
N:	sifive

SILEAD TOUCHSCREEN DRIVER
M:	Hans de Goede <hdegoede@redhat.com>
L:	linux-input@vger.kernel.org
L:	platform-driver-x86@vger.kernel.org
S:	Maintained
F:	drivers/input/touchscreen/silead.c
F:	drivers/platform/x86/touchscreen_dmi.c

SILICON MOTION SM712 FRAME BUFFER DRIVER
M:	Sudip Mukherjee <sudipm.mukherjee@gmail.com>
M:	Teddy Wang <teddy.wang@siliconmotion.com>
M:	Sudip Mukherjee <sudip.mukherjee@codethink.co.uk>
L:	linux-fbdev@vger.kernel.org
S:	Maintained
F:	drivers/video/fbdev/sm712*
F:	Documentation/fb/sm712fb.txt

SIMPLE FIRMWARE INTERFACE (SFI)
M:	Len Brown <lenb@kernel.org>
L:	sfi-devel@simplefirmware.org
W:	http://simplefirmware.org/
T:	git git://git.kernel.org/pub/scm/linux/kernel/git/lenb/linux-sfi-2.6.git
S:	Supported
F:	arch/x86/platform/sfi/
F:	drivers/sfi/
F:	include/linux/sfi*.h

SIMPLEFB FB DRIVER
M:	Hans de Goede <hdegoede@redhat.com>
L:	linux-fbdev@vger.kernel.org
S:	Maintained
F:	Documentation/devicetree/bindings/display/simple-framebuffer.txt
F:	drivers/video/fbdev/simplefb.c
F:	include/linux/platform_data/simplefb.h

SIMTEC EB110ATX (Chalice CATS)
P:	Ben Dooks
P:	Vincent Sanders <vince@simtec.co.uk>
M:	Simtec Linux Team <linux@simtec.co.uk>
W:	http://www.simtec.co.uk/products/EB110ATX/
S:	Supported

SIMTEC EB2410ITX (BAST)
P:	Ben Dooks
P:	Vincent Sanders <vince@simtec.co.uk>
M:	Simtec Linux Team <linux@simtec.co.uk>
W:	http://www.simtec.co.uk/products/EB2410ITX/
S:	Supported
F:	arch/arm/mach-s3c24xx/mach-bast.c
F:	arch/arm/mach-s3c24xx/bast-ide.c
F:	arch/arm/mach-s3c24xx/bast-irq.c

SIPHASH PRF ROUTINES
M:	Jason A. Donenfeld <Jason@zx2c4.com>
S:	Maintained
F:	lib/siphash.c
F:	lib/test_siphash.c
F:	include/linux/siphash.h

SIOX
M:	Gavin Schenk <g.schenk@eckelmann.de>
M:	Uwe Kleine-König <u.kleine-koenig@pengutronix.de>
R:	Pengutronix Kernel Team <kernel@pengutronix.de>
S:	Supported
F:	drivers/siox/*
F:	include/trace/events/siox.h

SIS 190 ETHERNET DRIVER
M:	Francois Romieu <romieu@fr.zoreil.com>
L:	netdev@vger.kernel.org
S:	Maintained
F:	drivers/net/ethernet/sis/sis190.c

SIS 900/7016 FAST ETHERNET DRIVER
M:	Daniele Venzano <venza@brownhat.org>
W:	http://www.brownhat.org/sis900.html
L:	netdev@vger.kernel.org
S:	Maintained
F:	drivers/net/ethernet/sis/sis900.*

SIS FRAMEBUFFER DRIVER
M:	Thomas Winischhofer <thomas@winischhofer.net>
W:	http://www.winischhofer.net/linuxsisvga.shtml
S:	Maintained
F:	Documentation/fb/sisfb.txt
F:	drivers/video/fbdev/sis/
F:	include/video/sisfb.h

SIS USB2VGA DRIVER
M:	Thomas Winischhofer <thomas@winischhofer.net>
W:	http://www.winischhofer.at/linuxsisusbvga.shtml
S:	Maintained
F:	drivers/usb/misc/sisusbvga/

SLAB ALLOCATOR
M:	Christoph Lameter <cl@linux.com>
M:	Pekka Enberg <penberg@kernel.org>
M:	David Rientjes <rientjes@google.com>
M:	Joonsoo Kim <iamjoonsoo.kim@lge.com>
M:	Andrew Morton <akpm@linux-foundation.org>
L:	linux-mm@kvack.org
S:	Maintained
F:	include/linux/sl?b*.h
F:	mm/sl?b*

SLEEPABLE READ-COPY UPDATE (SRCU)
M:	Lai Jiangshan <jiangshanlai@gmail.com>
M:	"Paul E. McKenney" <paulmck@linux.vnet.ibm.com>
M:	Josh Triplett <josh@joshtriplett.org>
R:	Steven Rostedt <rostedt@goodmis.org>
R:	Mathieu Desnoyers <mathieu.desnoyers@efficios.com>
L:	linux-kernel@vger.kernel.org
W:	http://www.rdrop.com/users/paulmck/RCU/
S:	Supported
T:	git git://git.kernel.org/pub/scm/linux/kernel/git/paulmck/linux-rcu.git
F:	include/linux/srcu*.h
F:	kernel/rcu/srcu*.c

SERIAL LOW-POWER INTER-CHIP MEDIA BUS (SLIMbus)
M:	Srinivas Kandagatla <srinivas.kandagatla@linaro.org>
L:	alsa-devel@alsa-project.org (moderated for non-subscribers)
S:	Maintained
F:	drivers/slimbus/
F:	Documentation/devicetree/bindings/slimbus/
F:	include/linux/slimbus.h

SMACK SECURITY MODULE
M:	Casey Schaufler <casey@schaufler-ca.com>
L:	linux-security-module@vger.kernel.org
W:	http://schaufler-ca.com
T:	git git://github.com/cschaufler/smack-next
S:	Maintained
F:	Documentation/admin-guide/LSM/Smack.rst
F:	security/smack/

SMC91x ETHERNET DRIVER
M:	Nicolas Pitre <nico@fluxnic.net>
S:	Odd Fixes
F:	drivers/net/ethernet/smsc/smc91x.*

SMIA AND SMIA++ IMAGE SENSOR DRIVER
M:	Sakari Ailus <sakari.ailus@iki.fi>
L:	linux-media@vger.kernel.org
S:	Maintained
F:	drivers/media/i2c/smiapp/
F:	include/media/i2c/smiapp.h
F:	drivers/media/i2c/smiapp-pll.c
F:	drivers/media/i2c/smiapp-pll.h
F:	include/uapi/linux/smiapp.h
F:	Documentation/devicetree/bindings/media/i2c/nokia,smia.txt

SMM665 HARDWARE MONITOR DRIVER
M:	Guenter Roeck <linux@roeck-us.net>
L:	linux-hwmon@vger.kernel.org
S:	Maintained
F:	Documentation/hwmon/smm665
F:	drivers/hwmon/smm665.c

SMSC EMC2103 HARDWARE MONITOR DRIVER
M:	Steve Glendinning <steve.glendinning@shawell.net>
L:	linux-hwmon@vger.kernel.org
S:	Maintained
F:	Documentation/hwmon/emc2103
F:	drivers/hwmon/emc2103.c

SMSC SCH5627 HARDWARE MONITOR DRIVER
M:	Hans de Goede <hdegoede@redhat.com>
L:	linux-hwmon@vger.kernel.org
S:	Supported
F:	Documentation/hwmon/sch5627
F:	drivers/hwmon/sch5627.c

SMSC UFX6000 and UFX7000 USB to VGA DRIVER
M:	Steve Glendinning <steve.glendinning@shawell.net>
L:	linux-fbdev@vger.kernel.org
S:	Maintained
F:	drivers/video/fbdev/smscufx.c

SMSC47B397 HARDWARE MONITOR DRIVER
M:	Jean Delvare <jdelvare@suse.com>
L:	linux-hwmon@vger.kernel.org
S:	Maintained
F:	Documentation/hwmon/smsc47b397
F:	drivers/hwmon/smsc47b397.c

SMSC911x ETHERNET DRIVER
M:	Steve Glendinning <steve.glendinning@shawell.net>
L:	netdev@vger.kernel.org
S:	Maintained
F:	include/linux/smsc911x.h
F:	drivers/net/ethernet/smsc/smsc911x.*

SMSC9420 PCI ETHERNET DRIVER
M:	Steve Glendinning <steve.glendinning@shawell.net>
L:	netdev@vger.kernel.org
S:	Maintained
F:	drivers/net/ethernet/smsc/smsc9420.*

SOC-CAMERA V4L2 SUBSYSTEM
L:	linux-media@vger.kernel.org
T:	git git://linuxtv.org/media_tree.git
S:	Orphan
F:	include/media/soc*
F:	drivers/media/i2c/soc_camera/
F:	drivers/media/platform/soc_camera/

SOCIONEXT SYNQUACER I2C DRIVER
M:	Ard Biesheuvel <ard.biesheuvel@linaro.org>
L:	linux-i2c@vger.kernel.org
S:	Maintained
F:	drivers/i2c/busses/i2c-synquacer.c
F:	Documentation/devicetree/bindings/i2c/i2c-synquacer.txt

SOCIONEXT UNIPHIER SOUND DRIVER
L:	alsa-devel@alsa-project.org (moderated for non-subscribers)
S:	Orphan
F:	sound/soc/uniphier/

SOEKRIS NET48XX LED SUPPORT
M:	Chris Boot <bootc@bootc.net>
S:	Maintained
F:	drivers/leds/leds-net48xx.c

SOFT-ROCE DRIVER (rxe)
M:	Moni Shoua <monis@mellanox.com>
L:	linux-rdma@vger.kernel.org
S:	Supported
W:	https://github.com/SoftRoCE/rxe-dev/wiki/rxe-dev:-Home
Q:	http://patchwork.kernel.org/project/linux-rdma/list/
F:	drivers/infiniband/sw/rxe/
F:	include/uapi/rdma/rdma_user_rxe.h

SOFTLOGIC 6x10 MPEG CODEC
M:	Bluecherry Maintainers <maintainers@bluecherrydvr.com>
M:	Anton Sviridenko <anton@corp.bluecherry.net>
M:	Andrey Utkin <andrey.utkin@corp.bluecherry.net>
M:	Andrey Utkin <andrey_utkin@fastmail.com>
M:	Ismael Luceno <ismael@iodev.co.uk>
L:	linux-media@vger.kernel.org
S:	Supported
F:	drivers/media/pci/solo6x10/

SOFTWARE DELEGATED EXCEPTION INTERFACE (SDEI)
M:	James Morse <james.morse@arm.com>
L:	linux-arm-kernel@lists.infradead.org
S:	Maintained
F:	Documentation/devicetree/bindings/arm/firmware/sdei.txt
F:	drivers/firmware/arm_sdei.c
F:	include/linux/sdei.h
F:	include/uapi/linux/sdei.h

SOFTWARE RAID (Multiple Disks) SUPPORT
M:	Shaohua Li <shli@kernel.org>
L:	linux-raid@vger.kernel.org
T:	git git://git.kernel.org/pub/scm/linux/kernel/git/shli/md.git
S:	Supported
F:	drivers/md/Makefile
F:	drivers/md/Kconfig
F:	drivers/md/md*
F:	drivers/md/raid*
F:	include/linux/raid/
F:	include/uapi/linux/raid/

SOCIONEXT (SNI) NETSEC NETWORK DRIVER
M:	Jassi Brar <jaswinder.singh@linaro.org>
L:	netdev@vger.kernel.org
S:	Maintained
F:	drivers/net/ethernet/socionext/netsec.c
F:	Documentation/devicetree/bindings/net/socionext-netsec.txt

SOLIDRUN CLEARFOG SUPPORT
M:	Russell King <linux@armlinux.org.uk>
S:	Maintained
F:	arch/arm/boot/dts/armada-388-clearfog*
F:	arch/arm/boot/dts/armada-38x-solidrun-*

SOLIDRUN CUBOX-I/HUMMINGBOARD SUPPORT
M:	Russell King <linux@armlinux.org.uk>
S:	Maintained
F:	arch/arm/boot/dts/imx6*-cubox-i*
F:	arch/arm/boot/dts/imx6*-hummingboard*
F:	arch/arm/boot/dts/imx6*-sr-*

SONIC NETWORK DRIVER
M:	Thomas Bogendoerfer <tsbogend@alpha.franken.de>
L:	netdev@vger.kernel.org
S:	Maintained
F:	drivers/net/ethernet/natsemi/sonic.*

SONICS SILICON BACKPLANE DRIVER (SSB)
M:	Michael Buesch <m@bues.ch>
L:	linux-wireless@vger.kernel.org
S:	Maintained
F:	drivers/ssb/
F:	include/linux/ssb/

SONY IMX258 SENSOR DRIVER
M:	Sakari Ailus <sakari.ailus@linux.intel.com>
L:	linux-media@vger.kernel.org
T:	git git://linuxtv.org/media_tree.git
S:	Maintained
F:	drivers/media/i2c/imx258.c

SONY IMX274 SENSOR DRIVER
M:	Leon Luo <leonl@leopardimaging.com>
L:	linux-media@vger.kernel.org
T:	git git://linuxtv.org/media_tree.git
S:	Maintained
F:	drivers/media/i2c/imx274.c
F:	Documentation/devicetree/bindings/media/i2c/imx274.txt

SONY MEMORYSTICK CARD SUPPORT
M:	Alex Dubov <oakad@yahoo.com>
W:	http://tifmxx.berlios.de/
S:	Maintained
F:	drivers/memstick/host/tifm_ms.c

SONY MEMORYSTICK STANDARD SUPPORT
M:	Maxim Levitsky <maximlevitsky@gmail.com>
S:	Maintained
F:	drivers/memstick/core/ms_block.*

SONY VAIO CONTROL DEVICE DRIVER
M:	Mattia Dongili <malattia@linux.it>
L:	platform-driver-x86@vger.kernel.org
W:	http://www.linux.it/~malattia/wiki/index.php/Sony_drivers
S:	Maintained
F:	Documentation/laptops/sony-laptop.txt
F:	drivers/char/sonypi.c
F:	drivers/platform/x86/sony-laptop.c
F:	include/linux/sony-laptop.h

SOUND
M:	Jaroslav Kysela <perex@perex.cz>
M:	Takashi Iwai <tiwai@suse.com>
L:	alsa-devel@alsa-project.org (moderated for non-subscribers)
W:	http://www.alsa-project.org/
T:	git git://git.kernel.org/pub/scm/linux/kernel/git/tiwai/sound.git
T:	git git://git.alsa-project.org/alsa-kernel.git
Q:	http://patchwork.kernel.org/project/alsa-devel/list/
S:	Maintained
F:	Documentation/sound/
F:	include/sound/
F:	include/uapi/sound/
F:	sound/

SOUND - COMPRESSED AUDIO
M:	Vinod Koul <vkoul@kernel.org>
L:	alsa-devel@alsa-project.org (moderated for non-subscribers)
T:	git git://git.kernel.org/pub/scm/linux/kernel/git/tiwai/sound.git
S:	Supported
F:	Documentation/sound/designs/compress-offload.rst
F:	include/sound/compress_driver.h
F:	include/uapi/sound/compress_*
F:	sound/core/compress_offload.c
F:	sound/soc/soc-compress.c

SOUND - DMAENGINE HELPERS
M:	Lars-Peter Clausen <lars@metafoo.de>
S:	Supported
F:	include/sound/dmaengine_pcm.h
F:	sound/core/pcm_dmaengine.c
F:	sound/soc/soc-generic-dmaengine-pcm.c

SOUND - SOC LAYER / DYNAMIC AUDIO POWER MANAGEMENT (ASoC)
M:	Liam Girdwood <lgirdwood@gmail.com>
M:	Mark Brown <broonie@kernel.org>
T:	git git://git.kernel.org/pub/scm/linux/kernel/git/broonie/sound.git
L:	alsa-devel@alsa-project.org (moderated for non-subscribers)
W:	http://alsa-project.org/main/index.php/ASoC
S:	Supported
F:	Documentation/devicetree/bindings/sound/
F:	Documentation/sound/soc/
F:	sound/soc/
F:	include/sound/soc*

SOUNDWIRE SUBSYSTEM
M:	Vinod Koul <vinod.koul@intel.com>
M:	Sanyog Kale <sanyog.r.kale@intel.com>
R:	Pierre-Louis Bossart <pierre-louis.bossart@linux.intel.com>
L:	alsa-devel@alsa-project.org (moderated for non-subscribers)
S:	Supported
F:	Documentation/driver-api/soundwire/
F:	drivers/soundwire/
F:	include/linux/soundwire/

SP2 MEDIA DRIVER
M:	Olli Salonen <olli.salonen@iki.fi>
L:	linux-media@vger.kernel.org
W:	https://linuxtv.org
Q:	http://patchwork.linuxtv.org/project/linux-media/list/
S:	Maintained
F:	drivers/media/dvb-frontends/sp2*

SPARC + UltraSPARC (sparc/sparc64)
M:	"David S. Miller" <davem@davemloft.net>
L:	sparclinux@vger.kernel.org
Q:	http://patchwork.ozlabs.org/project/sparclinux/list/
T:	git git://git.kernel.org/pub/scm/linux/kernel/git/davem/sparc.git
T:	git git://git.kernel.org/pub/scm/linux/kernel/git/davem/sparc-next.git
S:	Maintained
F:	arch/sparc/
F:	drivers/sbus/

SPARC SERIAL DRIVERS
M:	"David S. Miller" <davem@davemloft.net>
L:	sparclinux@vger.kernel.org
T:	git git://git.kernel.org/pub/scm/linux/kernel/git/davem/sparc.git
T:	git git://git.kernel.org/pub/scm/linux/kernel/git/davem/sparc-next.git
S:	Maintained
F:	include/linux/sunserialcore.h
F:	drivers/tty/serial/suncore.c
F:	drivers/tty/serial/sunhv.c
F:	drivers/tty/serial/sunsab.c
F:	drivers/tty/serial/sunsab.h
F:	drivers/tty/serial/sunsu.c
F:	drivers/tty/serial/sunzilog.c
F:	drivers/tty/serial/sunzilog.h
F:	drivers/tty/vcc.c

SPARSE CHECKER
M:	"Christopher Li" <sparse@chrisli.org>
L:	linux-sparse@vger.kernel.org
W:	https://sparse.wiki.kernel.org/
T:	git git://git.kernel.org/pub/scm/devel/sparse/sparse.git
T:	git git://git.kernel.org/pub/scm/devel/sparse/chrisl/sparse.git
S:	Maintained
F:	include/linux/compiler.h

SPEAR CLOCK FRAMEWORK SUPPORT
M:	Viresh Kumar <vireshk@kernel.org>
L:	linux-arm-kernel@lists.infradead.org (moderated for non-subscribers)
W:	http://www.st.com/spear
S:	Maintained
F:	drivers/clk/spear/

SPEAR PLATFORM SUPPORT
M:	Viresh Kumar <vireshk@kernel.org>
M:	Shiraz Hashim <shiraz.linux.kernel@gmail.com>
L:	linux-arm-kernel@lists.infradead.org (moderated for non-subscribers)
W:	http://www.st.com/spear
S:	Maintained
F:	arch/arm/boot/dts/spear*
F:	arch/arm/mach-spear/

SPI NOR SUBSYSTEM
M:	Marek Vasut <marek.vasut@gmail.com>
L:	linux-mtd@lists.infradead.org
W:	http://www.linux-mtd.infradead.org/
Q:	http://patchwork.ozlabs.org/project/linux-mtd/list/
T:	git git://git.infradead.org/linux-mtd.git spi-nor/fixes
T:	git git://git.infradead.org/linux-mtd.git spi-nor/next
S:	Maintained
F:	drivers/mtd/spi-nor/
F:	include/linux/mtd/spi-nor.h

SPI SUBSYSTEM
M:	Mark Brown <broonie@kernel.org>
L:	linux-spi@vger.kernel.org
T:	git git://git.kernel.org/pub/scm/linux/kernel/git/broonie/spi.git
Q:	http://patchwork.kernel.org/project/spi-devel-general/list/
S:	Maintained
F:	Documentation/devicetree/bindings/spi/
F:	Documentation/spi/
F:	drivers/spi/
F:	include/linux/spi/
F:	include/uapi/linux/spi/
F:	tools/spi/

SPIDERNET NETWORK DRIVER for CELL
M:	Ishizaki Kou <kou.ishizaki@toshiba.co.jp>
L:	netdev@vger.kernel.org
S:	Supported
F:	Documentation/networking/spider_net.txt
F:	drivers/net/ethernet/toshiba/spider_net*

SPMI SUBSYSTEM
R:	Stephen Boyd <sboyd@kernel.org>
L:	linux-arm-msm@vger.kernel.org
F:	Documentation/devicetree/bindings/spmi/
F:	drivers/spmi/
F:	include/dt-bindings/spmi/spmi.h
F:	include/linux/spmi.h
F:	include/trace/events/spmi.h

SPU FILE SYSTEM
M:	Jeremy Kerr <jk@ozlabs.org>
L:	linuxppc-dev@lists.ozlabs.org
W:	http://www.ibm.com/developerworks/power/cell/
S:	Supported
F:	Documentation/filesystems/spufs.txt
F:	arch/powerpc/platforms/cell/spufs/

SQUASHFS FILE SYSTEM
M:	Phillip Lougher <phillip@squashfs.org.uk>
L:	squashfs-devel@lists.sourceforge.net (subscribers-only)
W:	http://squashfs.org.uk
T:	git git://git.kernel.org/pub/scm/linux/kernel/git/pkl/squashfs-next.git
S:	Maintained
F:	Documentation/filesystems/squashfs.txt
F:	fs/squashfs/

SRM (Alpha) environment access
M:	Jan-Benedict Glaw <jbglaw@lug-owl.de>
S:	Maintained
F:	arch/alpha/kernel/srm_env.c

ST STM32 I2C/SMBUS DRIVER
M:	Pierre-Yves MORDRET <pierre-yves.mordret@st.com>
L:	linux-i2c@vger.kernel.org
S:	Maintained
F:	drivers/i2c/busses/i2c-stm32*

STABLE BRANCH
M:	Greg Kroah-Hartman <gregkh@linuxfoundation.org>
L:	stable@vger.kernel.org
S:	Supported
F:	Documentation/process/stable-kernel-rules.rst

STAGING - COMEDI
M:	Ian Abbott <abbotti@mev.co.uk>
M:	H Hartley Sweeten <hsweeten@visionengravers.com>
S:	Odd Fixes
F:	drivers/staging/comedi/

STAGING - EROFS FILE SYSTEM
M:	Gao Xiang <gaoxiang25@huawei.com>
M:	Chao Yu <yuchao0@huawei.com>
L:	linux-erofs@lists.ozlabs.org
S:	Maintained
F:	drivers/staging/erofs/

STAGING - FLARION FT1000 DRIVERS
M:	Marek Belisko <marek.belisko@gmail.com>
S:	Odd Fixes
F:	drivers/staging/ft1000/

STAGING - INDUSTRIAL IO
M:	Jonathan Cameron <jic23@kernel.org>
L:	linux-iio@vger.kernel.org
S:	Odd Fixes
F:	Documentation/devicetree/bindings/staging/iio/
F:	drivers/staging/iio/

STAGING - NVIDIA COMPLIANT EMBEDDED CONTROLLER INTERFACE (nvec)
M:	Marc Dietrich <marvin24@gmx.de>
L:	ac100@lists.launchpad.net (moderated for non-subscribers)
L:	linux-tegra@vger.kernel.org
S:	Maintained
F:	drivers/staging/nvec/

STAGING - OLPC SECONDARY DISPLAY CONTROLLER (DCON)
M:	Jens Frederich <jfrederich@gmail.com>
M:	Daniel Drake <dsd@laptop.org>
M:	Jon Nettleton <jon.nettleton@gmail.com>
W:	http://wiki.laptop.org/go/DCON
S:	Maintained
F:	drivers/staging/olpc_dcon/

STAGING - REALTEK RTL8712U DRIVERS
M:	Larry Finger <Larry.Finger@lwfinger.net>
M:	Florian Schilhabel <florian.c.schilhabel@googlemail.com>.
S:	Odd Fixes
F:	drivers/staging/rtl8712/

STAGING - SILICON MOTION SM750 FRAME BUFFER DRIVER
M:	Sudip Mukherjee <sudipm.mukherjee@gmail.com>
M:	Teddy Wang <teddy.wang@siliconmotion.com>
M:	Sudip Mukherjee <sudip.mukherjee@codethink.co.uk>
L:	linux-fbdev@vger.kernel.org
S:	Maintained
F:	drivers/staging/sm750fb/

STAGING - SPEAKUP CONSOLE SPEECH DRIVER
M:	William Hubbs <w.d.hubbs@gmail.com>
M:	Chris Brannon <chris@the-brannons.com>
M:	Kirk Reiser <kirk@reisers.ca>
M:	Samuel Thibault <samuel.thibault@ens-lyon.org>
L:	speakup@linux-speakup.org
W:	http://www.linux-speakup.org/
S:	Odd Fixes
F:	drivers/staging/speakup/

STAGING - VIA VT665X DRIVERS
M:	Forest Bond <forest@alittletooquiet.net>
S:	Odd Fixes
F:	drivers/staging/vt665?/

STAGING - WILC1000 WIFI DRIVER
M:	Aditya Shankar <aditya.shankar@microchip.com>
M:	Ganesh Krishna <ganesh.krishna@microchip.com>
L:	linux-wireless@vger.kernel.org
S:	Supported
F:	drivers/staging/wilc1000/

STAGING - XGI Z7,Z9,Z11 PCI DISPLAY DRIVER
M:	Arnaud Patard <arnaud.patard@rtp-net.org>
S:	Odd Fixes
F:	drivers/staging/xgifb/

STAGING SUBSYSTEM
M:	Greg Kroah-Hartman <gregkh@linuxfoundation.org>
T:	git git://git.kernel.org/pub/scm/linux/kernel/git/gregkh/staging.git
L:	devel@driverdev.osuosl.org
S:	Supported
F:	drivers/staging/

STARFIRE/DURALAN NETWORK DRIVER
M:	Ion Badulescu <ionut@badula.org>
S:	Odd Fixes
F:	drivers/net/ethernet/adaptec/starfire*

STEC S1220 SKD DRIVER
M:	Bart Van Assche <bart.vanassche@wdc.com>
L:	linux-block@vger.kernel.org
S:	Maintained
F:	drivers/block/skd*[ch]

STI AUDIO (ASoC) DRIVERS
M:	Arnaud Pouliquen <arnaud.pouliquen@st.com>
L:	alsa-devel@alsa-project.org (moderated for non-subscribers)
S:	Maintained
F:	Documentation/devicetree/bindings/sound/st,sti-asoc-card.txt
F:	sound/soc/sti/

STI CEC DRIVER
M:	Benjamin Gaignard <benjamin.gaignard@linaro.org>
S:	Maintained
F:	drivers/staging/media/st-cec/
F:	Documentation/devicetree/bindings/media/stih-cec.txt

STK1160 USB VIDEO CAPTURE DRIVER
M:	Ezequiel Garcia <ezequiel@vanguardiasur.com.ar>
L:	linux-media@vger.kernel.org
T:	git git://linuxtv.org/media_tree.git
S:	Maintained
F:	drivers/media/usb/stk1160/

STM32 AUDIO (ASoC) DRIVERS
M:	Olivier Moysan <olivier.moysan@st.com>
M:	Arnaud Pouliquen <arnaud.pouliquen@st.com>
L:	alsa-devel@alsa-project.org (moderated for non-subscribers)
S:	Maintained
F:	Documentation/devicetree/bindings/sound/st,stm32-*.txt
F:	sound/soc/stm/

STM32 TIMER/LPTIMER DRIVERS
M:	Fabrice Gasnier <fabrice.gasnier@st.com>
S:	Maintained
F:	drivers/*/stm32-*timer*
F:	drivers/pwm/pwm-stm32*
F:	include/linux/*/stm32-*tim*
F:	Documentation/ABI/testing/*timer-stm32
F:	Documentation/devicetree/bindings/*/stm32-*timer*
F:	Documentation/devicetree/bindings/pwm/pwm-stm32*

STMMAC ETHERNET DRIVER
M:	Giuseppe Cavallaro <peppe.cavallaro@st.com>
M:	Alexandre Torgue <alexandre.torgue@st.com>
M:	Jose Abreu <joabreu@synopsys.com>
L:	netdev@vger.kernel.org
W:	http://www.stlinux.com
S:	Supported
F:	drivers/net/ethernet/stmicro/stmmac/

SUN3/3X
M:	Sam Creasey <sammy@sammy.net>
W:	http://sammy.net/sun3/
S:	Maintained
F:	arch/m68k/kernel/*sun3*
F:	arch/m68k/sun3*/
F:	arch/m68k/include/asm/sun3*
F:	drivers/net/ethernet/i825xx/sun3*

SUN4I LOW RES ADC ATTACHED TABLET KEYS DRIVER
M:	Hans de Goede <hdegoede@redhat.com>
L:	linux-input@vger.kernel.org
S:	Maintained
F:	Documentation/devicetree/bindings/input/sun4i-lradc-keys.txt
F:	drivers/input/keyboard/sun4i-lradc-keys.c

SUNDANCE NETWORK DRIVER
M:	Denis Kirjanov <kda@linux-powerpc.org>
L:	netdev@vger.kernel.org
S:	Maintained
F:	drivers/net/ethernet/dlink/sundance.c

SUPERH
M:	Yoshinori Sato <ysato@users.sourceforge.jp>
M:	Rich Felker <dalias@libc.org>
L:	linux-sh@vger.kernel.org
Q:	http://patchwork.kernel.org/project/linux-sh/list/
S:	Maintained
F:	Documentation/sh/
F:	arch/sh/
F:	drivers/sh/

SUSPEND TO RAM
M:	"Rafael J. Wysocki" <rjw@rjwysocki.net>
M:	Len Brown <len.brown@intel.com>
M:	Pavel Machek <pavel@ucw.cz>
L:	linux-pm@vger.kernel.org
B:	https://bugzilla.kernel.org
S:	Supported
F:	Documentation/power/
F:	arch/x86/kernel/acpi/
F:	drivers/base/power/
F:	kernel/power/
F:	include/linux/suspend.h
F:	include/linux/freezer.h
F:	include/linux/pm.h

SVGA HANDLING
M:	Martin Mares <mj@ucw.cz>
L:	linux-video@atrey.karlin.mff.cuni.cz
S:	Maintained
F:	Documentation/svga.txt
F:	arch/x86/boot/video*

SWIOTLB SUBSYSTEM
M:	Konrad Rzeszutek Wilk <konrad.wilk@oracle.com>
L:	iommu@lists.linux-foundation.org
T:	git git://git.kernel.org/pub/scm/linux/kernel/git/konrad/swiotlb.git
S:	Supported
F:	kernel/dma/swiotlb.c
F:	arch/*/kernel/pci-swiotlb.c
F:	include/linux/swiotlb.h

SWITCHDEV
M:	Jiri Pirko <jiri@resnulli.us>
M:	Ivan Vecera <ivecera@redhat.com>
L:	netdev@vger.kernel.org
S:	Supported
F:	net/switchdev/
F:	include/net/switchdev.h

SY8106A REGULATOR DRIVER
M:	Icenowy Zheng <icenowy@aosc.io>
S:	Maintained
F:	drivers/regulator/sy8106a-regulator.c
F:	Documentation/devicetree/bindings/regulator/sy8106a-regulator.txt

SYNC FILE FRAMEWORK
M:	Sumit Semwal <sumit.semwal@linaro.org>
R:	Gustavo Padovan <gustavo@padovan.org>
S:	Maintained
L:	linux-media@vger.kernel.org
L:	dri-devel@lists.freedesktop.org
F:	drivers/dma-buf/sync_*
F:	drivers/dma-buf/dma-fence*
F:	drivers/dma-buf/sw_sync.c
F:	include/linux/sync_file.h
F:	include/uapi/linux/sync_file.h
F:	Documentation/sync_file.txt
T:	git git://anongit.freedesktop.org/drm/drm-misc

SYNOPSYS ARC ARCHITECTURE
M:	Vineet Gupta <vgupta@synopsys.com>
L:	linux-snps-arc@lists.infradead.org
S:	Supported
F:	arch/arc/
F:	Documentation/devicetree/bindings/arc/*
F:	Documentation/devicetree/bindings/interrupt-controller/snps,arc*
F:	drivers/clocksource/arc_timer.c
F:	drivers/tty/serial/arc_uart.c
T:	git git://git.kernel.org/pub/scm/linux/kernel/git/vgupta/arc.git

SYNOPSYS ARC HSDK SDP pll clock driver
M:	Eugeniy Paltsev <Eugeniy.Paltsev@synopsys.com>
S:	Supported
F:	drivers/clk/clk-hsdk-pll.c
F:	Documentation/devicetree/bindings/clock/snps,hsdk-pll-clock.txt

SYNOPSYS ARC SDP clock driver
M:	Eugeniy Paltsev <Eugeniy.Paltsev@synopsys.com>
S:	Supported
F:	drivers/clk/axs10x/*
F:	Documentation/devicetree/bindings/clock/snps,pll-clock.txt

SYNOPSYS ARC SDP platform support
M:	Alexey Brodkin <abrodkin@synopsys.com>
S:	Supported
F:	arch/arc/plat-axs10x
F:	arch/arc/boot/dts/ax*
F:	Documentation/devicetree/bindings/arc/axs10*

SYNOPSYS AXS10x RESET CONTROLLER DRIVER
M:	Eugeniy Paltsev <Eugeniy.Paltsev@synopsys.com>
S:	Supported
F:	drivers/reset/reset-axs10x.c
F:	Documentation/devicetree/bindings/reset/snps,axs10x-reset.txt

SYNOPSYS DESIGNWARE 8250 UART DRIVER
R:	Andy Shevchenko <andriy.shevchenko@linux.intel.com>
S:	Maintained
F:	drivers/tty/serial/8250/8250_dw.c

SYNOPSYS DESIGNWARE APB GPIO DRIVER
M:	Hoan Tran <hotran@apm.com>
L:	linux-gpio@vger.kernel.org
S:	Maintained
F:	drivers/gpio/gpio-dwapb.c
F:	Documentation/devicetree/bindings/gpio/snps-dwapb-gpio.txt

SYNOPSYS DESIGNWARE AXI DMAC DRIVER
M:	Eugeniy Paltsev <Eugeniy.Paltsev@synopsys.com>
S:	Maintained
F:	drivers/dma/dwi-axi-dmac/
F:	Documentation/devicetree/bindings/dma/snps,dw-axi-dmac.txt

SYNOPSYS DESIGNWARE DMAC DRIVER
M:	Viresh Kumar <vireshk@kernel.org>
R:	Andy Shevchenko <andriy.shevchenko@linux.intel.com>
S:	Maintained
F:	include/linux/dma/dw.h
F:	include/linux/platform_data/dma-dw.h
F:	drivers/dma/dw/

SYNOPSYS DESIGNWARE ENTERPRISE ETHERNET DRIVER
M:	Jose Abreu <Jose.Abreu@synopsys.com>
L:	netdev@vger.kernel.org
S:	Supported
F:	drivers/net/ethernet/synopsys/

SYNOPSYS DESIGNWARE I2C DRIVER
M:	Jarkko Nikula <jarkko.nikula@linux.intel.com>
R:	Andy Shevchenko <andriy.shevchenko@linux.intel.com>
R:	Mika Westerberg <mika.westerberg@linux.intel.com>
L:	linux-i2c@vger.kernel.org
S:	Maintained
F:	drivers/i2c/busses/i2c-designware-*
F:	include/linux/platform_data/i2c-designware.h

SYNOPSYS DESIGNWARE MMC/SD/SDIO DRIVER
M:	Jaehoon Chung <jh80.chung@samsung.com>
L:	linux-mmc@vger.kernel.org
S:	Maintained
F:	drivers/mmc/host/dw_mmc*

SYNOPSYS HSDK RESET CONTROLLER DRIVER
M:	Eugeniy Paltsev <Eugeniy.Paltsev@synopsys.com>
S:	Supported
F:	drivers/reset/reset-hsdk.c
F:	include/dt-bindings/reset/snps,hsdk-reset.h
F:	Documentation/devicetree/bindings/reset/snps,hsdk-reset.txt

SYSTEM CONFIGURATION (SYSCON)
M:	Lee Jones <lee.jones@linaro.org>
M:	Arnd Bergmann <arnd@arndb.de>
T:	git git://git.kernel.org/pub/scm/linux/kernel/git/lee/mfd.git
S:	Supported
F:	drivers/mfd/syscon.c

SYSTEM CONTROL & POWER/MANAGEMENT INTERFACE (SCPI/SCMI) Message Protocol drivers
M:	Sudeep Holla <sudeep.holla@arm.com>
L:	linux-arm-kernel@lists.infradead.org
S:	Maintained
F:	Documentation/devicetree/bindings/arm/arm,sc[mp]i.txt
F:	drivers/clk/clk-sc[mp]i.c
F:	drivers/cpufreq/sc[mp]i-cpufreq.c
F:	drivers/firmware/arm_scpi.c
F:	drivers/firmware/arm_scmi/
F:	include/linux/sc[mp]i_protocol.h

SYSTEM RESET/SHUTDOWN DRIVERS
M:	Sebastian Reichel <sre@kernel.org>
L:	linux-pm@vger.kernel.org
T:	git git://git.kernel.org/pub/scm/linux/kernel/git/sre/linux-power-supply.git
S:	Maintained
F:	Documentation/devicetree/bindings/power/reset/
F:	drivers/power/reset/

SYSTEM TRACE MODULE CLASS
M:	Alexander Shishkin <alexander.shishkin@linux.intel.com>
S:	Maintained
T:	git git://git.kernel.org/pub/scm/linux/kernel/git/ash/stm.git
F:	Documentation/trace/stm.rst
F:	drivers/hwtracing/stm/
F:	include/linux/stm.h
F:	include/uapi/linux/stm.h

SYSV FILESYSTEM
M:	Christoph Hellwig <hch@infradead.org>
S:	Maintained
F:	Documentation/filesystems/sysv-fs.txt
F:	fs/sysv/
F:	include/linux/sysv_fs.h

TARGET SUBSYSTEM
M:	"Nicholas A. Bellinger" <nab@linux-iscsi.org>
L:	linux-scsi@vger.kernel.org
L:	target-devel@vger.kernel.org
W:	http://www.linux-iscsi.org
W:	http://groups.google.com/group/linux-iscsi-target-dev
T:	git git://git.kernel.org/pub/scm/linux/kernel/git/nab/target-pending.git master
S:	Supported
F:	drivers/target/
F:	include/target/
F:	Documentation/target/

TASKSTATS STATISTICS INTERFACE
M:	Balbir Singh <bsingharora@gmail.com>
S:	Maintained
F:	Documentation/accounting/taskstats*
F:	include/linux/taskstats*
F:	kernel/taskstats.c

TC subsystem
M:	Jamal Hadi Salim <jhs@mojatatu.com>
M:	Cong Wang <xiyou.wangcong@gmail.com>
M:	Jiri Pirko <jiri@resnulli.us>
L:	netdev@vger.kernel.org
S:	Maintained
F:	include/net/pkt_cls.h
F:	include/net/pkt_sched.h
F:	include/net/tc_act/
F:	include/uapi/linux/pkt_cls.h
F:	include/uapi/linux/pkt_sched.h
F:	include/uapi/linux/tc_act/
F:	include/uapi/linux/tc_ematch/
F:	net/sched/

TC90522 MEDIA DRIVER
M:	Akihiro Tsukada <tskd08@gmail.com>
L:	linux-media@vger.kernel.org
S:	Odd Fixes
F:	drivers/media/dvb-frontends/tc90522*

TCP LOW PRIORITY MODULE
M:	"Wong Hoi Sing, Edison" <hswong3i@gmail.com>
M:	"Hung Hing Lun, Mike" <hlhung3i@gmail.com>
W:	http://tcp-lp-mod.sourceforge.net/
S:	Maintained
F:	net/ipv4/tcp_lp.c

TDA10071 MEDIA DRIVER
M:	Antti Palosaari <crope@iki.fi>
L:	linux-media@vger.kernel.org
W:	https://linuxtv.org
W:	http://palosaari.fi/linux/
Q:	http://patchwork.linuxtv.org/project/linux-media/list/
T:	git git://linuxtv.org/anttip/media_tree.git
S:	Maintained
F:	drivers/media/dvb-frontends/tda10071*

TDA18212 MEDIA DRIVER
M:	Antti Palosaari <crope@iki.fi>
L:	linux-media@vger.kernel.org
W:	https://linuxtv.org
W:	http://palosaari.fi/linux/
Q:	http://patchwork.linuxtv.org/project/linux-media/list/
T:	git git://linuxtv.org/anttip/media_tree.git
S:	Maintained
F:	drivers/media/tuners/tda18212*

TDA18218 MEDIA DRIVER
M:	Antti Palosaari <crope@iki.fi>
L:	linux-media@vger.kernel.org
W:	https://linuxtv.org
W:	http://palosaari.fi/linux/
Q:	http://patchwork.linuxtv.org/project/linux-media/list/
T:	git git://linuxtv.org/anttip/media_tree.git
S:	Maintained
F:	drivers/media/tuners/tda18218*

TDA18250 MEDIA DRIVER
M:	Olli Salonen <olli.salonen@iki.fi>
L:	linux-media@vger.kernel.org
W:	https://linuxtv.org
Q:	http://patchwork.linuxtv.org/project/linux-media/list/
T:	git git://linuxtv.org/media_tree.git
S:	Maintained
F:	drivers/media/tuners/tda18250*

TDA18271 MEDIA DRIVER
M:	Michael Krufky <mkrufky@linuxtv.org>
L:	linux-media@vger.kernel.org
W:	https://linuxtv.org
W:	http://github.com/mkrufky
Q:	http://patchwork.linuxtv.org/project/linux-media/list/
T:	git git://linuxtv.org/mkrufky/tuners.git
S:	Maintained
F:	drivers/media/tuners/tda18271*

TDA1997x MEDIA DRIVER
M:	Tim Harvey <tharvey@gateworks.com>
L:	linux-media@vger.kernel.org
W:	https://linuxtv.org
Q:	http://patchwork.linuxtv.org/project/linux-media/list/
S:	Maintained
F:	drivers/media/i2c/tda1997x.*

TDA827x MEDIA DRIVER
M:	Michael Krufky <mkrufky@linuxtv.org>
L:	linux-media@vger.kernel.org
W:	https://linuxtv.org
W:	http://github.com/mkrufky
Q:	http://patchwork.linuxtv.org/project/linux-media/list/
T:	git git://linuxtv.org/mkrufky/tuners.git
S:	Maintained
F:	drivers/media/tuners/tda8290.*

TDA8290 MEDIA DRIVER
M:	Michael Krufky <mkrufky@linuxtv.org>
L:	linux-media@vger.kernel.org
W:	https://linuxtv.org
W:	http://github.com/mkrufky
Q:	http://patchwork.linuxtv.org/project/linux-media/list/
T:	git git://linuxtv.org/mkrufky/tuners.git
S:	Maintained
F:	drivers/media/tuners/tda8290.*

TDA9840 MEDIA DRIVER
M:	Hans Verkuil <hverkuil@xs4all.nl>
L:	linux-media@vger.kernel.org
T:	git git://linuxtv.org/media_tree.git
W:	https://linuxtv.org
S:	Maintained
F:	drivers/media/i2c/tda9840*

TEA5761 TUNER DRIVER
M:	Mauro Carvalho Chehab <mchehab@kernel.org>
L:	linux-media@vger.kernel.org
W:	https://linuxtv.org
T:	git git://linuxtv.org/media_tree.git
S:	Odd fixes
F:	drivers/media/tuners/tea5761.*

TEA5767 TUNER DRIVER
M:	Mauro Carvalho Chehab <mchehab@kernel.org>
L:	linux-media@vger.kernel.org
W:	https://linuxtv.org
T:	git git://linuxtv.org/media_tree.git
S:	Maintained
F:	drivers/media/tuners/tea5767.*

TEA6415C MEDIA DRIVER
M:	Hans Verkuil <hverkuil@xs4all.nl>
L:	linux-media@vger.kernel.org
T:	git git://linuxtv.org/media_tree.git
W:	https://linuxtv.org
S:	Maintained
F:	drivers/media/i2c/tea6415c*

TEA6420 MEDIA DRIVER
M:	Hans Verkuil <hverkuil@xs4all.nl>
L:	linux-media@vger.kernel.org
T:	git git://linuxtv.org/media_tree.git
W:	https://linuxtv.org
S:	Maintained
F:	drivers/media/i2c/tea6420*

TEAM DRIVER
M:	Jiri Pirko <jiri@resnulli.us>
L:	netdev@vger.kernel.org
S:	Supported
F:	drivers/net/team/
F:	include/linux/if_team.h
F:	include/uapi/linux/if_team.h

TECHNOLOGIC SYSTEMS TS-5500 PLATFORM SUPPORT
M:	"Savoir-faire Linux Inc." <kernel@savoirfairelinux.com>
S:	Maintained
F:	arch/x86/platform/ts5500/

TECHNOTREND USB IR RECEIVER
M:	Sean Young <sean@mess.org>
L:	linux-media@vger.kernel.org
S:	Maintained
F:	drivers/media/rc/ttusbir.c

TECHWELL TW9910 VIDEO DECODER
L:	linux-media@vger.kernel.org
S:	Orphan
F:	drivers/media/i2c/tw9910.c
F:	include/media/i2c/tw9910.h

TEE SUBSYSTEM
M:	Jens Wiklander <jens.wiklander@linaro.org>
S:	Maintained
F:	include/linux/tee_drv.h
F:	include/uapi/linux/tee.h
F:	drivers/tee/
F:	Documentation/tee.txt

TEGRA ARCHITECTURE SUPPORT
M:	Thierry Reding <thierry.reding@gmail.com>
M:	Jonathan Hunter <jonathanh@nvidia.com>
L:	linux-tegra@vger.kernel.org
Q:	http://patchwork.ozlabs.org/project/linux-tegra/list/
T:	git git://git.kernel.org/pub/scm/linux/kernel/git/tegra/linux.git
S:	Supported
N:	[^a-z]tegra

TEGRA CLOCK DRIVER
M:	Peter De Schrijver <pdeschrijver@nvidia.com>
M:	Prashant Gaikwad <pgaikwad@nvidia.com>
S:	Supported
F:	drivers/clk/tegra/

TEGRA DMA DRIVERS
M:	Laxman Dewangan <ldewangan@nvidia.com>
M:	Jon Hunter <jonathanh@nvidia.com>
S:	Supported
F:	drivers/dma/tegra*

TEGRA I2C DRIVER
M:	Laxman Dewangan <ldewangan@nvidia.com>
S:	Supported
F:	drivers/i2c/busses/i2c-tegra.c

TEGRA IOMMU DRIVERS
M:	Thierry Reding <thierry.reding@gmail.com>
L:	linux-tegra@vger.kernel.org
S:	Supported
F:	drivers/iommu/tegra*

TEGRA KBC DRIVER
M:	Laxman Dewangan <ldewangan@nvidia.com>
S:	Supported
F:	drivers/input/keyboard/tegra-kbc.c

TEGRA NAND DRIVER
M:	Stefan Agner <stefan@agner.ch>
M:	Lucas Stach <dev@lynxeye.de>
S:	Maintained
F:	Documentation/devicetree/bindings/mtd/nvidia-tegra20-nand.txt
F:	drivers/mtd/nand/raw/tegra_nand.c

TEGRA PWM DRIVER
M:	Thierry Reding <thierry.reding@gmail.com>
S:	Supported
F:	drivers/pwm/pwm-tegra.c

TEGRA SERIAL DRIVER
M:	Laxman Dewangan <ldewangan@nvidia.com>
S:	Supported
F:	drivers/tty/serial/serial-tegra.c

TEGRA SPI DRIVER
M:	Laxman Dewangan <ldewangan@nvidia.com>
S:	Supported
F:	drivers/spi/spi-tegra*

TEHUTI ETHERNET DRIVER
M:	Andy Gospodarek <andy@greyhouse.net>
L:	netdev@vger.kernel.org
S:	Supported
F:	drivers/net/ethernet/tehuti/*

Telecom Clock Driver for MCPL0010
M:	Mark Gross <mark.gross@intel.com>
S:	Supported
F:	drivers/char/tlclk.c

TENSILICA XTENSA PORT (xtensa)
M:	Chris Zankel <chris@zankel.net>
M:	Max Filippov <jcmvbkbc@gmail.com>
L:	linux-xtensa@linux-xtensa.org
T:	git git://github.com/czankel/xtensa-linux.git
S:	Maintained
F:	arch/xtensa/
F:	drivers/irqchip/irq-xtensa-*

Texas Instruments' System Control Interface (TISCI) Protocol Driver
M:	Nishanth Menon <nm@ti.com>
M:	Tero Kristo <t-kristo@ti.com>
M:	Santosh Shilimkar <ssantosh@kernel.org>
L:	linux-arm-kernel@lists.infradead.org
S:	Maintained
F:	Documentation/devicetree/bindings/arm/keystone/ti,sci.txt
F:	drivers/firmware/ti_sci*
F:	include/linux/soc/ti/ti_sci_protocol.h
F:	Documentation/devicetree/bindings/soc/ti/sci-pm-domain.txt
F:	include/dt-bindings/genpd/k2g.h
F:	drivers/soc/ti/ti_sci_pm_domains.c
F:	Documentation/devicetree/bindings/reset/ti,sci-reset.txt
F:	Documentation/devicetree/bindings/clock/ti,sci-clk.txt
F:	drivers/clk/keystone/sci-clk.c
F:	drivers/reset/reset-ti-sci.c

THANKO'S RAREMONO AM/FM/SW RADIO RECEIVER USB DRIVER
M:	Hans Verkuil <hverkuil@xs4all.nl>
L:	linux-media@vger.kernel.org
T:	git git://linuxtv.org/media_tree.git
W:	https://linuxtv.org
S:	Maintained
F:	drivers/media/radio/radio-raremono.c

THERMAL
M:	Zhang Rui <rui.zhang@intel.com>
M:	Eduardo Valentin <edubezval@gmail.com>
R:	Daniel Lezcano <daniel.lezcano@linaro.org>
L:	linux-pm@vger.kernel.org
T:	git git://git.kernel.org/pub/scm/linux/kernel/git/rzhang/linux.git
T:	git git://git.kernel.org/pub/scm/linux/kernel/git/evalenti/linux-soc-thermal.git
Q:	https://patchwork.kernel.org/project/linux-pm/list/
S:	Supported
F:	drivers/thermal/
F:	include/linux/thermal.h
F:	include/uapi/linux/thermal.h
F:	include/linux/cpu_cooling.h
F:	Documentation/devicetree/bindings/thermal/

THERMAL/CPU_COOLING
M:	Amit Daniel Kachhap <amit.kachhap@gmail.com>
M:	Viresh Kumar <viresh.kumar@linaro.org>
M:	Javi Merino <javi.merino@kernel.org>
L:	linux-pm@vger.kernel.org
S:	Supported
F:	Documentation/thermal/cpu-cooling-api.txt
F:	drivers/thermal/cpu_cooling.c
F:	include/linux/cpu_cooling.h

THINKPAD ACPI EXTRAS DRIVER
M:	Henrique de Moraes Holschuh <ibm-acpi@hmh.eng.br>
L:	ibm-acpi-devel@lists.sourceforge.net
L:	platform-driver-x86@vger.kernel.org
W:	http://ibm-acpi.sourceforge.net
W:	http://thinkwiki.org/wiki/Ibm-acpi
T:	git git://repo.or.cz/linux-2.6/linux-acpi-2.6/ibm-acpi-2.6.git
S:	Maintained
F:	drivers/platform/x86/thinkpad_acpi.c

THUNDERBOLT DRIVER
M:	Andreas Noever <andreas.noever@gmail.com>
M:	Michael Jamet <michael.jamet@intel.com>
M:	Mika Westerberg <mika.westerberg@linux.intel.com>
M:	Yehezkel Bernat <YehezkelShB@gmail.com>
T:	git git://git.kernel.org/pub/scm/linux/kernel/git/westeri/thunderbolt.git
S:	Maintained
F:	Documentation/admin-guide/thunderbolt.rst
F:	drivers/thunderbolt/
F:	include/linux/thunderbolt.h

THUNDERBOLT NETWORK DRIVER
M:	Michael Jamet <michael.jamet@intel.com>
M:	Mika Westerberg <mika.westerberg@linux.intel.com>
M:	Yehezkel Bernat <YehezkelShB@gmail.com>
L:	netdev@vger.kernel.org
S:	Maintained
F:	drivers/net/thunderbolt.c

THUNDERX GPIO DRIVER
M:	David Daney <david.daney@cavium.com>
S:	Maintained
F:	drivers/gpio/gpio-thunderx.c

TI AM437X VPFE DRIVER
M:	"Lad, Prabhakar" <prabhakar.csengg@gmail.com>
L:	linux-media@vger.kernel.org
W:	https://linuxtv.org
Q:	http://patchwork.linuxtv.org/project/linux-media/list/
T:	git git://linuxtv.org/mhadli/v4l-dvb-davinci_devices.git
S:	Maintained
F:	drivers/media/platform/am437x/

TI BANDGAP AND THERMAL DRIVER
M:	Eduardo Valentin <edubezval@gmail.com>
M:	Keerthy <j-keerthy@ti.com>
L:	linux-pm@vger.kernel.org
L:	linux-omap@vger.kernel.org
S:	Maintained
F:	drivers/thermal/ti-soc-thermal/

TI BQ27XXX POWER SUPPLY DRIVER
R:	Andrew F. Davis <afd@ti.com>
F:	include/linux/power/bq27xxx_battery.h
F:	drivers/power/supply/bq27xxx_battery.c
F:	drivers/power/supply/bq27xxx_battery_i2c.c

TI CDCE706 CLOCK DRIVER
M:	Max Filippov <jcmvbkbc@gmail.com>
S:	Maintained
F:	drivers/clk/clk-cdce706.c

TI CLOCK DRIVER
M:	Tero Kristo <t-kristo@ti.com>
L:	linux-omap@vger.kernel.org
S:	Maintained
F:	drivers/clk/ti/
F:	include/linux/clk/ti.h

TI DAVINCI MACHINE SUPPORT
M:	Sekhar Nori <nsekhar@ti.com>
M:	Kevin Hilman <khilman@kernel.org>
L:	linux-arm-kernel@lists.infradead.org (moderated for non-subscribers)
T:	git git://git.kernel.org/pub/scm/linux/kernel/git/nsekhar/linux-davinci.git
S:	Supported
F:	arch/arm/mach-davinci/
F:	drivers/i2c/busses/i2c-davinci.c
F:	arch/arm/boot/dts/da850*

TI DAVINCI SERIES CLOCK DRIVER
M:	David Lechner <david@lechnology.com>
R:	Sekhar Nori <nsekhar@ti.com>
S:	Maintained
F:	Documentation/devicetree/bindings/clock/ti/davinci/
F:	drivers/clk/davinci/

TI DAVINCI SERIES GPIO DRIVER
M:	Keerthy <j-keerthy@ti.com>
L:	linux-gpio@vger.kernel.org
S:	Maintained
F:	Documentation/devicetree/bindings/gpio/gpio-davinci.txt
F:	drivers/gpio/gpio-davinci.c

TI DAVINCI SERIES MEDIA DRIVER
M:	"Lad, Prabhakar" <prabhakar.csengg@gmail.com>
L:	linux-media@vger.kernel.org
W:	https://linuxtv.org
Q:	http://patchwork.linuxtv.org/project/linux-media/list/
T:	git git://linuxtv.org/mhadli/v4l-dvb-davinci_devices.git
S:	Maintained
F:	drivers/media/platform/davinci/
F:	include/media/davinci/

TI ETHERNET SWITCH DRIVER (CPSW)
R:	Grygorii Strashko <grygorii.strashko@ti.com>
L:	linux-omap@vger.kernel.org
L:	netdev@vger.kernel.org
S:	Maintained
F:	drivers/net/ethernet/ti/cpsw*
F:	drivers/net/ethernet/ti/davinci*

TI FLASH MEDIA INTERFACE DRIVER
M:	Alex Dubov <oakad@yahoo.com>
S:	Maintained
F:	drivers/misc/tifm*
F:	drivers/mmc/host/tifm_sd.c
F:	include/linux/tifm.h

TI KEYSTONE MULTICORE NAVIGATOR DRIVERS
M:	Santosh Shilimkar <ssantosh@kernel.org>
L:	linux-kernel@vger.kernel.org
L:	linux-arm-kernel@lists.infradead.org (moderated for non-subscribers)
S:	Maintained
F:	drivers/soc/ti/*
T:	git git://git.kernel.org/pub/scm/linux/kernel/git/ssantosh/linux-keystone.git

TI LM49xxx FAMILY ASoC CODEC DRIVERS
M:	M R Swami Reddy <mr.swami.reddy@ti.com>
M:	Vishwas A Deshpande <vishwas.a.deshpande@ti.com>
L:	alsa-devel@alsa-project.org (moderated for non-subscribers)
S:	Maintained
F:	sound/soc/codecs/lm49453*
F:	sound/soc/codecs/isabelle*

TI LP855x BACKLIGHT DRIVER
M:	Milo Kim <milo.kim@ti.com>
S:	Maintained
F:	Documentation/backlight/lp855x-driver.txt
F:	drivers/video/backlight/lp855x_bl.c
F:	include/linux/platform_data/lp855x.h

TI LP8727 CHARGER DRIVER
M:	Milo Kim <milo.kim@ti.com>
S:	Maintained
F:	drivers/power/supply/lp8727_charger.c
F:	include/linux/platform_data/lp8727.h

TI LP8788 MFD DRIVER
M:	Milo Kim <milo.kim@ti.com>
S:	Maintained
F:	drivers/iio/adc/lp8788_adc.c
F:	drivers/leds/leds-lp8788.c
F:	drivers/mfd/lp8788*.c
F:	drivers/power/supply/lp8788-charger.c
F:	drivers/regulator/lp8788-*.c
F:	include/linux/mfd/lp8788*.h

TI NETCP ETHERNET DRIVER
M:	Wingman Kwok <w-kwok2@ti.com>
M:	Murali Karicheri <m-karicheri2@ti.com>
L:	netdev@vger.kernel.org
S:	Maintained
F:	drivers/net/ethernet/ti/netcp*

TI PCM3060 ASoC CODEC DRIVER
M:	Kirill Marinushkin <kmarinushkin@birdec.tech>
L:	alsa-devel@alsa-project.org (moderated for non-subscribers)
S:	Maintained
F:	Documentation/devicetree/bindings/sound/pcm3060.txt
F:	sound/soc/codecs/pcm3060*

TI TAS571X FAMILY ASoC CODEC DRIVER
M:	Kevin Cernekee <cernekee@chromium.org>
L:	alsa-devel@alsa-project.org (moderated for non-subscribers)
S:	Odd Fixes
F:	sound/soc/codecs/tas571x*

TI TRF7970A NFC DRIVER
M:	Mark Greer <mgreer@animalcreek.com>
L:	linux-wireless@vger.kernel.org
L:	linux-nfc@lists.01.org (moderated for non-subscribers)
S:	Supported
F:	drivers/nfc/trf7970a.c
F:	Documentation/devicetree/bindings/net/nfc/trf7970a.txt

TI TWL4030 SERIES SOC CODEC DRIVER
M:	Peter Ujfalusi <peter.ujfalusi@ti.com>
L:	alsa-devel@alsa-project.org (moderated for non-subscribers)
S:	Maintained
F:	sound/soc/codecs/twl4030*

TI VPE/CAL DRIVERS
M:	Benoit Parrot <bparrot@ti.com>
L:	linux-media@vger.kernel.org
W:	http://linuxtv.org/
Q:	http://patchwork.linuxtv.org/project/linux-media/list/
S:	Maintained
F:	drivers/media/platform/ti-vpe/

TI WILINK WIRELESS DRIVERS
L:	linux-wireless@vger.kernel.org
W:	http://wireless.kernel.org/en/users/Drivers/wl12xx
W:	http://wireless.kernel.org/en/users/Drivers/wl1251
T:	git git://git.kernel.org/pub/scm/linux/kernel/git/luca/wl12xx.git
S:	Orphan
F:	drivers/net/wireless/ti/
F:	include/linux/wl12xx.h

TIMEKEEPING, CLOCKSOURCE CORE, NTP, ALARMTIMER
M:	John Stultz <john.stultz@linaro.org>
M:	Thomas Gleixner <tglx@linutronix.de>
R:	Stephen Boyd <sboyd@kernel.org>
L:	linux-kernel@vger.kernel.org
T:	git git://git.kernel.org/pub/scm/linux/kernel/git/tip/tip.git timers/core
S:	Supported
F:	include/linux/clocksource.h
F:	include/linux/time.h
F:	include/linux/timex.h
F:	include/uapi/linux/time.h
F:	include/uapi/linux/timex.h
F:	kernel/time/clocksource.c
F:	kernel/time/time*.c
F:	kernel/time/alarmtimer.c
F:	kernel/time/ntp.c
F:	tools/testing/selftests/timers/

TIPC NETWORK LAYER
M:	Jon Maloy <jon.maloy@ericsson.com>
M:	Ying Xue <ying.xue@windriver.com>
L:	netdev@vger.kernel.org (core kernel code)
L:	tipc-discussion@lists.sourceforge.net (user apps, general discussion)
W:	http://tipc.sourceforge.net/
S:	Maintained
F:	include/uapi/linux/tipc*.h
F:	net/tipc/

TLAN NETWORK DRIVER
M:	Samuel Chessman <chessman@tux.org>
L:	tlan-devel@lists.sourceforge.net (subscribers-only)
W:	http://sourceforge.net/projects/tlan/
S:	Maintained
F:	Documentation/networking/tlan.txt
F:	drivers/net/ethernet/ti/tlan.*

TM6000 VIDEO4LINUX DRIVER
M:	Mauro Carvalho Chehab <mchehab@kernel.org>
L:	linux-media@vger.kernel.org
W:	https://linuxtv.org
T:	git git://linuxtv.org/media_tree.git
S:	Odd fixes
F:	drivers/media/usb/tm6000/
F:	Documentation/media/v4l-drivers/tm6000*

TMIO/SDHI MMC DRIVER
M:	Wolfram Sang <wsa+renesas@sang-engineering.com>
L:	linux-mmc@vger.kernel.org
S:	Supported
F:	drivers/mmc/host/tmio_mmc*
F:	drivers/mmc/host/renesas_sdhi*
F:	include/linux/mfd/tmio.h

TMP401 HARDWARE MONITOR DRIVER
M:	Guenter Roeck <linux@roeck-us.net>
L:	linux-hwmon@vger.kernel.org
S:	Maintained
F:	Documentation/hwmon/tmp401
F:	drivers/hwmon/tmp401.c

TMPFS (SHMEM FILESYSTEM)
M:	Hugh Dickins <hughd@google.com>
L:	linux-mm@kvack.org
S:	Maintained
F:	include/linux/shmem_fs.h
F:	mm/shmem.c

TOMOYO SECURITY MODULE
M:	Kentaro Takeda <takedakn@nttdata.co.jp>
M:	Tetsuo Handa <penguin-kernel@I-love.SAKURA.ne.jp>
L:	tomoyo-dev-en@lists.sourceforge.jp (subscribers-only, for developers in English)
L:	tomoyo-users-en@lists.sourceforge.jp (subscribers-only, for users in English)
L:	tomoyo-dev@lists.sourceforge.jp (subscribers-only, for developers in Japanese)
L:	tomoyo-users@lists.sourceforge.jp (subscribers-only, for users in Japanese)
W:	http://tomoyo.sourceforge.jp/
T:	quilt http://svn.sourceforge.jp/svnroot/tomoyo/trunk/2.5.x/tomoyo-lsm/patches/
S:	Maintained
F:	security/tomoyo/

TOPSTAR LAPTOP EXTRAS DRIVER
M:	Herton Ronaldo Krzesinski <herton@canonical.com>
L:	platform-driver-x86@vger.kernel.org
S:	Maintained
F:	drivers/platform/x86/topstar-laptop.c

TORTURE-TEST MODULES
M:	Davidlohr Bueso <dave@stgolabs.net>
M:	"Paul E. McKenney" <paulmck@linux.vnet.ibm.com>
M:	Josh Triplett <josh@joshtriplett.org>
L:	linux-kernel@vger.kernel.org
S:	Supported
T:	git git://git.kernel.org/pub/scm/linux/kernel/git/paulmck/linux-rcu.git
F:	Documentation/RCU/torture.txt
F:	kernel/torture.c
F:	kernel/rcu/rcutorture.c
F:	kernel/rcu/rcuperf.c
F:	kernel/locking/locktorture.c

TOSHIBA ACPI EXTRAS DRIVER
M:	Azael Avalos <coproscefalo@gmail.com>
L:	platform-driver-x86@vger.kernel.org
S:	Maintained
F:	drivers/platform/x86/toshiba_acpi.c

TOSHIBA BLUETOOTH DRIVER
M:	Azael Avalos <coproscefalo@gmail.com>
L:	platform-driver-x86@vger.kernel.org
S:	Maintained
F:	drivers/platform/x86/toshiba_bluetooth.c

TOSHIBA HDD ACTIVE PROTECTION SENSOR DRIVER
M:	Azael Avalos <coproscefalo@gmail.com>
L:	platform-driver-x86@vger.kernel.org
S:	Maintained
F:	drivers/platform/x86/toshiba_haps.c

TOSHIBA SMM DRIVER
M:	Jonathan Buzzard <jonathan@buzzard.org.uk>
W:	http://www.buzzard.org.uk/toshiba/
S:	Maintained
F:	drivers/char/toshiba.c
F:	include/linux/toshiba.h
F:	include/uapi/linux/toshiba.h

TOSHIBA TC358743 DRIVER
M:	Mats Randgaard <matrandg@cisco.com>
L:	linux-media@vger.kernel.org
S:	Maintained
F:	drivers/media/i2c/tc358743*
F:	include/media/i2c/tc358743.h

TOSHIBA WMI HOTKEYS DRIVER
M:	Azael Avalos <coproscefalo@gmail.com>
L:	platform-driver-x86@vger.kernel.org
S:	Maintained
F:	drivers/platform/x86/toshiba-wmi.c

TPM DEVICE DRIVER
M:	Peter Huewe <peterhuewe@gmx.de>
M:	Jarkko Sakkinen <jarkko.sakkinen@linux.intel.com>
R:	Jason Gunthorpe <jgg@ziepe.ca>
L:	linux-integrity@vger.kernel.org
Q:	https://patchwork.kernel.org/project/linux-integrity/list/
W:	https://kernsec.org/wiki/index.php/Linux_Kernel_Integrity
T:	git git://git.infradead.org/users/jjs/linux-tpmdd.git
S:	Maintained
F:	drivers/char/tpm/

TRACING
M:	Steven Rostedt <rostedt@goodmis.org>
M:	Ingo Molnar <mingo@redhat.com>
T:	git git://git.kernel.org/pub/scm/linux/kernel/git/tip/tip.git perf/core
S:	Maintained
F:	Documentation/trace/ftrace.rst
F:	arch/*/*/*/ftrace.h
F:	arch/*/kernel/ftrace.c
F:	include/*/ftrace.h
F:	include/linux/trace*.h
F:	include/trace/
F:	kernel/trace/
F:	tools/testing/selftests/ftrace/

TRACING MMIO ACCESSES (MMIOTRACE)
M:	Steven Rostedt <rostedt@goodmis.org>
M:	Ingo Molnar <mingo@kernel.org>
R:	Karol Herbst <karolherbst@gmail.com>
R:	Pekka Paalanen <ppaalanen@gmail.com>
S:	Maintained
L:	linux-kernel@vger.kernel.org
L:	nouveau@lists.freedesktop.org
F:	kernel/trace/trace_mmiotrace.c
F:	include/linux/mmiotrace.h
F:	arch/x86/mm/kmmio.c
F:	arch/x86/mm/mmio-mod.c
F:	arch/x86/mm/testmmiotrace.c

TRIVIAL PATCHES
M:	Jiri Kosina <trivial@kernel.org>
T:	git git://git.kernel.org/pub/scm/linux/kernel/git/jikos/trivial.git
S:	Maintained
K:	^Subject:.*(?i)trivial

TEMPO SEMICONDUCTOR DRIVERS
M:	Steven Eckhoff <steven.eckhoff.opensource@gmail.com>
S:	Maintained
F:	sound/soc/codecs/tscs*.c
F:	sound/soc/codecs/tscs*.h
F:	Documentation/devicetree/bindings/sound/tscs*.txt

TTY LAYER
M:	Greg Kroah-Hartman <gregkh@linuxfoundation.org>
M:	Jiri Slaby <jslaby@suse.com>
S:	Supported
T:	git git://git.kernel.org/pub/scm/linux/kernel/git/gregkh/tty.git
F:	Documentation/serial/
F:	drivers/tty/
F:	drivers/tty/serial/serial_core.c
F:	include/linux/serial_core.h
F:	include/linux/serial.h
F:	include/linux/tty.h
F:	include/uapi/linux/serial_core.h
F:	include/uapi/linux/serial.h
F:	include/uapi/linux/tty.h

TUA9001 MEDIA DRIVER
M:	Antti Palosaari <crope@iki.fi>
L:	linux-media@vger.kernel.org
W:	https://linuxtv.org
W:	http://palosaari.fi/linux/
Q:	http://patchwork.linuxtv.org/project/linux-media/list/
T:	git git://linuxtv.org/anttip/media_tree.git
S:	Maintained
F:	drivers/media/tuners/tua9001*

TULIP NETWORK DRIVERS
L:	netdev@vger.kernel.org
L:	linux-parisc@vger.kernel.org
S:	Orphan
F:	drivers/net/ethernet/dec/tulip/

TUN/TAP driver
M:	Maxim Krasnyansky <maxk@qti.qualcomm.com>
W:	http://vtun.sourceforge.net/tun
S:	Maintained
F:	Documentation/networking/tuntap.txt
F:	arch/um/os-Linux/drivers/

TURBOCHANNEL SUBSYSTEM
M:	"Maciej W. Rozycki" <macro@linux-mips.org>
M:	Ralf Baechle <ralf@linux-mips.org>
L:	linux-mips@linux-mips.org
Q:	http://patchwork.linux-mips.org/project/linux-mips/list/
S:	Maintained
F:	drivers/tc/
F:	include/linux/tc.h

TURBOSTAT UTILITY
M:	"Len Brown" <lenb@kernel.org>
L:	linux-pm@vger.kernel.org
B:	https://bugzilla.kernel.org
Q:	https://patchwork.kernel.org/project/linux-pm/list/
T:	git git://git.kernel.org/pub/scm/linux/kernel/git/lenb/linux.git turbostat
S:	Supported
F:	tools/power/x86/turbostat/

TW5864 VIDEO4LINUX DRIVER
M:	Bluecherry Maintainers <maintainers@bluecherrydvr.com>
M:	Anton Sviridenko <anton@corp.bluecherry.net>
M:	Andrey Utkin <andrey.utkin@corp.bluecherry.net>
M:	Andrey Utkin <andrey_utkin@fastmail.com>
L:	linux-media@vger.kernel.org
S:	Supported
F:	drivers/media/pci/tw5864/

TW68 VIDEO4LINUX DRIVER
M:	Hans Verkuil <hverkuil@xs4all.nl>
L:	linux-media@vger.kernel.org
T:	git git://linuxtv.org/media_tree.git
W:	https://linuxtv.org
S:	Odd Fixes
F:	drivers/media/pci/tw68/

TW686X VIDEO4LINUX DRIVER
M:	Ezequiel Garcia <ezequiel@vanguardiasur.com.ar>
L:	linux-media@vger.kernel.org
T:	git git://linuxtv.org/media_tree.git
W:	http://linuxtv.org
S:	Maintained
F:	drivers/media/pci/tw686x/

UBI FILE SYSTEM (UBIFS)
M:	Richard Weinberger <richard@nod.at>
M:	Artem Bityutskiy <dedekind1@gmail.com>
M:	Adrian Hunter <adrian.hunter@intel.com>
L:	linux-mtd@lists.infradead.org
T:	git git://git.infradead.org/ubifs-2.6.git
W:	http://www.linux-mtd.infradead.org/doc/ubifs.html
S:	Supported
F:	Documentation/filesystems/ubifs.txt
F:	fs/ubifs/

UCLINUX (M68KNOMMU AND COLDFIRE)
M:	Greg Ungerer <gerg@linux-m68k.org>
W:	http://www.linux-m68k.org/
W:	http://www.uclinux.org/
L:	linux-m68k@lists.linux-m68k.org
L:	uclinux-dev@uclinux.org  (subscribers-only)
T:	git git://git.kernel.org/pub/scm/linux/kernel/git/gerg/m68knommu.git
S:	Maintained
F:	arch/m68k/coldfire/
F:	arch/m68k/68*/
F:	arch/m68k/*/*_no.*
F:	arch/m68k/include/asm/*_no.*

UDF FILESYSTEM
M:	Jan Kara <jack@suse.com>
S:	Maintained
F:	Documentation/filesystems/udf.txt
F:	fs/udf/

UDRAW TABLET
M:	Bastien Nocera <hadess@hadess.net>
L:	linux-input@vger.kernel.org
S:	Maintained
F:	drivers/hid/hid-udraw-ps3.c

UFS FILESYSTEM
M:	Evgeniy Dushistov <dushistov@mail.ru>
S:	Maintained
F:	Documentation/filesystems/ufs.txt
F:	fs/ufs/

UHID USERSPACE HID IO DRIVER:
M:	David Herrmann <dh.herrmann@googlemail.com>
L:	linux-input@vger.kernel.org
S:	Maintained
F:	drivers/hid/uhid.c
F:	include/uapi/linux/uhid.h

ULPI BUS
M:	Heikki Krogerus <heikki.krogerus@linux.intel.com>
L:	linux-usb@vger.kernel.org
S:	Maintained
F:	drivers/usb/common/ulpi.c
F:	include/linux/ulpi/

ULTRA-WIDEBAND (UWB) SUBSYSTEM:
L:	linux-usb@vger.kernel.org
S:	Orphan
F:	drivers/uwb/
F:	include/linux/uwb.h
F:	include/linux/uwb/

UNICORE32 ARCHITECTURE:
M:	Guan Xuetao <gxt@pku.edu.cn>
W:	http://mprc.pku.edu.cn/~guanxuetao/linux
S:	Maintained
T:	git git://github.com/gxt/linux.git
F:	arch/unicore32/

UNIFDEF
M:	Tony Finch <dot@dotat.at>
W:	http://dotat.at/prog/unifdef
S:	Maintained
F:	scripts/unifdef.c

UNIFORM CDROM DRIVER
M:	Jens Axboe <axboe@kernel.dk>
W:	http://www.kernel.dk
S:	Maintained
F:	Documentation/cdrom/
F:	drivers/cdrom/cdrom.c
F:	include/linux/cdrom.h
F:	include/uapi/linux/cdrom.h

UNISYS S-PAR DRIVERS
M:	David Kershner <david.kershner@unisys.com>
L:	sparmaintainer@unisys.com (Unisys internal)
S:	Supported
F:	include/linux/visorbus.h
F:	drivers/visorbus/
F:	drivers/staging/unisys/

UNIVERSAL FLASH STORAGE HOST CONTROLLER DRIVER
M:	Vinayak Holikatti <vinholikatti@gmail.com>
L:	linux-scsi@vger.kernel.org
S:	Supported
F:	Documentation/scsi/ufs.txt
F:	drivers/scsi/ufs/

UNIVERSAL FLASH STORAGE HOST CONTROLLER DRIVER DWC HOOKS
M:	Joao Pinto <jpinto@synopsys.com>
L:	linux-scsi@vger.kernel.org
S:	Supported
F:	drivers/scsi/ufs/*dwc*

UNSORTED BLOCK IMAGES (UBI)
M:	Artem Bityutskiy <dedekind1@gmail.com>
M:	Richard Weinberger <richard@nod.at>
W:	http://www.linux-mtd.infradead.org/
L:	linux-mtd@lists.infradead.org
T:	git git://git.infradead.org/ubifs-2.6.git
S:	Supported
F:	drivers/mtd/ubi/
F:	include/linux/mtd/ubi.h
F:	include/uapi/mtd/ubi-user.h

USB "USBNET" DRIVER FRAMEWORK
M:	Oliver Neukum <oneukum@suse.com>
L:	netdev@vger.kernel.org
W:	http://www.linux-usb.org/usbnet
S:	Maintained
F:	drivers/net/usb/usbnet.c
F:	include/linux/usb/usbnet.h

USB ACM DRIVER
M:	Oliver Neukum <oneukum@suse.com>
L:	linux-usb@vger.kernel.org
S:	Maintained
F:	Documentation/usb/acm.txt
F:	drivers/usb/class/cdc-acm.*

USB AR5523 WIRELESS DRIVER
M:	Pontus Fuchs <pontus.fuchs@gmail.com>
L:	linux-wireless@vger.kernel.org
S:	Maintained
F:	drivers/net/wireless/ath/ar5523/

USB ATTACHED SCSI
M:	Oliver Neukum <oneukum@suse.com>
L:	linux-usb@vger.kernel.org
L:	linux-scsi@vger.kernel.org
S:	Maintained
F:	drivers/usb/storage/uas.c

USB CDC ETHERNET DRIVER
M:	Oliver Neukum <oliver@neukum.org>
L:	linux-usb@vger.kernel.org
S:	Maintained
F:	drivers/net/usb/cdc_*.c
F:	include/uapi/linux/usb/cdc.h

USB CHAOSKEY DRIVER
M:	Keith Packard <keithp@keithp.com>
L:	linux-usb@vger.kernel.org
S:	Maintained
F:	drivers/usb/misc/chaoskey.c

USB CYPRESS C67X00 DRIVER
M:	Peter Korsgaard <jacmet@sunsite.dk>
L:	linux-usb@vger.kernel.org
S:	Maintained
F:	drivers/usb/c67x00/

USB DAVICOM DM9601 DRIVER
M:	Peter Korsgaard <jacmet@sunsite.dk>
L:	netdev@vger.kernel.org
W:	http://www.linux-usb.org/usbnet
S:	Maintained
F:	drivers/net/usb/dm9601.c

USB DIAMOND RIO500 DRIVER
M:	Cesar Miquel <miquel@df.uba.ar>
L:	rio500-users@lists.sourceforge.net
W:	http://rio500.sourceforge.net
S:	Maintained
F:	drivers/usb/misc/rio500*

USB EHCI DRIVER
M:	Alan Stern <stern@rowland.harvard.edu>
L:	linux-usb@vger.kernel.org
S:	Maintained
F:	Documentation/usb/ehci.txt
F:	drivers/usb/host/ehci*

USB GADGET/PERIPHERAL SUBSYSTEM
M:	Felipe Balbi <balbi@kernel.org>
L:	linux-usb@vger.kernel.org
W:	http://www.linux-usb.org/gadget
T:	git git://git.kernel.org/pub/scm/linux/kernel/git/balbi/usb.git
S:	Maintained
F:	drivers/usb/gadget/
F:	include/linux/usb/gadget*

USB HID/HIDBP DRIVERS (USB KEYBOARDS, MICE, REMOTE CONTROLS, ...)
M:	Jiri Kosina <jikos@kernel.org>
R:	Benjamin Tissoires <benjamin.tissoires@redhat.com>
L:	linux-usb@vger.kernel.org
T:	git git://git.kernel.org/pub/scm/linux/kernel/git/jikos/hid.git
S:	Maintained
F:	Documentation/hid/hiddev.txt
F:	drivers/hid/usbhid/

USB INTEL XHCI ROLE MUX DRIVER
M:	Hans de Goede <hdegoede@redhat.com>
L:	linux-usb@vger.kernel.org
S:	Maintained
F:	drivers/usb/roles/intel-xhci-usb-role-switch.c

USB ISP116X DRIVER
M:	Olav Kongas <ok@artecdesign.ee>
L:	linux-usb@vger.kernel.org
S:	Maintained
F:	drivers/usb/host/isp116x*
F:	include/linux/usb/isp116x.h

USB LAN78XX ETHERNET DRIVER
M:	Woojung Huh <woojung.huh@microchip.com>
M:	Microchip Linux Driver Support <UNGLinuxDriver@microchip.com>
L:	netdev@vger.kernel.org
S:	Maintained
F:	Documentation/devicetree/bindings/net/microchip,lan78xx.txt
F:	drivers/net/usb/lan78xx.*
F:	include/dt-bindings/net/microchip-lan78xx.h

USB MASS STORAGE DRIVER
M:	Alan Stern <stern@rowland.harvard.edu>
L:	linux-usb@vger.kernel.org
L:	usb-storage@lists.one-eyed-alien.net
S:	Maintained
W:	http://www.one-eyed-alien.net/~mdharm/linux-usb/
F:	drivers/usb/storage/

USB MIDI DRIVER
M:	Clemens Ladisch <clemens@ladisch.de>
L:	alsa-devel@alsa-project.org (moderated for non-subscribers)
T:	git git://git.alsa-project.org/alsa-kernel.git
S:	Maintained
F:	sound/usb/midi.*

USB NETWORKING DRIVERS
L:	linux-usb@vger.kernel.org
S:	Odd Fixes
F:	drivers/net/usb/

USB OHCI DRIVER
M:	Alan Stern <stern@rowland.harvard.edu>
L:	linux-usb@vger.kernel.org
S:	Maintained
F:	Documentation/usb/ohci.txt
F:	drivers/usb/host/ohci*

USB OTG FSM (Finite State Machine)
M:	Peter Chen <Peter.Chen@nxp.com>
T:	git git://git.kernel.org/pub/scm/linux/kernel/git/peter.chen/usb.git
L:	linux-usb@vger.kernel.org
S:	Maintained
F:	drivers/usb/common/usb-otg-fsm.c

USB OVER IP DRIVER
M:	Valentina Manea <valentina.manea.m@gmail.com>
M:	Shuah Khan <shuah@kernel.org>
L:	linux-usb@vger.kernel.org
S:	Maintained
F:	Documentation/usb/usbip_protocol.txt
F:	drivers/usb/usbip/
F:	tools/usb/usbip/
F:	tools/testing/selftests/drivers/usb/usbip/

USB PEGASUS DRIVER
M:	Petko Manolov <petkan@nucleusys.com>
L:	linux-usb@vger.kernel.org
L:	netdev@vger.kernel.org
T:	git git://github.com/petkan/pegasus.git
W:	https://github.com/petkan/pegasus
S:	Maintained
F:	drivers/net/usb/pegasus.*

USB PHY LAYER
M:	Felipe Balbi <balbi@kernel.org>
L:	linux-usb@vger.kernel.org
T:	git git://git.kernel.org/pub/scm/linux/kernel/git/balbi/usb.git
S:	Maintained
F:	drivers/usb/phy/

USB PRINTER DRIVER (usblp)
M:	Pete Zaitcev <zaitcev@redhat.com>
L:	linux-usb@vger.kernel.org
S:	Supported
F:	drivers/usb/class/usblp.c

USB QMI WWAN NETWORK DRIVER
M:	Bjørn Mork <bjorn@mork.no>
L:	netdev@vger.kernel.org
S:	Maintained
F:	Documentation/ABI/testing/sysfs-class-net-qmi
F:	drivers/net/usb/qmi_wwan.c

USB RTL8150 DRIVER
M:	Petko Manolov <petkan@nucleusys.com>
L:	linux-usb@vger.kernel.org
L:	netdev@vger.kernel.org
T:	git git://github.com/petkan/rtl8150.git
W:	https://github.com/petkan/rtl8150
S:	Maintained
F:	drivers/net/usb/rtl8150.c

USB SERIAL SUBSYSTEM
M:	Johan Hovold <johan@kernel.org>
L:	linux-usb@vger.kernel.org
T:	git git://git.kernel.org/pub/scm/linux/kernel/git/johan/usb-serial.git
S:	Maintained
F:	Documentation/usb/usb-serial.txt
F:	drivers/usb/serial/
F:	include/linux/usb/serial.h

USB SMSC75XX ETHERNET DRIVER
M:	Steve Glendinning <steve.glendinning@shawell.net>
L:	netdev@vger.kernel.org
S:	Maintained
F:	drivers/net/usb/smsc75xx.*

USB SMSC95XX ETHERNET DRIVER
M:	Steve Glendinning <steve.glendinning@shawell.net>
M:	Microchip Linux Driver Support <UNGLinuxDriver@microchip.com>
L:	netdev@vger.kernel.org
S:	Maintained
F:	drivers/net/usb/smsc95xx.*

USB SUBSYSTEM
M:	Greg Kroah-Hartman <gregkh@linuxfoundation.org>
L:	linux-usb@vger.kernel.org
W:	http://www.linux-usb.org
T:	git git://git.kernel.org/pub/scm/linux/kernel/git/gregkh/usb.git
S:	Supported
F:	Documentation/devicetree/bindings/usb/
F:	Documentation/usb/
F:	drivers/usb/
F:	include/linux/usb.h
F:	include/linux/usb/

USB TYPEC PI3USB30532 MUX DRIVER
M:	Hans de Goede <hdegoede@redhat.com>
L:	linux-usb@vger.kernel.org
S:	Maintained
F:	drivers/usb/typec/mux/pi3usb30532.c

USB TYPEC CLASS
M:	Heikki Krogerus <heikki.krogerus@linux.intel.com>
L:	linux-usb@vger.kernel.org
S:	Maintained
F:	Documentation/ABI/testing/sysfs-class-typec
F:	Documentation/driver-api/usb/typec.rst
F:	drivers/usb/typec/
F:	include/linux/usb/typec.h

USB TYPEC BUS FOR ALTERNATE MODES
M:	Heikki Krogerus <heikki.krogerus@linux.intel.com>
L:	linux-usb@vger.kernel.org
S:	Maintained
F:	Documentation/ABI/testing/sysfs-bus-typec
F:	Documentation/driver-api/usb/typec_bus.rst
F:	drivers/usb/typec/altmodes/
F:	include/linux/usb/typec_altmode.h

USB UHCI DRIVER
M:	Alan Stern <stern@rowland.harvard.edu>
L:	linux-usb@vger.kernel.org
S:	Maintained
F:	drivers/usb/host/uhci*

USB VIDEO CLASS
M:	Laurent Pinchart <laurent.pinchart@ideasonboard.com>
L:	linux-uvc-devel@lists.sourceforge.net (subscribers-only)
L:	linux-media@vger.kernel.org
T:	git git://linuxtv.org/media_tree.git
W:	http://www.ideasonboard.org/uvc/
S:	Maintained
F:	drivers/media/usb/uvc/
F:	include/uapi/linux/uvcvideo.h

USB VISION DRIVER
M:	Hans Verkuil <hverkuil@xs4all.nl>
L:	linux-media@vger.kernel.org
T:	git git://linuxtv.org/media_tree.git
W:	https://linuxtv.org
S:	Odd Fixes
F:	drivers/media/usb/usbvision/

USB WEBCAM GADGET
M:	Laurent Pinchart <laurent.pinchart@ideasonboard.com>
L:	linux-usb@vger.kernel.org
S:	Maintained
F:	drivers/usb/gadget/function/*uvc*
F:	drivers/usb/gadget/legacy/webcam.c
F:	include/uapi/linux/usb/g_uvc.h

USB WIRELESS RNDIS DRIVER (rndis_wlan)
M:	Jussi Kivilinna <jussi.kivilinna@iki.fi>
L:	linux-wireless@vger.kernel.org
S:	Maintained
F:	drivers/net/wireless/rndis_wlan.c

USB XHCI DRIVER
M:	Mathias Nyman <mathias.nyman@intel.com>
L:	linux-usb@vger.kernel.org
S:	Supported
F:	drivers/usb/host/xhci*
F:	drivers/usb/host/pci-quirks*

USB ZD1201 DRIVER
L:	linux-wireless@vger.kernel.org
W:	http://linux-lc100020.sourceforge.net
S:	Orphan
F:	drivers/net/wireless/zydas/zd1201.*

USB ZR364XX DRIVER
M:	Antoine Jacquet <royale@zerezo.com>
L:	linux-usb@vger.kernel.org
L:	linux-media@vger.kernel.org
T:	git git://linuxtv.org/media_tree.git
W:	http://royale.zerezo.com/zr364xx/
S:	Maintained
F:	Documentation/media/v4l-drivers/zr364xx*
F:	drivers/media/usb/zr364xx/

USER-MODE LINUX (UML)
M:	Jeff Dike <jdike@addtoit.com>
M:	Richard Weinberger <richard@nod.at>
L:	linux-um@lists.infradead.org
W:	http://user-mode-linux.sourceforge.net
T:	git git://git.kernel.org/pub/scm/linux/kernel/git/rw/uml.git
S:	Maintained
F:	Documentation/virtual/uml/
F:	arch/um/
F:	arch/x86/um/
F:	fs/hostfs/
F:	fs/hppfs/

USERSPACE I/O (UIO)
M:	Greg Kroah-Hartman <gregkh@linuxfoundation.org>
S:	Maintained
T:	git git://git.kernel.org/pub/scm/linux/kernel/git/gregkh/char-misc.git
F:	Documentation/driver-api/uio-howto.rst
F:	drivers/uio/
F:	include/linux/uio*.h

UTIL-LINUX PACKAGE
M:	Karel Zak <kzak@redhat.com>
L:	util-linux@vger.kernel.org
W:	http://en.wikipedia.org/wiki/Util-linux
T:	git git://git.kernel.org/pub/scm/utils/util-linux/util-linux.git
S:	Maintained

UUID HELPERS
M:	Christoph Hellwig <hch@lst.de>
R:	Andy Shevchenko <andriy.shevchenko@linux.intel.com>
L:	linux-kernel@vger.kernel.org
T:	git git://git.infradead.org/users/hch/uuid.git
F:	lib/uuid.c
F:	lib/test_uuid.c
F:	include/linux/uuid.h
F:	include/uapi/linux/uuid.h
S:	Maintained

UVESAFB DRIVER
M:	Michal Januszewski <spock@gentoo.org>
L:	linux-fbdev@vger.kernel.org
W:	https://github.com/mjanusz/v86d
S:	Maintained
F:	Documentation/fb/uvesafb.txt
F:	drivers/video/fbdev/uvesafb.*

VF610 NAND DRIVER
M:	Stefan Agner <stefan@agner.ch>
L:	linux-mtd@lists.infradead.org
S:	Supported
F:	drivers/mtd/nand/raw/vf610_nfc.c

VFAT/FAT/MSDOS FILESYSTEM
M:	OGAWA Hirofumi <hirofumi@mail.parknet.co.jp>
S:	Maintained
F:	Documentation/filesystems/vfat.txt
F:	fs/fat/

VFIO DRIVER
M:	Alex Williamson <alex.williamson@redhat.com>
L:	kvm@vger.kernel.org
T:	git git://github.com/awilliam/linux-vfio.git
S:	Maintained
F:	Documentation/vfio.txt
F:	drivers/vfio/
F:	include/linux/vfio.h
F:	include/uapi/linux/vfio.h

VFIO MEDIATED DEVICE DRIVERS
M:	Kirti Wankhede <kwankhede@nvidia.com>
L:	kvm@vger.kernel.org
S:	Maintained
F:	Documentation/vfio-mediated-device.txt
F:	drivers/vfio/mdev/
F:	include/linux/mdev.h
F:	samples/vfio-mdev/

VFIO PLATFORM DRIVER
M:	Eric Auger <eric.auger@redhat.com>
L:	kvm@vger.kernel.org
S:	Maintained
F:	drivers/vfio/platform/

VGA_SWITCHEROO
R:	Lukas Wunner <lukas@wunner.de>
S:	Maintained
F:	Documentation/gpu/vga-switcheroo.rst
F:	drivers/gpu/vga/vga_switcheroo.c
F:	include/linux/vga_switcheroo.h
T:	git git://anongit.freedesktop.org/drm/drm-misc

VIA RHINE NETWORK DRIVER
S:	Orphan
F:	drivers/net/ethernet/via/via-rhine.c

VIA SD/MMC CARD CONTROLLER DRIVER
M:	Bruce Chang <brucechang@via.com.tw>
M:	Harald Welte <HaraldWelte@viatech.com>
S:	Maintained
F:	drivers/mmc/host/via-sdmmc.c

VIA UNICHROME(PRO)/CHROME9 FRAMEBUFFER DRIVER
M:	Florian Tobias Schandinat <FlorianSchandinat@gmx.de>
L:	linux-fbdev@vger.kernel.org
S:	Maintained
F:	include/linux/via-core.h
F:	include/linux/via-gpio.h
F:	include/linux/via_i2c.h
F:	drivers/video/fbdev/via/

VIA VELOCITY NETWORK DRIVER
M:	Francois Romieu <romieu@fr.zoreil.com>
L:	netdev@vger.kernel.org
S:	Maintained
F:	drivers/net/ethernet/via/via-velocity.*

VICODEC VIRTUAL CODEC DRIVER
M:	Hans Verkuil <hans.verkuil@cisco.com>
L:	linux-media@vger.kernel.org
T:	git git://linuxtv.org/media_tree.git
W:	https://linuxtv.org
S:	Maintained
F:	drivers/media/platform/vicodec/*

VIDEO MULTIPLEXER DRIVER
M:	Philipp Zabel <p.zabel@pengutronix.de>
L:	linux-media@vger.kernel.org
S:	Maintained
F:	drivers/media/platform/video-mux.c

VIDEO I2C POLLING DRIVER
M:	Matt Ranostay <matt.ranostay@konsulko.com>
L:	linux-media@vger.kernel.org
S:	Maintained
F:	drivers/media/i2c/video-i2c.c

VIDEOBUF2 FRAMEWORK
M:	Pawel Osciak <pawel@osciak.com>
M:	Marek Szyprowski <m.szyprowski@samsung.com>
M:	Kyungmin Park <kyungmin.park@samsung.com>
L:	linux-media@vger.kernel.org
S:	Maintained
F:	drivers/media/v4l2-core/videobuf2-*
F:	include/media/videobuf2-*

VIMC VIRTUAL MEDIA CONTROLLER DRIVER
M:	Helen Koike <helen.koike@collabora.com>
L:	linux-media@vger.kernel.org
T:	git git://linuxtv.org/media_tree.git
W:	https://linuxtv.org
S:	Maintained
F:	drivers/media/platform/vimc/*

VIRT LIB
M:	Alex Williamson <alex.williamson@redhat.com>
M:	Paolo Bonzini <pbonzini@redhat.com>
L:	kvm@vger.kernel.org
S:	Supported
F:	virt/lib/

VIRTIO AND VHOST VSOCK DRIVER
M:	Stefan Hajnoczi <stefanha@redhat.com>
L:	kvm@vger.kernel.org
L:	virtualization@lists.linux-foundation.org
L:	netdev@vger.kernel.org
S:	Maintained
F:	include/linux/virtio_vsock.h
F:	include/uapi/linux/virtio_vsock.h
F:	include/uapi/linux/vsockmon.h
F:	include/uapi/linux/vm_sockets_diag.h
F:	net/vmw_vsock/diag.c
F:	net/vmw_vsock/af_vsock_tap.c
F:	net/vmw_vsock/virtio_transport_common.c
F:	net/vmw_vsock/virtio_transport.c
F:	drivers/net/vsockmon.c
F:	drivers/vhost/vsock.c
F:	drivers/vhost/vsock.h
F:	tools/testing/vsock/

VIRTIO CONSOLE DRIVER
M:	Amit Shah <amit@kernel.org>
L:	virtualization@lists.linux-foundation.org
S:	Maintained
F:	drivers/char/virtio_console.c
F:	include/linux/virtio_console.h
F:	include/uapi/linux/virtio_console.h

VIRTIO CORE, NET AND BLOCK DRIVERS
M:	"Michael S. Tsirkin" <mst@redhat.com>
M:	Jason Wang <jasowang@redhat.com>
L:	virtualization@lists.linux-foundation.org
S:	Maintained
F:	Documentation/devicetree/bindings/virtio/
F:	drivers/virtio/
F:	tools/virtio/
F:	drivers/net/virtio_net.c
F:	drivers/block/virtio_blk.c
F:	include/linux/virtio*.h
F:	include/uapi/linux/virtio_*.h
F:	drivers/crypto/virtio/
F:	mm/balloon_compaction.c

VIRTIO CRYPTO DRIVER
M:	Gonglei <arei.gonglei@huawei.com>
L:	virtualization@lists.linux-foundation.org
L:	linux-crypto@vger.kernel.org
S:	Maintained
F:	drivers/crypto/virtio/
F:	include/uapi/linux/virtio_crypto.h

VIRTIO DRIVERS FOR S390
M:	Cornelia Huck <cohuck@redhat.com>
M:	Halil Pasic <pasic@linux.ibm.com>
L:	linux-s390@vger.kernel.org
L:	virtualization@lists.linux-foundation.org
L:	kvm@vger.kernel.org
S:	Supported
F:	drivers/s390/virtio/
F:	arch/s390/include/uapi/asm/virtio-ccw.h

VIRTIO GPU DRIVER
M:	David Airlie <airlied@linux.ie>
M:	Gerd Hoffmann <kraxel@redhat.com>
L:	dri-devel@lists.freedesktop.org
L:	virtualization@lists.linux-foundation.org
T:	git git://anongit.freedesktop.org/drm/drm-misc
S:	Maintained
F:	drivers/gpu/drm/virtio/
F:	include/uapi/linux/virtio_gpu.h

VIRTIO HOST (VHOST)
M:	"Michael S. Tsirkin" <mst@redhat.com>
M:	Jason Wang <jasowang@redhat.com>
L:	kvm@vger.kernel.org
L:	virtualization@lists.linux-foundation.org
L:	netdev@vger.kernel.org
T:	git git://git.kernel.org/pub/scm/linux/kernel/git/mst/vhost.git
S:	Maintained
F:	drivers/vhost/
F:	include/uapi/linux/vhost.h

VIRTIO INPUT DRIVER
M:	Gerd Hoffmann <kraxel@redhat.com>
S:	Maintained
F:	drivers/virtio/virtio_input.c
F:	include/uapi/linux/virtio_input.h

VIRTUAL BOX GUEST DEVICE DRIVER
M:	Hans de Goede <hdegoede@redhat.com>
M:	Arnd Bergmann <arnd@arndb.de>
M:	Greg Kroah-Hartman <gregkh@linuxfoundation.org>
S:	Maintained
F:	include/linux/vbox_utils.h
F:	include/uapi/linux/vbox*.h
F:	drivers/virt/vboxguest/

VIRTUAL SERIO DEVICE DRIVER
M:	Stephen Chandler Paul <thatslyude@gmail.com>
S:	Maintained
F:	drivers/input/serio/userio.c
F:	include/uapi/linux/userio.h

VIVID VIRTUAL VIDEO DRIVER
M:	Hans Verkuil <hverkuil@xs4all.nl>
L:	linux-media@vger.kernel.org
T:	git git://linuxtv.org/media_tree.git
W:	https://linuxtv.org
S:	Maintained
F:	drivers/media/platform/vivid/*

VLYNQ BUS
M:	Florian Fainelli <f.fainelli@gmail.com>
L:	openwrt-devel@lists.openwrt.org (subscribers-only)
S:	Maintained
F:	drivers/vlynq/vlynq.c
F:	include/linux/vlynq.h

VME SUBSYSTEM
M:	Martyn Welch <martyn@welchs.me.uk>
M:	Manohar Vanga <manohar.vanga@gmail.com>
M:	Greg Kroah-Hartman <gregkh@linuxfoundation.org>
L:	devel@driverdev.osuosl.org
S:	Maintained
T:	git git://git.kernel.org/pub/scm/linux/kernel/git/gregkh/char-misc.git
F:	Documentation/driver-api/vme.rst
F:	drivers/staging/vme/
F:	drivers/vme/
F:	include/linux/vme*

VMWARE BALLOON DRIVER
M:	Xavier Deguillard <xdeguillard@vmware.com>
M:	Nadav Amit <namit@vmware.com>
M:	"VMware, Inc." <pv-drivers@vmware.com>
L:	linux-kernel@vger.kernel.org
S:	Maintained
F:	drivers/misc/vmw_balloon.c

VMWARE HYPERVISOR INTERFACE
M:	Alok Kataria <akataria@vmware.com>
L:	virtualization@lists.linux-foundation.org
S:	Supported
F:	arch/x86/kernel/cpu/vmware.c

VMWARE PVRDMA DRIVER
M:	Adit Ranadive <aditr@vmware.com>
M:	VMware PV-Drivers <pv-drivers@vmware.com>
L:	linux-rdma@vger.kernel.org
S:	Maintained
F:	drivers/infiniband/hw/vmw_pvrdma/

VMware PVSCSI driver
M:	Jim Gill <jgill@vmware.com>
M:	VMware PV-Drivers <pv-drivers@vmware.com>
L:	linux-scsi@vger.kernel.org
S:	Maintained
F:	drivers/scsi/vmw_pvscsi.c
F:	drivers/scsi/vmw_pvscsi.h

VMWARE VMMOUSE SUBDRIVER
M:	"VMware Graphics" <linux-graphics-maintainer@vmware.com>
M:	"VMware, Inc." <pv-drivers@vmware.com>
L:	linux-input@vger.kernel.org
S:	Maintained
F:	drivers/input/mouse/vmmouse.c
F:	drivers/input/mouse/vmmouse.h

VMWARE VMXNET3 ETHERNET DRIVER
M:	Ronak Doshi <doshir@vmware.com>
M:	"VMware, Inc." <pv-drivers@vmware.com>
L:	netdev@vger.kernel.org
S:	Maintained
F:	drivers/net/vmxnet3/

VOCORE VOCORE2 BOARD
M:	Harvey Hunt <harveyhuntnexus@gmail.com>
L:	linux-mips@linux-mips.org
S:	Maintained
F:	arch/mips/boot/dts/ralink/vocore2.dts

VOLTAGE AND CURRENT REGULATOR FRAMEWORK
M:	Liam Girdwood <lgirdwood@gmail.com>
M:	Mark Brown <broonie@kernel.org>
L:	linux-kernel@vger.kernel.org
W:	http://www.slimlogic.co.uk/?p=48
T:	git git://git.kernel.org/pub/scm/linux/kernel/git/broonie/regulator.git
S:	Supported
F:	Documentation/devicetree/bindings/regulator/
F:	Documentation/power/regulator/
F:	drivers/regulator/
F:	include/dt-bindings/regulator/
F:	include/linux/regulator/

VRF
M:	David Ahern <dsa@cumulusnetworks.com>
M:	Shrijeet Mukherjee <shm@cumulusnetworks.com>
L:	netdev@vger.kernel.org
S:	Maintained
F:	drivers/net/vrf.c
F:	Documentation/networking/vrf.txt

VT1211 HARDWARE MONITOR DRIVER
M:	Juerg Haefliger <juergh@gmail.com>
L:	linux-hwmon@vger.kernel.org
S:	Maintained
F:	Documentation/hwmon/vt1211
F:	drivers/hwmon/vt1211.c

VT8231 HARDWARE MONITOR DRIVER
M:	Roger Lucas <vt8231@hiddenengine.co.uk>
L:	linux-hwmon@vger.kernel.org
S:	Maintained
F:	drivers/hwmon/vt8231.c

VUB300 USB to SDIO/SD/MMC bridge chip
M:	Tony Olech <tony.olech@elandigitalsystems.com>
L:	linux-mmc@vger.kernel.org
L:	linux-usb@vger.kernel.org
S:	Supported
F:	drivers/mmc/host/vub300.c

W1 DALLAS'S 1-WIRE BUS
M:	Evgeniy Polyakov <zbr@ioremap.net>
S:	Maintained
F:	Documentation/devicetree/bindings/w1/
F:	Documentation/w1/
F:	drivers/w1/
F:	include/linux/w1.h

W83791D HARDWARE MONITORING DRIVER
M:	Marc Hulsman <m.hulsman@tudelft.nl>
L:	linux-hwmon@vger.kernel.org
S:	Maintained
F:	Documentation/hwmon/w83791d
F:	drivers/hwmon/w83791d.c

W83793 HARDWARE MONITORING DRIVER
M:	Rudolf Marek <r.marek@assembler.cz>
L:	linux-hwmon@vger.kernel.org
S:	Maintained
F:	Documentation/hwmon/w83793
F:	drivers/hwmon/w83793.c

W83795 HARDWARE MONITORING DRIVER
M:	Jean Delvare <jdelvare@suse.com>
L:	linux-hwmon@vger.kernel.org
S:	Maintained
F:	drivers/hwmon/w83795.c

W83L51xD SD/MMC CARD INTERFACE DRIVER
M:	Pierre Ossman <pierre@ossman.eu>
S:	Maintained
F:	drivers/mmc/host/wbsd.*

WACOM PROTOCOL 4 SERIAL TABLETS
M:	Julian Squires <julian@cipht.net>
M:	Hans de Goede <hdegoede@redhat.com>
L:	linux-input@vger.kernel.org
S:	Maintained
F:	drivers/input/tablet/wacom_serial4.c

WATCHDOG DEVICE DRIVERS
M:	Wim Van Sebroeck <wim@linux-watchdog.org>
M:	Guenter Roeck <linux@roeck-us.net>
L:	linux-watchdog@vger.kernel.org
W:	http://www.linux-watchdog.org/
T:	git git://www.linux-watchdog.org/linux-watchdog.git
S:	Maintained
F:	Documentation/devicetree/bindings/watchdog/
F:	Documentation/watchdog/
F:	drivers/watchdog/
F:	include/linux/watchdog.h
F:	include/uapi/linux/watchdog.h

WHISKEYCOVE PMIC GPIO DRIVER
M:	Kuppuswamy Sathyanarayanan <sathyanarayanan.kuppuswamy@linux.intel.com>
L:	linux-gpio@vger.kernel.org
S:	Maintained
F:	drivers/gpio/gpio-wcove.c

WIIMOTE HID DRIVER
M:	David Herrmann <dh.herrmann@googlemail.com>
L:	linux-input@vger.kernel.org
S:	Maintained
F:	drivers/hid/hid-wiimote*

WILOCITY WIL6210 WIRELESS DRIVER
M:	Maya Erez <merez@codeaurora.org>
L:	linux-wireless@vger.kernel.org
L:	wil6210@qti.qualcomm.com
S:	Supported
W:	http://wireless.kernel.org/en/users/Drivers/wil6210
F:	drivers/net/wireless/ath/wil6210/

WIMAX STACK
M:	Inaky Perez-Gonzalez <inaky.perez-gonzalez@intel.com>
M:	linux-wimax@intel.com
L:	wimax@linuxwimax.org (subscribers-only)
S:	Supported
W:	http://linuxwimax.org
F:	Documentation/wimax/README.wimax
F:	include/linux/wimax/debug.h
F:	include/net/wimax.h
F:	include/uapi/linux/wimax.h
F:	net/wimax/

WINBOND CIR DRIVER
M:	David Härdeman <david@hardeman.nu>
S:	Maintained
F:	drivers/media/rc/winbond-cir.c

WINSYSTEMS EBC-C384 WATCHDOG DRIVER
M:	William Breathitt Gray <vilhelm.gray@gmail.com>
L:	linux-watchdog@vger.kernel.org
S:	Maintained
F:	drivers/watchdog/ebc-c384_wdt.c

WINSYSTEMS WS16C48 GPIO DRIVER
M:	William Breathitt Gray <vilhelm.gray@gmail.com>
L:	linux-gpio@vger.kernel.org
S:	Maintained
F:	drivers/gpio/gpio-ws16c48.c

WISTRON LAPTOP BUTTON DRIVER
M:	Miloslav Trmac <mitr@volny.cz>
S:	Maintained
F:	drivers/input/misc/wistron_btns.c

WL3501 WIRELESS PCMCIA CARD DRIVER
L:	linux-wireless@vger.kernel.org
S:	Odd fixes
F:	drivers/net/wireless/wl3501*

WOLFSON MICROELECTRONICS DRIVERS
L:	patches@opensource.cirrus.com
T:	git https://github.com/CirrusLogic/linux-drivers.git
W:	https://github.com/CirrusLogic/linux-drivers/wiki
S:	Supported
F:	Documentation/hwmon/wm83??
F:	Documentation/devicetree/bindings/extcon/extcon-arizona.txt
F:	Documentation/devicetree/bindings/regulator/arizona-regulator.txt
F:	Documentation/devicetree/bindings/mfd/arizona.txt
F:	Documentation/devicetree/bindings/mfd/wm831x.txt
F:	Documentation/devicetree/bindings/sound/wlf,arizona.txt
F:	arch/arm/mach-s3c64xx/mach-crag6410*
F:	drivers/clk/clk-wm83*.c
F:	drivers/extcon/extcon-arizona.c
F:	drivers/leds/leds-wm83*.c
F:	drivers/gpio/gpio-*wm*.c
F:	drivers/gpio/gpio-arizona.c
F:	drivers/hwmon/wm83??-hwmon.c
F:	drivers/input/misc/wm831x-on.c
F:	drivers/input/touchscreen/wm831x-ts.c
F:	drivers/input/touchscreen/wm97*.c
F:	drivers/mfd/arizona*
F:	drivers/mfd/wm*.c
F:	drivers/mfd/cs47l24*
F:	drivers/power/supply/wm83*.c
F:	drivers/rtc/rtc-wm83*.c
F:	drivers/regulator/wm8*.c
F:	drivers/regulator/arizona*
F:	drivers/video/backlight/wm83*_bl.c
F:	drivers/watchdog/wm83*_wdt.c
F:	include/linux/mfd/arizona/
F:	include/linux/mfd/wm831x/
F:	include/linux/mfd/wm8350/
F:	include/linux/mfd/wm8400*
F:	include/linux/regulator/arizona*
F:	include/linux/wm97xx.h
F:	include/sound/wm????.h
F:	sound/soc/codecs/arizona.?
F:	sound/soc/codecs/wm*
F:	sound/soc/codecs/cs47l24*

WORKQUEUE
M:	Tejun Heo <tj@kernel.org>
R:	Lai Jiangshan <jiangshanlai@gmail.com>
T:	git git://git.kernel.org/pub/scm/linux/kernel/git/tj/wq.git
S:	Maintained
F:	include/linux/workqueue.h
F:	kernel/workqueue.c
F:	Documentation/core-api/workqueue.rst

X-POWERS AXP288 PMIC DRIVERS
M:	Hans de Goede <hdegoede@redhat.com>
S:	Maintained
N:	axp288
F:	drivers/acpi/pmic/intel_pmic_xpower.c

X-POWERS MULTIFUNCTION PMIC DEVICE DRIVERS
M:	Chen-Yu Tsai <wens@csie.org>
L:	linux-kernel@vger.kernel.org
S:	Maintained
N:	axp[128]

X.25 NETWORK LAYER
M:	Andrew Hendry <andrew.hendry@gmail.com>
L:	linux-x25@vger.kernel.org
S:	Odd Fixes
F:	Documentation/networking/x25*
F:	include/net/x25*
F:	net/x25/

X86 ARCHITECTURE (32-BIT AND 64-BIT)
M:	Thomas Gleixner <tglx@linutronix.de>
M:	Ingo Molnar <mingo@redhat.com>
M:	Borislav Petkov <bp@alien8.de>
R:	"H. Peter Anvin" <hpa@zytor.com>
M:	x86@kernel.org
L:	linux-kernel@vger.kernel.org
T:	git git://git.kernel.org/pub/scm/linux/kernel/git/tip/tip.git x86/core
S:	Maintained
F:	Documentation/devicetree/bindings/x86/
F:	Documentation/x86/
F:	arch/x86/

X86 ENTRY CODE
M:	Andy Lutomirski <luto@kernel.org>
L:	linux-kernel@vger.kernel.org
T:	git git://git.kernel.org/pub/scm/linux/kernel/git/tip/tip.git x86/asm
S:	Maintained
F:	arch/x86/entry/

X86 MCE INFRASTRUCTURE
M:	Tony Luck <tony.luck@intel.com>
M:	Borislav Petkov <bp@alien8.de>
L:	linux-edac@vger.kernel.org
S:	Maintained
F:	arch/x86/kernel/cpu/mcheck/*

X86 MICROCODE UPDATE SUPPORT
M:	Borislav Petkov <bp@alien8.de>
S:	Maintained
F:	arch/x86/kernel/cpu/microcode/*

X86 MM
M:	Dave Hansen <dave.hansen@linux.intel.com>
M:	Andy Lutomirski <luto@kernel.org>
M:	Peter Zijlstra <peterz@infradead.org>
L:	linux-kernel@vger.kernel.org
T:	git git://git.kernel.org/pub/scm/linux/kernel/git/tip/tip.git x86/mm
S:	Maintained
F:	arch/x86/mm/

X86 PLATFORM DRIVERS
M:	Darren Hart <dvhart@infradead.org>
M:	Andy Shevchenko <andy@infradead.org>
L:	platform-driver-x86@vger.kernel.org
T:	git git://git.infradead.org/linux-platform-drivers-x86.git
S:	Maintained
F:	drivers/platform/x86/
F:	drivers/platform/olpc/

X86 VDSO
M:	Andy Lutomirski <luto@kernel.org>
L:	linux-kernel@vger.kernel.org
T:	git git://git.kernel.org/pub/scm/linux/kernel/git/tip/tip.git x86/vdso
S:	Maintained
F:	arch/x86/entry/vdso/

XC2028/3028 TUNER DRIVER
M:	Mauro Carvalho Chehab <mchehab@kernel.org>
L:	linux-media@vger.kernel.org
W:	https://linuxtv.org
T:	git git://linuxtv.org/media_tree.git
S:	Maintained
F:	drivers/media/tuners/tuner-xc2028.*

XDP SOCKETS (AF_XDP)
M:	Björn Töpel <bjorn.topel@intel.com>
M:	Magnus Karlsson <magnus.karlsson@intel.com>
L:	netdev@vger.kernel.org
S:	Maintained
F:	kernel/bpf/xskmap.c
F:	net/xdp/

XEN BLOCK SUBSYSTEM
M:	Konrad Rzeszutek Wilk <konrad.wilk@oracle.com>
M:	Roger Pau Monné <roger.pau@citrix.com>
L:	xen-devel@lists.xenproject.org (moderated for non-subscribers)
S:	Supported
F:	drivers/block/xen-blkback/*
F:	drivers/block/xen*

XEN HYPERVISOR ARM
M:	Stefano Stabellini <sstabellini@kernel.org>
L:	xen-devel@lists.xenproject.org (moderated for non-subscribers)
S:	Maintained
F:	arch/arm/xen/
F:	arch/arm/include/asm/xen/

XEN HYPERVISOR ARM64
M:	Stefano Stabellini <sstabellini@kernel.org>
L:	xen-devel@lists.xenproject.org (moderated for non-subscribers)
S:	Maintained
F:	arch/arm64/xen/
F:	arch/arm64/include/asm/xen/

XEN HYPERVISOR INTERFACE
M:	Boris Ostrovsky <boris.ostrovsky@oracle.com>
M:	Juergen Gross <jgross@suse.com>
L:	xen-devel@lists.xenproject.org (moderated for non-subscribers)
T:	git git://git.kernel.org/pub/scm/linux/kernel/git/xen/tip.git
S:	Supported
F:	arch/x86/xen/
F:	drivers/*/xen-*front.c
F:	drivers/xen/
F:	arch/x86/include/asm/xen/
F:	arch/x86/include/asm/pvclock-abi.h
F:	include/xen/
F:	include/uapi/xen/
F:	Documentation/ABI/stable/sysfs-hypervisor-xen
F:	Documentation/ABI/testing/sysfs-hypervisor-xen

XEN NETWORK BACKEND DRIVER
M:	Wei Liu <wei.liu2@citrix.com>
M:	Paul Durrant <paul.durrant@citrix.com>
L:	xen-devel@lists.xenproject.org (moderated for non-subscribers)
L:	netdev@vger.kernel.org
S:	Supported
F:	drivers/net/xen-netback/*

XEN PCI SUBSYSTEM
M:	Konrad Rzeszutek Wilk <konrad.wilk@oracle.com>
L:	xen-devel@lists.xenproject.org (moderated for non-subscribers)
S:	Supported
F:	arch/x86/pci/*xen*
F:	drivers/pci/*xen*

XEN PVSCSI DRIVERS
M:	Juergen Gross <jgross@suse.com>
L:	xen-devel@lists.xenproject.org (moderated for non-subscribers)
L:	linux-scsi@vger.kernel.org
S:	Supported
F:	drivers/scsi/xen-scsifront.c
F:	drivers/xen/xen-scsiback.c
F:	include/xen/interface/io/vscsiif.h

XEN SWIOTLB SUBSYSTEM
M:	Konrad Rzeszutek Wilk <konrad.wilk@oracle.com>
L:	xen-devel@lists.xenproject.org (moderated for non-subscribers)
L:	iommu@lists.linux-foundation.org
S:	Supported
F:	arch/x86/xen/*swiotlb*
F:	drivers/xen/*swiotlb*

XEN SOUND FRONTEND DRIVER
M:	Oleksandr Andrushchenko <oleksandr_andrushchenko@epam.com>
L:	xen-devel@lists.xenproject.org (moderated for non-subscribers)
L:	alsa-devel@alsa-project.org (moderated for non-subscribers)
S:	Supported
F:	sound/xen/*

XFS FILESYSTEM
M:	Darrick J. Wong <darrick.wong@oracle.com>
M:	linux-xfs@vger.kernel.org
L:	linux-xfs@vger.kernel.org
W:	http://xfs.org/
T:	git git://git.kernel.org/pub/scm/fs/xfs/xfs-linux.git
S:	Supported
F:	Documentation/filesystems/xfs.txt
F:	fs/xfs/

XILINX AXI ETHERNET DRIVER
M:	Anirudha Sarangi <anirudh@xilinx.com>
M:	John Linn <John.Linn@xilinx.com>
S:	Maintained
F:	drivers/net/ethernet/xilinx/xilinx_axienet*

XILINX UARTLITE SERIAL DRIVER
M:	Peter Korsgaard <jacmet@sunsite.dk>
L:	linux-serial@vger.kernel.org
S:	Maintained
F:	drivers/tty/serial/uartlite.c

XILINX VIDEO IP CORES
M:	Hyun Kwon <hyun.kwon@xilinx.com>
M:	Laurent Pinchart <laurent.pinchart@ideasonboard.com>
L:	linux-media@vger.kernel.org
T:	git git://linuxtv.org/media_tree.git
S:	Supported
F:	Documentation/devicetree/bindings/media/xilinx/
F:	drivers/media/platform/xilinx/
F:	include/uapi/linux/xilinx-v4l2-controls.h

XILLYBUS DRIVER
M:	Eli Billauer <eli.billauer@gmail.com>
L:	linux-kernel@vger.kernel.org
S:	Supported
F:	drivers/char/xillybus/

XLP9XX I2C DRIVER
M:	George Cherian <george.cherian@cavium.com>
M:	Jan Glauber <jglauber@cavium.com>
L:	linux-i2c@vger.kernel.org
W:	http://www.cavium.com
S:	Supported
F:	drivers/i2c/busses/i2c-xlp9xx.c

XRA1403 GPIO EXPANDER
M:	Nandor Han <nandor.han@ge.com>
M:	Semi Malinen <semi.malinen@ge.com>
L:	linux-gpio@vger.kernel.org
S:	Maintained
F:	drivers/gpio/gpio-xra1403.c
F:	Documentation/devicetree/bindings/gpio/gpio-xra1403.txt

XTENSA XTFPGA PLATFORM SUPPORT
M:	Max Filippov <jcmvbkbc@gmail.com>
L:	linux-xtensa@linux-xtensa.org
S:	Maintained
F:	drivers/spi/spi-xtensa-xtfpga.c
F:	sound/soc/xtensa/xtfpga-i2s.c

YAM DRIVER FOR AX.25
M:	Jean-Paul Roubelat <jpr@f6fbb.org>
L:	linux-hams@vger.kernel.org
S:	Maintained
F:	drivers/net/hamradio/yam*
F:	include/linux/yam.h

YAMA SECURITY MODULE
M:	Kees Cook <keescook@chromium.org>
T:	git git://git.kernel.org/pub/scm/linux/kernel/git/kees/linux.git yama/tip
S:	Supported
F:	security/yama/
F:	Documentation/admin-guide/LSM/Yama.rst

YEALINK PHONE DRIVER
M:	Henk Vergonet <Henk.Vergonet@gmail.com>
L:	usbb2k-api-dev@nongnu.org
S:	Maintained
F:	Documentation/input/devices/yealink.rst
F:	drivers/input/misc/yealink.*

Z8530 DRIVER FOR AX.25
M:	Joerg Reuter <jreuter@yaina.de>
W:	http://yaina.de/jreuter/
W:	http://www.qsl.net/dl1bke/
L:	linux-hams@vger.kernel.org
S:	Maintained
F:	Documentation/networking/z8530drv.txt
F:	drivers/net/hamradio/*scc.c
F:	drivers/net/hamradio/z8530.h

ZBUD COMPRESSED PAGE ALLOCATOR
M:	Seth Jennings <sjenning@redhat.com>
M:	Dan Streetman <ddstreet@ieee.org>
L:	linux-mm@kvack.org
S:	Maintained
F:	mm/zbud.c
F:	include/linux/zbud.h

ZD1211RW WIRELESS DRIVER
M:	Daniel Drake <dsd@gentoo.org>
M:	Ulrich Kunitz <kune@deine-taler.de>
W:	http://zd1211.ath.cx/wiki/DriverRewrite
L:	linux-wireless@vger.kernel.org
L:	zd1211-devs@lists.sourceforge.net (subscribers-only)
S:	Maintained
F:	drivers/net/wireless/zydas/zd1211rw/

ZD1301 MEDIA DRIVER
M:	Antti Palosaari <crope@iki.fi>
L:	linux-media@vger.kernel.org
W:	https://linuxtv.org/
W:	http://palosaari.fi/linux/
Q:	https://patchwork.linuxtv.org/project/linux-media/list/
S:	Maintained
F:	drivers/media/usb/dvb-usb-v2/zd1301*

ZD1301_DEMOD MEDIA DRIVER
M:	Antti Palosaari <crope@iki.fi>
L:	linux-media@vger.kernel.org
W:	https://linuxtv.org/
W:	http://palosaari.fi/linux/
Q:	https://patchwork.linuxtv.org/project/linux-media/list/
S:	Maintained
F:	drivers/media/dvb-frontends/zd1301_demod*

ZPOOL COMPRESSED PAGE STORAGE API
M:	Dan Streetman <ddstreet@ieee.org>
L:	linux-mm@kvack.org
S:	Maintained
F:	mm/zpool.c
F:	include/linux/zpool.h

ZR36067 VIDEO FOR LINUX DRIVER
L:	mjpeg-users@lists.sourceforge.net
L:	linux-media@vger.kernel.org
W:	http://mjpeg.sourceforge.net/driver-zoran/
T:	hg https://linuxtv.org/hg/v4l-dvb
S:	Odd Fixes
F:	drivers/staging/media/zoran/

ZRAM COMPRESSED RAM BLOCK DEVICE DRVIER
M:	Minchan Kim <minchan@kernel.org>
M:	Nitin Gupta <ngupta@vflare.org>
R:	Sergey Senozhatsky <sergey.senozhatsky.work@gmail.com>
L:	linux-kernel@vger.kernel.org
S:	Maintained
F:	drivers/block/zram/
F:	Documentation/blockdev/zram.txt

ZS DECSTATION Z85C30 SERIAL DRIVER
M:	"Maciej W. Rozycki" <macro@linux-mips.org>
S:	Maintained
F:	drivers/tty/serial/zs.*

ZSMALLOC COMPRESSED SLAB MEMORY ALLOCATOR
M:	Minchan Kim <minchan@kernel.org>
M:	Nitin Gupta <ngupta@vflare.org>
R:	Sergey Senozhatsky <sergey.senozhatsky.work@gmail.com>
L:	linux-mm@kvack.org
S:	Maintained
F:	mm/zsmalloc.c
F:	include/linux/zsmalloc.h
F:	Documentation/vm/zsmalloc.rst

ZSWAP COMPRESSED SWAP CACHING
M:	Seth Jennings <sjenning@redhat.com>
M:	Dan Streetman <ddstreet@ieee.org>
L:	linux-mm@kvack.org
S:	Maintained
F:	mm/zswap.c

THE REST
M:	Linus Torvalds <torvalds@linux-foundation.org>
L:	linux-kernel@vger.kernel.org
Q:	http://patchwork.kernel.org/project/LKML/list/
T:	git git://git.kernel.org/pub/scm/linux/kernel/git/torvalds/linux.git
S:	Buried alive in reporters
F:	*
F:	*/<|MERGE_RESOLUTION|>--- conflicted
+++ resolved
@@ -6062,11 +6062,7 @@
 
 GASKET DRIVER FRAMEWORK
 M:	Rob Springer <rspringer@google.com>
-<<<<<<< HEAD
 M:	Todd Poynor <toddpoynor@google.com>
-=======
-M:	John Joseph <jnjoseph@google.com>
->>>>>>> 7f91e2af
 M:	Ben Chan <benchan@chromium.org>
 S:	Maintained
 F:	drivers/staging/gasket/
@@ -8276,11 +8272,7 @@
 
 LIBATA PATA DRIVERS
 M:	Bartlomiej Zolnierkiewicz <b.zolnierkie@samsung.com>
-<<<<<<< HEAD
 M:	Jens Axboe <axboe@kernel.dk>
-=======
-M:	Jens Axboe <kernel.dk>
->>>>>>> 7f91e2af
 L:	linux-ide@vger.kernel.org
 T:	git git://git.kernel.org/pub/scm/linux/kernel/git/axboe/linux-block.git
 S:	Maintained
