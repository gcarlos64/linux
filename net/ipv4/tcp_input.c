// SPDX-License-Identifier: GPL-2.0
/*
 * INET		An implementation of the TCP/IP protocol suite for the LINUX
 *		operating system.  INET is implemented using the  BSD Socket
 *		interface as the means of communication with the user level.
 *
 *		Implementation of the Transmission Control Protocol(TCP).
 *
 * Authors:	Ross Biro
 *		Fred N. van Kempen, <waltje@uWalt.NL.Mugnet.ORG>
 *		Mark Evans, <evansmp@uhura.aston.ac.uk>
 *		Corey Minyard <wf-rch!minyard@relay.EU.net>
 *		Florian La Roche, <flla@stud.uni-sb.de>
 *		Charles Hedrick, <hedrick@klinzhai.rutgers.edu>
 *		Linus Torvalds, <torvalds@cs.helsinki.fi>
 *		Alan Cox, <gw4pts@gw4pts.ampr.org>
 *		Matthew Dillon, <dillon@apollo.west.oic.com>
 *		Arnt Gulbrandsen, <agulbra@nvg.unit.no>
 *		Jorge Cwik, <jorge@laser.satlink.net>
 */

/*
 * Changes:
 *		Pedro Roque	:	Fast Retransmit/Recovery.
 *					Two receive queues.
 *					Retransmit queue handled by TCP.
 *					Better retransmit timer handling.
 *					New congestion avoidance.
 *					Header prediction.
 *					Variable renaming.
 *
 *		Eric		:	Fast Retransmit.
 *		Randy Scott	:	MSS option defines.
 *		Eric Schenk	:	Fixes to slow start algorithm.
 *		Eric Schenk	:	Yet another double ACK bug.
 *		Eric Schenk	:	Delayed ACK bug fixes.
 *		Eric Schenk	:	Floyd style fast retrans war avoidance.
 *		David S. Miller	:	Don't allow zero congestion window.
 *		Eric Schenk	:	Fix retransmitter so that it sends
 *					next packet on ack of previous packet.
 *		Andi Kleen	:	Moved open_request checking here
 *					and process RSTs for open_requests.
 *		Andi Kleen	:	Better prune_queue, and other fixes.
 *		Andrey Savochkin:	Fix RTT measurements in the presence of
 *					timestamps.
 *		Andrey Savochkin:	Check sequence numbers correctly when
 *					removing SACKs due to in sequence incoming
 *					data segments.
 *		Andi Kleen:		Make sure we never ack data there is not
 *					enough room for. Also make this condition
 *					a fatal error if it might still happen.
 *		Andi Kleen:		Add tcp_measure_rcv_mss to make
 *					connections with MSS<min(MTU,ann. MSS)
 *					work without delayed acks.
 *		Andi Kleen:		Process packets with PSH set in the
 *					fast path.
 *		J Hadi Salim:		ECN support
 *	 	Andrei Gurtov,
 *		Pasi Sarolahti,
 *		Panu Kuhlberg:		Experimental audit of TCP (re)transmission
 *					engine. Lots of bugs are found.
 *		Pasi Sarolahti:		F-RTO for dealing with spurious RTOs
 */

#define pr_fmt(fmt) "TCP: " fmt

#include <linux/mm.h>
#include <linux/slab.h>
#include <linux/module.h>
#include <linux/sysctl.h>
#include <linux/kernel.h>
#include <linux/prefetch.h>
#include <net/dst.h>
#include <net/tcp.h>
#include <net/inet_common.h>
#include <linux/ipsec.h>
#include <asm/unaligned.h>
#include <linux/errqueue.h>
#include <trace/events/tcp.h>
#include <linux/static_key.h>

int sysctl_tcp_max_orphans __read_mostly = NR_FILE;

#define FLAG_DATA		0x01 /* Incoming frame contained data.		*/
#define FLAG_WIN_UPDATE		0x02 /* Incoming ACK was a window update.	*/
#define FLAG_DATA_ACKED		0x04 /* This ACK acknowledged new data.		*/
#define FLAG_RETRANS_DATA_ACKED	0x08 /* "" "" some of which was retransmitted.	*/
#define FLAG_SYN_ACKED		0x10 /* This ACK acknowledged SYN.		*/
#define FLAG_DATA_SACKED	0x20 /* New SACK.				*/
#define FLAG_ECE		0x40 /* ECE in this ACK				*/
#define FLAG_LOST_RETRANS	0x80 /* This ACK marks some retransmission lost */
#define FLAG_SLOWPATH		0x100 /* Do not skip RFC checks for window update.*/
#define FLAG_ORIG_SACK_ACKED	0x200 /* Never retransmitted data are (s)acked	*/
#define FLAG_SND_UNA_ADVANCED	0x400 /* Snd_una was changed (!= FLAG_DATA_ACKED) */
#define FLAG_DSACKING_ACK	0x800 /* SACK blocks contained D-SACK info */
#define FLAG_SET_XMIT_TIMER	0x1000 /* Set TLP or RTO timer */
#define FLAG_SACK_RENEGING	0x2000 /* snd_una advanced to a sacked seq */
#define FLAG_UPDATE_TS_RECENT	0x4000 /* tcp_replace_ts_recent() */
#define FLAG_NO_CHALLENGE_ACK	0x8000 /* do not call tcp_send_challenge_ack()	*/
#define FLAG_ACK_MAYBE_DELAYED	0x10000 /* Likely a delayed ACK */

#define FLAG_ACKED		(FLAG_DATA_ACKED|FLAG_SYN_ACKED)
#define FLAG_NOT_DUP		(FLAG_DATA|FLAG_WIN_UPDATE|FLAG_ACKED)
#define FLAG_CA_ALERT		(FLAG_DATA_SACKED|FLAG_ECE|FLAG_DSACKING_ACK)
#define FLAG_FORWARD_PROGRESS	(FLAG_ACKED|FLAG_DATA_SACKED)

#define TCP_REMNANT (TCP_FLAG_FIN|TCP_FLAG_URG|TCP_FLAG_SYN|TCP_FLAG_PSH)
#define TCP_HP_BITS (~(TCP_RESERVED_BITS|TCP_FLAG_PSH))

#define REXMIT_NONE	0 /* no loss recovery to do */
#define REXMIT_LOST	1 /* retransmit packets marked lost */
#define REXMIT_NEW	2 /* FRTO-style transmit of unsent/new packets */

static void tcp_gro_dev_warn(struct sock *sk, const struct sk_buff *skb,
			     unsigned int len)
{
	static bool __once __read_mostly;

	if (!__once) {
		struct net_device *dev;

		__once = true;

		rcu_read_lock();
		dev = dev_get_by_index_rcu(sock_net(sk), skb->skb_iif);
		if (!dev || len >= dev->mtu)
			pr_warn("%s: Driver has suspect GRO implementation, TCP performance may be compromised.\n",
				dev ? dev->name : "Unknown driver");
		rcu_read_unlock();
	}
}

/* Adapt the MSS value used to make delayed ack decision to the
 * real world.
 */
static void tcp_measure_rcv_mss(struct sock *sk, const struct sk_buff *skb)
{
	struct inet_connection_sock *icsk = inet_csk(sk);
	const unsigned int lss = icsk->icsk_ack.last_seg_size;
	unsigned int len;

	icsk->icsk_ack.last_seg_size = 0;

	/* skb->len may jitter because of SACKs, even if peer
	 * sends good full-sized frames.
	 */
	len = skb_shinfo(skb)->gso_size ? : skb->len;
	if (len >= icsk->icsk_ack.rcv_mss) {
		icsk->icsk_ack.rcv_mss = min_t(unsigned int, len,
					       tcp_sk(sk)->advmss);
		/* Account for possibly-removed options */
		if (unlikely(len > icsk->icsk_ack.rcv_mss +
				   MAX_TCP_OPTION_SPACE))
			tcp_gro_dev_warn(sk, skb, len);
	} else {
		/* Otherwise, we make more careful check taking into account,
		 * that SACKs block is variable.
		 *
		 * "len" is invariant segment length, including TCP header.
		 */
		len += skb->data - skb_transport_header(skb);
		if (len >= TCP_MSS_DEFAULT + sizeof(struct tcphdr) ||
		    /* If PSH is not set, packet should be
		     * full sized, provided peer TCP is not badly broken.
		     * This observation (if it is correct 8)) allows
		     * to handle super-low mtu links fairly.
		     */
		    (len >= TCP_MIN_MSS + sizeof(struct tcphdr) &&
		     !(tcp_flag_word(tcp_hdr(skb)) & TCP_REMNANT))) {
			/* Subtract also invariant (if peer is RFC compliant),
			 * tcp header plus fixed timestamp option length.
			 * Resulting "len" is MSS free of SACK jitter.
			 */
			len -= tcp_sk(sk)->tcp_header_len;
			icsk->icsk_ack.last_seg_size = len;
			if (len == lss) {
				icsk->icsk_ack.rcv_mss = len;
				return;
			}
		}
		if (icsk->icsk_ack.pending & ICSK_ACK_PUSHED)
			icsk->icsk_ack.pending |= ICSK_ACK_PUSHED2;
		icsk->icsk_ack.pending |= ICSK_ACK_PUSHED;
	}
}

static void tcp_incr_quickack(struct sock *sk)
{
	struct inet_connection_sock *icsk = inet_csk(sk);
	unsigned int quickacks = tcp_sk(sk)->rcv_wnd / (2 * icsk->icsk_ack.rcv_mss);

	if (quickacks == 0)
		quickacks = 2;
	if (quickacks > icsk->icsk_ack.quick)
		icsk->icsk_ack.quick = min(quickacks, TCP_MAX_QUICKACKS);
}

static void tcp_enter_quickack_mode(struct sock *sk)
{
	struct inet_connection_sock *icsk = inet_csk(sk);
	tcp_incr_quickack(sk);
	icsk->icsk_ack.pingpong = 0;
	icsk->icsk_ack.ato = TCP_ATO_MIN;
}

/* Send ACKs quickly, if "quick" count is not exhausted
 * and the session is not interactive.
 */

static bool tcp_in_quickack_mode(struct sock *sk)
{
	const struct inet_connection_sock *icsk = inet_csk(sk);
	const struct dst_entry *dst = __sk_dst_get(sk);

	return (dst && dst_metric(dst, RTAX_QUICKACK)) ||
		(icsk->icsk_ack.quick && !icsk->icsk_ack.pingpong);
}

static void tcp_ecn_queue_cwr(struct tcp_sock *tp)
{
	if (tp->ecn_flags & TCP_ECN_OK)
		tp->ecn_flags |= TCP_ECN_QUEUE_CWR;
}

static void tcp_ecn_accept_cwr(struct tcp_sock *tp, const struct sk_buff *skb)
{
	if (tcp_hdr(skb)->cwr)
		tp->ecn_flags &= ~TCP_ECN_DEMAND_CWR;
}

static void tcp_ecn_withdraw_cwr(struct tcp_sock *tp)
{
	tp->ecn_flags &= ~TCP_ECN_DEMAND_CWR;
}

static void __tcp_ecn_check_ce(struct tcp_sock *tp, const struct sk_buff *skb)
{
	switch (TCP_SKB_CB(skb)->ip_dsfield & INET_ECN_MASK) {
	case INET_ECN_NOT_ECT:
		/* Funny extension: if ECT is not set on a segment,
		 * and we already seen ECT on a previous segment,
		 * it is probably a retransmit.
		 */
		if (tp->ecn_flags & TCP_ECN_SEEN)
			tcp_enter_quickack_mode((struct sock *)tp);
		break;
	case INET_ECN_CE:
		if (tcp_ca_needs_ecn((struct sock *)tp))
			tcp_ca_event((struct sock *)tp, CA_EVENT_ECN_IS_CE);

		if (!(tp->ecn_flags & TCP_ECN_DEMAND_CWR)) {
			/* Better not delay acks, sender can have a very low cwnd */
			tcp_enter_quickack_mode((struct sock *)tp);
			tp->ecn_flags |= TCP_ECN_DEMAND_CWR;
		}
		tp->ecn_flags |= TCP_ECN_SEEN;
		break;
	default:
		if (tcp_ca_needs_ecn((struct sock *)tp))
			tcp_ca_event((struct sock *)tp, CA_EVENT_ECN_NO_CE);
		tp->ecn_flags |= TCP_ECN_SEEN;
		break;
	}
}

static void tcp_ecn_check_ce(struct tcp_sock *tp, const struct sk_buff *skb)
{
	if (tp->ecn_flags & TCP_ECN_OK)
		__tcp_ecn_check_ce(tp, skb);
}

static void tcp_ecn_rcv_synack(struct tcp_sock *tp, const struct tcphdr *th)
{
	if ((tp->ecn_flags & TCP_ECN_OK) && (!th->ece || th->cwr))
		tp->ecn_flags &= ~TCP_ECN_OK;
}

static void tcp_ecn_rcv_syn(struct tcp_sock *tp, const struct tcphdr *th)
{
	if ((tp->ecn_flags & TCP_ECN_OK) && (!th->ece || !th->cwr))
		tp->ecn_flags &= ~TCP_ECN_OK;
}

static bool tcp_ecn_rcv_ecn_echo(const struct tcp_sock *tp, const struct tcphdr *th)
{
	if (th->ece && !th->syn && (tp->ecn_flags & TCP_ECN_OK))
		return true;
	return false;
}

/* Buffer size and advertised window tuning.
 *
 * 1. Tuning sk->sk_sndbuf, when connection enters established state.
 */

static void tcp_sndbuf_expand(struct sock *sk)
{
	const struct tcp_sock *tp = tcp_sk(sk);
	const struct tcp_congestion_ops *ca_ops = inet_csk(sk)->icsk_ca_ops;
	int sndmem, per_mss;
	u32 nr_segs;

	/* Worst case is non GSO/TSO : each frame consumes one skb
	 * and skb->head is kmalloced using power of two area of memory
	 */
	per_mss = max_t(u32, tp->rx_opt.mss_clamp, tp->mss_cache) +
		  MAX_TCP_HEADER +
		  SKB_DATA_ALIGN(sizeof(struct skb_shared_info));

	per_mss = roundup_pow_of_two(per_mss) +
		  SKB_DATA_ALIGN(sizeof(struct sk_buff));

	nr_segs = max_t(u32, TCP_INIT_CWND, tp->snd_cwnd);
	nr_segs = max_t(u32, nr_segs, tp->reordering + 1);

	/* Fast Recovery (RFC 5681 3.2) :
	 * Cubic needs 1.7 factor, rounded to 2 to include
	 * extra cushion (application might react slowly to EPOLLOUT)
	 */
	sndmem = ca_ops->sndbuf_expand ? ca_ops->sndbuf_expand(sk) : 2;
	sndmem *= nr_segs * per_mss;

	if (sk->sk_sndbuf < sndmem)
		sk->sk_sndbuf = min(sndmem, sock_net(sk)->ipv4.sysctl_tcp_wmem[2]);
}

/* 2. Tuning advertised window (window_clamp, rcv_ssthresh)
 *
 * All tcp_full_space() is split to two parts: "network" buffer, allocated
 * forward and advertised in receiver window (tp->rcv_wnd) and
 * "application buffer", required to isolate scheduling/application
 * latencies from network.
 * window_clamp is maximal advertised window. It can be less than
 * tcp_full_space(), in this case tcp_full_space() - window_clamp
 * is reserved for "application" buffer. The less window_clamp is
 * the smoother our behaviour from viewpoint of network, but the lower
 * throughput and the higher sensitivity of the connection to losses. 8)
 *
 * rcv_ssthresh is more strict window_clamp used at "slow start"
 * phase to predict further behaviour of this connection.
 * It is used for two goals:
 * - to enforce header prediction at sender, even when application
 *   requires some significant "application buffer". It is check #1.
 * - to prevent pruning of receive queue because of misprediction
 *   of receiver window. Check #2.
 *
 * The scheme does not work when sender sends good segments opening
 * window and then starts to feed us spaghetti. But it should work
 * in common situations. Otherwise, we have to rely on queue collapsing.
 */

/* Slow part of check#2. */
static int __tcp_grow_window(const struct sock *sk, const struct sk_buff *skb)
{
	struct tcp_sock *tp = tcp_sk(sk);
	/* Optimize this! */
	int truesize = tcp_win_from_space(sk, skb->truesize) >> 1;
	int window = tcp_win_from_space(sk, sock_net(sk)->ipv4.sysctl_tcp_rmem[2]) >> 1;

	while (tp->rcv_ssthresh <= window) {
		if (truesize <= skb->len)
			return 2 * inet_csk(sk)->icsk_ack.rcv_mss;

		truesize >>= 1;
		window >>= 1;
	}
	return 0;
}

static void tcp_grow_window(struct sock *sk, const struct sk_buff *skb)
{
	struct tcp_sock *tp = tcp_sk(sk);

	/* Check #1 */
	if (tp->rcv_ssthresh < tp->window_clamp &&
	    (int)tp->rcv_ssthresh < tcp_space(sk) &&
	    !tcp_under_memory_pressure(sk)) {
		int incr;

		/* Check #2. Increase window, if skb with such overhead
		 * will fit to rcvbuf in future.
		 */
		if (tcp_win_from_space(sk, skb->truesize) <= skb->len)
			incr = 2 * tp->advmss;
		else
			incr = __tcp_grow_window(sk, skb);

		if (incr) {
			incr = max_t(int, incr, 2 * skb->len);
			tp->rcv_ssthresh = min(tp->rcv_ssthresh + incr,
					       tp->window_clamp);
			inet_csk(sk)->icsk_ack.quick |= 1;
		}
	}
}

/* 3. Tuning rcvbuf, when connection enters established state. */
static void tcp_fixup_rcvbuf(struct sock *sk)
{
	u32 mss = tcp_sk(sk)->advmss;
	int rcvmem;

	rcvmem = 2 * SKB_TRUESIZE(mss + MAX_TCP_HEADER) *
		 tcp_default_init_rwnd(mss);

	/* Dynamic Right Sizing (DRS) has 2 to 3 RTT latency
	 * Allow enough cushion so that sender is not limited by our window
	 */
	if (sock_net(sk)->ipv4.sysctl_tcp_moderate_rcvbuf)
		rcvmem <<= 2;

	if (sk->sk_rcvbuf < rcvmem)
		sk->sk_rcvbuf = min(rcvmem, sock_net(sk)->ipv4.sysctl_tcp_rmem[2]);
}

/* 4. Try to fixup all. It is made immediately after connection enters
 *    established state.
 */
void tcp_init_buffer_space(struct sock *sk)
{
	int tcp_app_win = sock_net(sk)->ipv4.sysctl_tcp_app_win;
	struct tcp_sock *tp = tcp_sk(sk);
	int maxwin;

	if (!(sk->sk_userlocks & SOCK_RCVBUF_LOCK))
		tcp_fixup_rcvbuf(sk);
	if (!(sk->sk_userlocks & SOCK_SNDBUF_LOCK))
		tcp_sndbuf_expand(sk);

	tp->rcvq_space.space = tp->rcv_wnd;
	tcp_mstamp_refresh(tp);
	tp->rcvq_space.time = tp->tcp_mstamp;
	tp->rcvq_space.seq = tp->copied_seq;

	maxwin = tcp_full_space(sk);

	if (tp->window_clamp >= maxwin) {
		tp->window_clamp = maxwin;

		if (tcp_app_win && maxwin > 4 * tp->advmss)
			tp->window_clamp = max(maxwin -
					       (maxwin >> tcp_app_win),
					       4 * tp->advmss);
	}

	/* Force reservation of one segment. */
	if (tcp_app_win &&
	    tp->window_clamp > 2 * tp->advmss &&
	    tp->window_clamp + tp->advmss > maxwin)
		tp->window_clamp = max(2 * tp->advmss, maxwin - tp->advmss);

	tp->rcv_ssthresh = min(tp->rcv_ssthresh, tp->window_clamp);
	tp->snd_cwnd_stamp = tcp_jiffies32;
}

/* 5. Recalculate window clamp after socket hit its memory bounds. */
static void tcp_clamp_window(struct sock *sk)
{
	struct tcp_sock *tp = tcp_sk(sk);
	struct inet_connection_sock *icsk = inet_csk(sk);
	struct net *net = sock_net(sk);

	icsk->icsk_ack.quick = 0;

	if (sk->sk_rcvbuf < net->ipv4.sysctl_tcp_rmem[2] &&
	    !(sk->sk_userlocks & SOCK_RCVBUF_LOCK) &&
	    !tcp_under_memory_pressure(sk) &&
	    sk_memory_allocated(sk) < sk_prot_mem_limits(sk, 0)) {
		sk->sk_rcvbuf = min(atomic_read(&sk->sk_rmem_alloc),
				    net->ipv4.sysctl_tcp_rmem[2]);
	}
	if (atomic_read(&sk->sk_rmem_alloc) > sk->sk_rcvbuf)
		tp->rcv_ssthresh = min(tp->window_clamp, 2U * tp->advmss);
}

/* Initialize RCV_MSS value.
 * RCV_MSS is an our guess about MSS used by the peer.
 * We haven't any direct information about the MSS.
 * It's better to underestimate the RCV_MSS rather than overestimate.
 * Overestimations make us ACKing less frequently than needed.
 * Underestimations are more easy to detect and fix by tcp_measure_rcv_mss().
 */
void tcp_initialize_rcv_mss(struct sock *sk)
{
	const struct tcp_sock *tp = tcp_sk(sk);
	unsigned int hint = min_t(unsigned int, tp->advmss, tp->mss_cache);

	hint = min(hint, tp->rcv_wnd / 2);
	hint = min(hint, TCP_MSS_DEFAULT);
	hint = max(hint, TCP_MIN_MSS);

	inet_csk(sk)->icsk_ack.rcv_mss = hint;
}
EXPORT_SYMBOL(tcp_initialize_rcv_mss);

/* Receiver "autotuning" code.
 *
 * The algorithm for RTT estimation w/o timestamps is based on
 * Dynamic Right-Sizing (DRS) by Wu Feng and Mike Fisk of LANL.
 * <http://public.lanl.gov/radiant/pubs.html#DRS>
 *
 * More detail on this code can be found at
 * <http://staff.psc.edu/jheffner/>,
 * though this reference is out of date.  A new paper
 * is pending.
 */
static void tcp_rcv_rtt_update(struct tcp_sock *tp, u32 sample, int win_dep)
{
	u32 new_sample = tp->rcv_rtt_est.rtt_us;
	long m = sample;

	if (new_sample != 0) {
		/* If we sample in larger samples in the non-timestamp
		 * case, we could grossly overestimate the RTT especially
		 * with chatty applications or bulk transfer apps which
		 * are stalled on filesystem I/O.
		 *
		 * Also, since we are only going for a minimum in the
		 * non-timestamp case, we do not smooth things out
		 * else with timestamps disabled convergence takes too
		 * long.
		 */
		if (!win_dep) {
			m -= (new_sample >> 3);
			new_sample += m;
		} else {
			m <<= 3;
			if (m < new_sample)
				new_sample = m;
		}
	} else {
		/* No previous measure. */
		new_sample = m << 3;
	}

	tp->rcv_rtt_est.rtt_us = new_sample;
}

static inline void tcp_rcv_rtt_measure(struct tcp_sock *tp)
{
	u32 delta_us;

	if (tp->rcv_rtt_est.time == 0)
		goto new_measure;
	if (before(tp->rcv_nxt, tp->rcv_rtt_est.seq))
		return;
	delta_us = tcp_stamp_us_delta(tp->tcp_mstamp, tp->rcv_rtt_est.time);
	if (!delta_us)
		delta_us = 1;
	tcp_rcv_rtt_update(tp, delta_us, 1);

new_measure:
	tp->rcv_rtt_est.seq = tp->rcv_nxt + tp->rcv_wnd;
	tp->rcv_rtt_est.time = tp->tcp_mstamp;
}

static inline void tcp_rcv_rtt_measure_ts(struct sock *sk,
					  const struct sk_buff *skb)
{
	struct tcp_sock *tp = tcp_sk(sk);

	if (tp->rx_opt.rcv_tsecr &&
	    (TCP_SKB_CB(skb)->end_seq -
	     TCP_SKB_CB(skb)->seq >= inet_csk(sk)->icsk_ack.rcv_mss)) {
		u32 delta = tcp_time_stamp(tp) - tp->rx_opt.rcv_tsecr;
		u32 delta_us;

		if (!delta)
			delta = 1;
		delta_us = delta * (USEC_PER_SEC / TCP_TS_HZ);
		tcp_rcv_rtt_update(tp, delta_us, 0);
	}
}

/*
 * This function should be called every time data is copied to user space.
 * It calculates the appropriate TCP receive buffer space.
 */
void tcp_rcv_space_adjust(struct sock *sk)
{
	struct tcp_sock *tp = tcp_sk(sk);
	u32 copied;
	int time;

	tcp_mstamp_refresh(tp);
	time = tcp_stamp_us_delta(tp->tcp_mstamp, tp->rcvq_space.time);
	if (time < (tp->rcv_rtt_est.rtt_us >> 3) || tp->rcv_rtt_est.rtt_us == 0)
		return;

	/* Number of bytes copied to user in last RTT */
	copied = tp->copied_seq - tp->rcvq_space.seq;
	if (copied <= tp->rcvq_space.space)
		goto new_measure;

	/* A bit of theory :
	 * copied = bytes received in previous RTT, our base window
	 * To cope with packet losses, we need a 2x factor
	 * To cope with slow start, and sender growing its cwin by 100 %
	 * every RTT, we need a 4x factor, because the ACK we are sending
	 * now is for the next RTT, not the current one :
	 * <prev RTT . ><current RTT .. ><next RTT .... >
	 */

	if (sock_net(sk)->ipv4.sysctl_tcp_moderate_rcvbuf &&
	    !(sk->sk_userlocks & SOCK_RCVBUF_LOCK)) {
		int rcvmem, rcvbuf;
		u64 rcvwin, grow;

		/* minimal window to cope with packet losses, assuming
		 * steady state. Add some cushion because of small variations.
		 */
		rcvwin = ((u64)copied << 1) + 16 * tp->advmss;

		/* Accommodate for sender rate increase (eg. slow start) */
		grow = rcvwin * (copied - tp->rcvq_space.space);
		do_div(grow, tp->rcvq_space.space);
		rcvwin += (grow << 1);

		rcvmem = SKB_TRUESIZE(tp->advmss + MAX_TCP_HEADER);
		while (tcp_win_from_space(sk, rcvmem) < tp->advmss)
			rcvmem += 128;

		do_div(rcvwin, tp->advmss);
		rcvbuf = min_t(u64, rcvwin * rcvmem,
			       sock_net(sk)->ipv4.sysctl_tcp_rmem[2]);
		if (rcvbuf > sk->sk_rcvbuf) {
			sk->sk_rcvbuf = rcvbuf;

			/* Make the window clamp follow along.  */
			tp->window_clamp = tcp_win_from_space(sk, rcvbuf);
		}
	}
	tp->rcvq_space.space = copied;

new_measure:
	tp->rcvq_space.seq = tp->copied_seq;
	tp->rcvq_space.time = tp->tcp_mstamp;
}

/* There is something which you must keep in mind when you analyze the
 * behavior of the tp->ato delayed ack timeout interval.  When a
 * connection starts up, we want to ack as quickly as possible.  The
 * problem is that "good" TCP's do slow start at the beginning of data
 * transmission.  The means that until we send the first few ACK's the
 * sender will sit on his end and only queue most of his data, because
 * he can only send snd_cwnd unacked packets at any given time.  For
 * each ACK we send, he increments snd_cwnd and transmits more of his
 * queue.  -DaveM
 */
static void tcp_event_data_recv(struct sock *sk, struct sk_buff *skb)
{
	struct tcp_sock *tp = tcp_sk(sk);
	struct inet_connection_sock *icsk = inet_csk(sk);
	u32 now;

	inet_csk_schedule_ack(sk);

	tcp_measure_rcv_mss(sk, skb);

	tcp_rcv_rtt_measure(tp);

	now = tcp_jiffies32;

	if (!icsk->icsk_ack.ato) {
		/* The _first_ data packet received, initialize
		 * delayed ACK engine.
		 */
		tcp_incr_quickack(sk);
		icsk->icsk_ack.ato = TCP_ATO_MIN;
	} else {
		int m = now - icsk->icsk_ack.lrcvtime;

		if (m <= TCP_ATO_MIN / 2) {
			/* The fastest case is the first. */
			icsk->icsk_ack.ato = (icsk->icsk_ack.ato >> 1) + TCP_ATO_MIN / 2;
		} else if (m < icsk->icsk_ack.ato) {
			icsk->icsk_ack.ato = (icsk->icsk_ack.ato >> 1) + m;
			if (icsk->icsk_ack.ato > icsk->icsk_rto)
				icsk->icsk_ack.ato = icsk->icsk_rto;
		} else if (m > icsk->icsk_rto) {
			/* Too long gap. Apparently sender failed to
			 * restart window, so that we send ACKs quickly.
			 */
			tcp_incr_quickack(sk);
			sk_mem_reclaim(sk);
		}
	}
	icsk->icsk_ack.lrcvtime = now;

	tcp_ecn_check_ce(tp, skb);

	if (skb->len >= 128)
		tcp_grow_window(sk, skb);
}

/* Called to compute a smoothed rtt estimate. The data fed to this
 * routine either comes from timestamps, or from segments that were
 * known _not_ to have been retransmitted [see Karn/Partridge
 * Proceedings SIGCOMM 87]. The algorithm is from the SIGCOMM 88
 * piece by Van Jacobson.
 * NOTE: the next three routines used to be one big routine.
 * To save cycles in the RFC 1323 implementation it was better to break
 * it up into three procedures. -- erics
 */
static void tcp_rtt_estimator(struct sock *sk, long mrtt_us)
{
	struct tcp_sock *tp = tcp_sk(sk);
	long m = mrtt_us; /* RTT */
	u32 srtt = tp->srtt_us;

	/*	The following amusing code comes from Jacobson's
	 *	article in SIGCOMM '88.  Note that rtt and mdev
	 *	are scaled versions of rtt and mean deviation.
	 *	This is designed to be as fast as possible
	 *	m stands for "measurement".
	 *
	 *	On a 1990 paper the rto value is changed to:
	 *	RTO = rtt + 4 * mdev
	 *
	 * Funny. This algorithm seems to be very broken.
	 * These formulae increase RTO, when it should be decreased, increase
	 * too slowly, when it should be increased quickly, decrease too quickly
	 * etc. I guess in BSD RTO takes ONE value, so that it is absolutely
	 * does not matter how to _calculate_ it. Seems, it was trap
	 * that VJ failed to avoid. 8)
	 */
	if (srtt != 0) {
		m -= (srtt >> 3);	/* m is now error in rtt est */
		srtt += m;		/* rtt = 7/8 rtt + 1/8 new */
		if (m < 0) {
			m = -m;		/* m is now abs(error) */
			m -= (tp->mdev_us >> 2);   /* similar update on mdev */
			/* This is similar to one of Eifel findings.
			 * Eifel blocks mdev updates when rtt decreases.
			 * This solution is a bit different: we use finer gain
			 * for mdev in this case (alpha*beta).
			 * Like Eifel it also prevents growth of rto,
			 * but also it limits too fast rto decreases,
			 * happening in pure Eifel.
			 */
			if (m > 0)
				m >>= 3;
		} else {
			m -= (tp->mdev_us >> 2);   /* similar update on mdev */
		}
		tp->mdev_us += m;		/* mdev = 3/4 mdev + 1/4 new */
		if (tp->mdev_us > tp->mdev_max_us) {
			tp->mdev_max_us = tp->mdev_us;
			if (tp->mdev_max_us > tp->rttvar_us)
				tp->rttvar_us = tp->mdev_max_us;
		}
		if (after(tp->snd_una, tp->rtt_seq)) {
			if (tp->mdev_max_us < tp->rttvar_us)
				tp->rttvar_us -= (tp->rttvar_us - tp->mdev_max_us) >> 2;
			tp->rtt_seq = tp->snd_nxt;
			tp->mdev_max_us = tcp_rto_min_us(sk);
		}
	} else {
		/* no previous measure. */
		srtt = m << 3;		/* take the measured time to be rtt */
		tp->mdev_us = m << 1;	/* make sure rto = 3*rtt */
		tp->rttvar_us = max(tp->mdev_us, tcp_rto_min_us(sk));
		tp->mdev_max_us = tp->rttvar_us;
		tp->rtt_seq = tp->snd_nxt;
	}
	tp->srtt_us = max(1U, srtt);
}

static void tcp_update_pacing_rate(struct sock *sk)
{
	const struct tcp_sock *tp = tcp_sk(sk);
	u64 rate;

	/* set sk_pacing_rate to 200 % of current rate (mss * cwnd / srtt) */
	rate = (u64)tp->mss_cache * ((USEC_PER_SEC / 100) << 3);

	/* current rate is (cwnd * mss) / srtt
	 * In Slow Start [1], set sk_pacing_rate to 200 % the current rate.
	 * In Congestion Avoidance phase, set it to 120 % the current rate.
	 *
	 * [1] : Normal Slow Start condition is (tp->snd_cwnd < tp->snd_ssthresh)
	 *	 If snd_cwnd >= (tp->snd_ssthresh / 2), we are approaching
	 *	 end of slow start and should slow down.
	 */
	if (tp->snd_cwnd < tp->snd_ssthresh / 2)
		rate *= sock_net(sk)->ipv4.sysctl_tcp_pacing_ss_ratio;
	else
		rate *= sock_net(sk)->ipv4.sysctl_tcp_pacing_ca_ratio;

	rate *= max(tp->snd_cwnd, tp->packets_out);

	if (likely(tp->srtt_us))
		do_div(rate, tp->srtt_us);

	/* WRITE_ONCE() is needed because sch_fq fetches sk_pacing_rate
	 * without any lock. We want to make sure compiler wont store
	 * intermediate values in this location.
	 */
	WRITE_ONCE(sk->sk_pacing_rate, min_t(u64, rate,
					     sk->sk_max_pacing_rate));
}

/* Calculate rto without backoff.  This is the second half of Van Jacobson's
 * routine referred to above.
 */
static void tcp_set_rto(struct sock *sk)
{
	const struct tcp_sock *tp = tcp_sk(sk);
	/* Old crap is replaced with new one. 8)
	 *
	 * More seriously:
	 * 1. If rtt variance happened to be less 50msec, it is hallucination.
	 *    It cannot be less due to utterly erratic ACK generation made
	 *    at least by solaris and freebsd. "Erratic ACKs" has _nothing_
	 *    to do with delayed acks, because at cwnd>2 true delack timeout
	 *    is invisible. Actually, Linux-2.4 also generates erratic
	 *    ACKs in some circumstances.
	 */
	inet_csk(sk)->icsk_rto = __tcp_set_rto(tp);

	/* 2. Fixups made earlier cannot be right.
	 *    If we do not estimate RTO correctly without them,
	 *    all the algo is pure shit and should be replaced
	 *    with correct one. It is exactly, which we pretend to do.
	 */

	/* NOTE: clamping at TCP_RTO_MIN is not required, current algo
	 * guarantees that rto is higher.
	 */
	tcp_bound_rto(sk);
}

__u32 tcp_init_cwnd(const struct tcp_sock *tp, const struct dst_entry *dst)
{
	__u32 cwnd = (dst ? dst_metric(dst, RTAX_INITCWND) : 0);

	if (!cwnd)
		cwnd = TCP_INIT_CWND;
	return min_t(__u32, cwnd, tp->snd_cwnd_clamp);
}

/* Take a notice that peer is sending D-SACKs */
static void tcp_dsack_seen(struct tcp_sock *tp)
{
	tp->rx_opt.sack_ok |= TCP_DSACK_SEEN;
	tp->rack.dsack_seen = 1;
}

/* It's reordering when higher sequence was delivered (i.e. sacked) before
 * some lower never-retransmitted sequence ("low_seq"). The maximum reordering
 * distance is approximated in full-mss packet distance ("reordering").
 */
static void tcp_check_sack_reordering(struct sock *sk, const u32 low_seq,
				      const int ts)
{
	struct tcp_sock *tp = tcp_sk(sk);
	const u32 mss = tp->mss_cache;
	u32 fack, metric;

	fack = tcp_highest_sack_seq(tp);
	if (!before(low_seq, fack))
		return;

	metric = fack - low_seq;
	if ((metric > tp->reordering * mss) && mss) {
#if FASTRETRANS_DEBUG > 1
		pr_debug("Disorder%d %d %u f%u s%u rr%d\n",
			 tp->rx_opt.sack_ok, inet_csk(sk)->icsk_ca_state,
			 tp->reordering,
			 0,
			 tp->sacked_out,
			 tp->undo_marker ? tp->undo_retrans : 0);
#endif
		tp->reordering = min_t(u32, (metric + mss - 1) / mss,
				       sock_net(sk)->ipv4.sysctl_tcp_max_reordering);
	}

	tp->rack.reord = 1;
	/* This exciting event is worth to be remembered. 8) */
	NET_INC_STATS(sock_net(sk),
		      ts ? LINUX_MIB_TCPTSREORDER : LINUX_MIB_TCPSACKREORDER);
}

/* This must be called before lost_out is incremented */
static void tcp_verify_retransmit_hint(struct tcp_sock *tp, struct sk_buff *skb)
{
	if (!tp->retransmit_skb_hint ||
	    before(TCP_SKB_CB(skb)->seq,
		   TCP_SKB_CB(tp->retransmit_skb_hint)->seq))
		tp->retransmit_skb_hint = skb;
}

/* Sum the number of packets on the wire we have marked as lost.
 * There are two cases we care about here:
 * a) Packet hasn't been marked lost (nor retransmitted),
 *    and this is the first loss.
 * b) Packet has been marked both lost and retransmitted,
 *    and this means we think it was lost again.
 */
static void tcp_sum_lost(struct tcp_sock *tp, struct sk_buff *skb)
{
	__u8 sacked = TCP_SKB_CB(skb)->sacked;

	if (!(sacked & TCPCB_LOST) ||
	    ((sacked & TCPCB_LOST) && (sacked & TCPCB_SACKED_RETRANS)))
		tp->lost += tcp_skb_pcount(skb);
}

static void tcp_skb_mark_lost(struct tcp_sock *tp, struct sk_buff *skb)
{
	if (!(TCP_SKB_CB(skb)->sacked & (TCPCB_LOST|TCPCB_SACKED_ACKED))) {
		tcp_verify_retransmit_hint(tp, skb);

		tp->lost_out += tcp_skb_pcount(skb);
		tcp_sum_lost(tp, skb);
		TCP_SKB_CB(skb)->sacked |= TCPCB_LOST;
	}
}

void tcp_skb_mark_lost_uncond_verify(struct tcp_sock *tp, struct sk_buff *skb)
{
	tcp_verify_retransmit_hint(tp, skb);

	tcp_sum_lost(tp, skb);
	if (!(TCP_SKB_CB(skb)->sacked & (TCPCB_LOST|TCPCB_SACKED_ACKED))) {
		tp->lost_out += tcp_skb_pcount(skb);
		TCP_SKB_CB(skb)->sacked |= TCPCB_LOST;
	}
}

/* This procedure tags the retransmission queue when SACKs arrive.
 *
 * We have three tag bits: SACKED(S), RETRANS(R) and LOST(L).
 * Packets in queue with these bits set are counted in variables
 * sacked_out, retrans_out and lost_out, correspondingly.
 *
 * Valid combinations are:
 * Tag  InFlight	Description
 * 0	1		- orig segment is in flight.
 * S	0		- nothing flies, orig reached receiver.
 * L	0		- nothing flies, orig lost by net.
 * R	2		- both orig and retransmit are in flight.
 * L|R	1		- orig is lost, retransmit is in flight.
 * S|R  1		- orig reached receiver, retrans is still in flight.
 * (L|S|R is logically valid, it could occur when L|R is sacked,
 *  but it is equivalent to plain S and code short-curcuits it to S.
 *  L|S is logically invalid, it would mean -1 packet in flight 8))
 *
 * These 6 states form finite state machine, controlled by the following events:
 * 1. New ACK (+SACK) arrives. (tcp_sacktag_write_queue())
 * 2. Retransmission. (tcp_retransmit_skb(), tcp_xmit_retransmit_queue())
 * 3. Loss detection event of two flavors:
 *	A. Scoreboard estimator decided the packet is lost.
 *	   A'. Reno "three dupacks" marks head of queue lost.
 *	B. SACK arrives sacking SND.NXT at the moment, when the
 *	   segment was retransmitted.
 * 4. D-SACK added new rule: D-SACK changes any tag to S.
 *
 * It is pleasant to note, that state diagram turns out to be commutative,
 * so that we are allowed not to be bothered by order of our actions,
 * when multiple events arrive simultaneously. (see the function below).
 *
 * Reordering detection.
 * --------------------
 * Reordering metric is maximal distance, which a packet can be displaced
 * in packet stream. With SACKs we can estimate it:
 *
 * 1. SACK fills old hole and the corresponding segment was not
 *    ever retransmitted -> reordering. Alas, we cannot use it
 *    when segment was retransmitted.
 * 2. The last flaw is solved with D-SACK. D-SACK arrives
 *    for retransmitted and already SACKed segment -> reordering..
 * Both of these heuristics are not used in Loss state, when we cannot
 * account for retransmits accurately.
 *
 * SACK block validation.
 * ----------------------
 *
 * SACK block range validation checks that the received SACK block fits to
 * the expected sequence limits, i.e., it is between SND.UNA and SND.NXT.
 * Note that SND.UNA is not included to the range though being valid because
 * it means that the receiver is rather inconsistent with itself reporting
 * SACK reneging when it should advance SND.UNA. Such SACK block this is
 * perfectly valid, however, in light of RFC2018 which explicitly states
 * that "SACK block MUST reflect the newest segment.  Even if the newest
 * segment is going to be discarded ...", not that it looks very clever
 * in case of head skb. Due to potentional receiver driven attacks, we
 * choose to avoid immediate execution of a walk in write queue due to
 * reneging and defer head skb's loss recovery to standard loss recovery
 * procedure that will eventually trigger (nothing forbids us doing this).
 *
 * Implements also blockage to start_seq wrap-around. Problem lies in the
 * fact that though start_seq (s) is before end_seq (i.e., not reversed),
 * there's no guarantee that it will be before snd_nxt (n). The problem
 * happens when start_seq resides between end_seq wrap (e_w) and snd_nxt
 * wrap (s_w):
 *
 *         <- outs wnd ->                          <- wrapzone ->
 *         u     e      n                         u_w   e_w  s n_w
 *         |     |      |                          |     |   |  |
 * |<------------+------+----- TCP seqno space --------------+---------->|
 * ...-- <2^31 ->|                                           |<--------...
 * ...---- >2^31 ------>|                                    |<--------...
 *
 * Current code wouldn't be vulnerable but it's better still to discard such
 * crazy SACK blocks. Doing this check for start_seq alone closes somewhat
 * similar case (end_seq after snd_nxt wrap) as earlier reversed check in
 * snd_nxt wrap -> snd_una region will then become "well defined", i.e.,
 * equal to the ideal case (infinite seqno space without wrap caused issues).
 *
 * With D-SACK the lower bound is extended to cover sequence space below
 * SND.UNA down to undo_marker, which is the last point of interest. Yet
 * again, D-SACK block must not to go across snd_una (for the same reason as
 * for the normal SACK blocks, explained above). But there all simplicity
 * ends, TCP might receive valid D-SACKs below that. As long as they reside
 * fully below undo_marker they do not affect behavior in anyway and can
 * therefore be safely ignored. In rare cases (which are more or less
 * theoretical ones), the D-SACK will nicely cross that boundary due to skb
 * fragmentation and packet reordering past skb's retransmission. To consider
 * them correctly, the acceptable range must be extended even more though
 * the exact amount is rather hard to quantify. However, tp->max_window can
 * be used as an exaggerated estimate.
 */
static bool tcp_is_sackblock_valid(struct tcp_sock *tp, bool is_dsack,
				   u32 start_seq, u32 end_seq)
{
	/* Too far in future, or reversed (interpretation is ambiguous) */
	if (after(end_seq, tp->snd_nxt) || !before(start_seq, end_seq))
		return false;

	/* Nasty start_seq wrap-around check (see comments above) */
	if (!before(start_seq, tp->snd_nxt))
		return false;

	/* In outstanding window? ...This is valid exit for D-SACKs too.
	 * start_seq == snd_una is non-sensical (see comments above)
	 */
	if (after(start_seq, tp->snd_una))
		return true;

	if (!is_dsack || !tp->undo_marker)
		return false;

	/* ...Then it's D-SACK, and must reside below snd_una completely */
	if (after(end_seq, tp->snd_una))
		return false;

	if (!before(start_seq, tp->undo_marker))
		return true;

	/* Too old */
	if (!after(end_seq, tp->undo_marker))
		return false;

	/* Undo_marker boundary crossing (overestimates a lot). Known already:
	 *   start_seq < undo_marker and end_seq >= undo_marker.
	 */
	return !before(start_seq, end_seq - tp->max_window);
}

static bool tcp_check_dsack(struct sock *sk, const struct sk_buff *ack_skb,
			    struct tcp_sack_block_wire *sp, int num_sacks,
			    u32 prior_snd_una)
{
	struct tcp_sock *tp = tcp_sk(sk);
	u32 start_seq_0 = get_unaligned_be32(&sp[0].start_seq);
	u32 end_seq_0 = get_unaligned_be32(&sp[0].end_seq);
	bool dup_sack = false;

	if (before(start_seq_0, TCP_SKB_CB(ack_skb)->ack_seq)) {
		dup_sack = true;
		tcp_dsack_seen(tp);
		NET_INC_STATS(sock_net(sk), LINUX_MIB_TCPDSACKRECV);
	} else if (num_sacks > 1) {
		u32 end_seq_1 = get_unaligned_be32(&sp[1].end_seq);
		u32 start_seq_1 = get_unaligned_be32(&sp[1].start_seq);

		if (!after(end_seq_0, end_seq_1) &&
		    !before(start_seq_0, start_seq_1)) {
			dup_sack = true;
			tcp_dsack_seen(tp);
			NET_INC_STATS(sock_net(sk),
					LINUX_MIB_TCPDSACKOFORECV);
		}
	}

	/* D-SACK for already forgotten data... Do dumb counting. */
	if (dup_sack && tp->undo_marker && tp->undo_retrans > 0 &&
	    !after(end_seq_0, prior_snd_una) &&
	    after(end_seq_0, tp->undo_marker))
		tp->undo_retrans--;

	return dup_sack;
}

struct tcp_sacktag_state {
	u32	reord;
	/* Timestamps for earliest and latest never-retransmitted segment
	 * that was SACKed. RTO needs the earliest RTT to stay conservative,
	 * but congestion control should still get an accurate delay signal.
	 */
	u64	first_sackt;
	u64	last_sackt;
	struct rate_sample *rate;
	int	flag;
	unsigned int mss_now;
};

/* Check if skb is fully within the SACK block. In presence of GSO skbs,
 * the incoming SACK may not exactly match but we can find smaller MSS
 * aligned portion of it that matches. Therefore we might need to fragment
 * which may fail and creates some hassle (caller must handle error case
 * returns).
 *
 * FIXME: this could be merged to shift decision code
 */
static int tcp_match_skb_to_sack(struct sock *sk, struct sk_buff *skb,
				  u32 start_seq, u32 end_seq)
{
	int err;
	bool in_sack;
	unsigned int pkt_len;
	unsigned int mss;

	in_sack = !after(start_seq, TCP_SKB_CB(skb)->seq) &&
		  !before(end_seq, TCP_SKB_CB(skb)->end_seq);

	if (tcp_skb_pcount(skb) > 1 && !in_sack &&
	    after(TCP_SKB_CB(skb)->end_seq, start_seq)) {
		mss = tcp_skb_mss(skb);
		in_sack = !after(start_seq, TCP_SKB_CB(skb)->seq);

		if (!in_sack) {
			pkt_len = start_seq - TCP_SKB_CB(skb)->seq;
			if (pkt_len < mss)
				pkt_len = mss;
		} else {
			pkt_len = end_seq - TCP_SKB_CB(skb)->seq;
			if (pkt_len < mss)
				return -EINVAL;
		}

		/* Round if necessary so that SACKs cover only full MSSes
		 * and/or the remaining small portion (if present)
		 */
		if (pkt_len > mss) {
			unsigned int new_len = (pkt_len / mss) * mss;
			if (!in_sack && new_len < pkt_len)
				new_len += mss;
			pkt_len = new_len;
		}

		if (pkt_len >= skb->len && !in_sack)
			return 0;

		err = tcp_fragment(sk, TCP_FRAG_IN_RTX_QUEUE, skb,
				   pkt_len, mss, GFP_ATOMIC);
		if (err < 0)
			return err;
	}

	return in_sack;
}

/* Mark the given newly-SACKed range as such, adjusting counters and hints. */
static u8 tcp_sacktag_one(struct sock *sk,
			  struct tcp_sacktag_state *state, u8 sacked,
			  u32 start_seq, u32 end_seq,
			  int dup_sack, int pcount,
			  u64 xmit_time)
{
	struct tcp_sock *tp = tcp_sk(sk);

	/* Account D-SACK for retransmitted packet. */
	if (dup_sack && (sacked & TCPCB_RETRANS)) {
		if (tp->undo_marker && tp->undo_retrans > 0 &&
		    after(end_seq, tp->undo_marker))
			tp->undo_retrans--;
		if ((sacked & TCPCB_SACKED_ACKED) &&
		    before(start_seq, state->reord))
				state->reord = start_seq;
	}

	/* Nothing to do; acked frame is about to be dropped (was ACKed). */
	if (!after(end_seq, tp->snd_una))
		return sacked;

	if (!(sacked & TCPCB_SACKED_ACKED)) {
		tcp_rack_advance(tp, sacked, end_seq, xmit_time);

		if (sacked & TCPCB_SACKED_RETRANS) {
			/* If the segment is not tagged as lost,
			 * we do not clear RETRANS, believing
			 * that retransmission is still in flight.
			 */
			if (sacked & TCPCB_LOST) {
				sacked &= ~(TCPCB_LOST|TCPCB_SACKED_RETRANS);
				tp->lost_out -= pcount;
				tp->retrans_out -= pcount;
			}
		} else {
			if (!(sacked & TCPCB_RETRANS)) {
				/* New sack for not retransmitted frame,
				 * which was in hole. It is reordering.
				 */
				if (before(start_seq,
					   tcp_highest_sack_seq(tp)) &&
				    before(start_seq, state->reord))
					state->reord = start_seq;

				if (!after(end_seq, tp->high_seq))
					state->flag |= FLAG_ORIG_SACK_ACKED;
				if (state->first_sackt == 0)
					state->first_sackt = xmit_time;
				state->last_sackt = xmit_time;
			}

			if (sacked & TCPCB_LOST) {
				sacked &= ~TCPCB_LOST;
				tp->lost_out -= pcount;
			}
		}

		sacked |= TCPCB_SACKED_ACKED;
		state->flag |= FLAG_DATA_SACKED;
		tp->sacked_out += pcount;
		tp->delivered += pcount;  /* Out-of-order packets delivered */

		/* Lost marker hint past SACKed? Tweak RFC3517 cnt */
		if (tp->lost_skb_hint &&
		    before(start_seq, TCP_SKB_CB(tp->lost_skb_hint)->seq))
			tp->lost_cnt_hint += pcount;
	}

	/* D-SACK. We can detect redundant retransmission in S|R and plain R
	 * frames and clear it. undo_retrans is decreased above, L|R frames
	 * are accounted above as well.
	 */
	if (dup_sack && (sacked & TCPCB_SACKED_RETRANS)) {
		sacked &= ~TCPCB_SACKED_RETRANS;
		tp->retrans_out -= pcount;
	}

	return sacked;
}

/* Shift newly-SACKed bytes from this skb to the immediately previous
 * already-SACKed sk_buff. Mark the newly-SACKed bytes as such.
 */
static bool tcp_shifted_skb(struct sock *sk, struct sk_buff *prev,
			    struct sk_buff *skb,
			    struct tcp_sacktag_state *state,
			    unsigned int pcount, int shifted, int mss,
			    bool dup_sack)
{
	struct tcp_sock *tp = tcp_sk(sk);
	u32 start_seq = TCP_SKB_CB(skb)->seq;	/* start of newly-SACKed */
	u32 end_seq = start_seq + shifted;	/* end of newly-SACKed */

	BUG_ON(!pcount);

	/* Adjust counters and hints for the newly sacked sequence
	 * range but discard the return value since prev is already
	 * marked. We must tag the range first because the seq
	 * advancement below implicitly advances
	 * tcp_highest_sack_seq() when skb is highest_sack.
	 */
	tcp_sacktag_one(sk, state, TCP_SKB_CB(skb)->sacked,
			start_seq, end_seq, dup_sack, pcount,
			skb->skb_mstamp);
	tcp_rate_skb_delivered(sk, skb, state->rate);

	if (skb == tp->lost_skb_hint)
		tp->lost_cnt_hint += pcount;

	TCP_SKB_CB(prev)->end_seq += shifted;
	TCP_SKB_CB(skb)->seq += shifted;

	tcp_skb_pcount_add(prev, pcount);
	BUG_ON(tcp_skb_pcount(skb) < pcount);
	tcp_skb_pcount_add(skb, -pcount);

	/* When we're adding to gso_segs == 1, gso_size will be zero,
	 * in theory this shouldn't be necessary but as long as DSACK
	 * code can come after this skb later on it's better to keep
	 * setting gso_size to something.
	 */
	if (!TCP_SKB_CB(prev)->tcp_gso_size)
		TCP_SKB_CB(prev)->tcp_gso_size = mss;

	/* CHECKME: To clear or not to clear? Mimics normal skb currently */
	if (tcp_skb_pcount(skb) <= 1)
		TCP_SKB_CB(skb)->tcp_gso_size = 0;

	/* Difference in this won't matter, both ACKed by the same cumul. ACK */
	TCP_SKB_CB(prev)->sacked |= (TCP_SKB_CB(skb)->sacked & TCPCB_EVER_RETRANS);

	if (skb->len > 0) {
		BUG_ON(!tcp_skb_pcount(skb));
		NET_INC_STATS(sock_net(sk), LINUX_MIB_SACKSHIFTED);
		return false;
	}

	/* Whole SKB was eaten :-) */

	if (skb == tp->retransmit_skb_hint)
		tp->retransmit_skb_hint = prev;
	if (skb == tp->lost_skb_hint) {
		tp->lost_skb_hint = prev;
		tp->lost_cnt_hint -= tcp_skb_pcount(prev);
	}

	TCP_SKB_CB(prev)->tcp_flags |= TCP_SKB_CB(skb)->tcp_flags;
	TCP_SKB_CB(prev)->eor = TCP_SKB_CB(skb)->eor;
	if (TCP_SKB_CB(skb)->tcp_flags & TCPHDR_FIN)
		TCP_SKB_CB(prev)->end_seq++;

	if (skb == tcp_highest_sack(sk))
		tcp_advance_highest_sack(sk, skb);

	tcp_skb_collapse_tstamp(prev, skb);
	if (unlikely(TCP_SKB_CB(prev)->tx.delivered_mstamp))
		TCP_SKB_CB(prev)->tx.delivered_mstamp = 0;

	tcp_rtx_queue_unlink_and_free(skb, sk);

	NET_INC_STATS(sock_net(sk), LINUX_MIB_SACKMERGED);

	return true;
}

/* I wish gso_size would have a bit more sane initialization than
 * something-or-zero which complicates things
 */
static int tcp_skb_seglen(const struct sk_buff *skb)
{
	return tcp_skb_pcount(skb) == 1 ? skb->len : tcp_skb_mss(skb);
}

/* Shifting pages past head area doesn't work */
static int skb_can_shift(const struct sk_buff *skb)
{
	return !skb_headlen(skb) && skb_is_nonlinear(skb);
}

/* Try collapsing SACK blocks spanning across multiple skbs to a single
 * skb.
 */
static struct sk_buff *tcp_shift_skb_data(struct sock *sk, struct sk_buff *skb,
					  struct tcp_sacktag_state *state,
					  u32 start_seq, u32 end_seq,
					  bool dup_sack)
{
	struct tcp_sock *tp = tcp_sk(sk);
	struct sk_buff *prev;
	int mss;
	int pcount = 0;
	int len;
	int in_sack;

	if (!sk_can_gso(sk))
		goto fallback;

	/* Normally R but no L won't result in plain S */
	if (!dup_sack &&
	    (TCP_SKB_CB(skb)->sacked & (TCPCB_LOST|TCPCB_SACKED_RETRANS)) == TCPCB_SACKED_RETRANS)
		goto fallback;
	if (!skb_can_shift(skb))
		goto fallback;
	/* This frame is about to be dropped (was ACKed). */
	if (!after(TCP_SKB_CB(skb)->end_seq, tp->snd_una))
		goto fallback;

	/* Can only happen with delayed DSACK + discard craziness */
	prev = skb_rb_prev(skb);
	if (!prev)
		goto fallback;

	if ((TCP_SKB_CB(prev)->sacked & TCPCB_TAGBITS) != TCPCB_SACKED_ACKED)
		goto fallback;

	if (!tcp_skb_can_collapse_to(prev))
		goto fallback;

	in_sack = !after(start_seq, TCP_SKB_CB(skb)->seq) &&
		  !before(end_seq, TCP_SKB_CB(skb)->end_seq);

	if (in_sack) {
		len = skb->len;
		pcount = tcp_skb_pcount(skb);
		mss = tcp_skb_seglen(skb);

		/* TODO: Fix DSACKs to not fragment already SACKed and we can
		 * drop this restriction as unnecessary
		 */
		if (mss != tcp_skb_seglen(prev))
			goto fallback;
	} else {
		if (!after(TCP_SKB_CB(skb)->end_seq, start_seq))
			goto noop;
		/* CHECKME: This is non-MSS split case only?, this will
		 * cause skipped skbs due to advancing loop btw, original
		 * has that feature too
		 */
		if (tcp_skb_pcount(skb) <= 1)
			goto noop;

		in_sack = !after(start_seq, TCP_SKB_CB(skb)->seq);
		if (!in_sack) {
			/* TODO: head merge to next could be attempted here
			 * if (!after(TCP_SKB_CB(skb)->end_seq, end_seq)),
			 * though it might not be worth of the additional hassle
			 *
			 * ...we can probably just fallback to what was done
			 * previously. We could try merging non-SACKed ones
			 * as well but it probably isn't going to buy off
			 * because later SACKs might again split them, and
			 * it would make skb timestamp tracking considerably
			 * harder problem.
			 */
			goto fallback;
		}

		len = end_seq - TCP_SKB_CB(skb)->seq;
		BUG_ON(len < 0);
		BUG_ON(len > skb->len);

		/* MSS boundaries should be honoured or else pcount will
		 * severely break even though it makes things bit trickier.
		 * Optimize common case to avoid most of the divides
		 */
		mss = tcp_skb_mss(skb);

		/* TODO: Fix DSACKs to not fragment already SACKed and we can
		 * drop this restriction as unnecessary
		 */
		if (mss != tcp_skb_seglen(prev))
			goto fallback;

		if (len == mss) {
			pcount = 1;
		} else if (len < mss) {
			goto noop;
		} else {
			pcount = len / mss;
			len = pcount * mss;
		}
	}

	/* tcp_sacktag_one() won't SACK-tag ranges below snd_una */
	if (!after(TCP_SKB_CB(skb)->seq + len, tp->snd_una))
		goto fallback;

	if (!skb_shift(prev, skb, len))
		goto fallback;
	if (!tcp_shifted_skb(sk, prev, skb, state, pcount, len, mss, dup_sack))
		goto out;

	/* Hole filled allows collapsing with the next as well, this is very
	 * useful when hole on every nth skb pattern happens
	 */
	skb = skb_rb_next(prev);
	if (!skb)
		goto out;

	if (!skb_can_shift(skb) ||
	    ((TCP_SKB_CB(skb)->sacked & TCPCB_TAGBITS) != TCPCB_SACKED_ACKED) ||
	    (mss != tcp_skb_seglen(skb)))
		goto out;

	len = skb->len;
	if (skb_shift(prev, skb, len)) {
		pcount += tcp_skb_pcount(skb);
		tcp_shifted_skb(sk, prev, skb, state, tcp_skb_pcount(skb),
				len, mss, 0);
	}

out:
	return prev;

noop:
	return skb;

fallback:
	NET_INC_STATS(sock_net(sk), LINUX_MIB_SACKSHIFTFALLBACK);
	return NULL;
}

static struct sk_buff *tcp_sacktag_walk(struct sk_buff *skb, struct sock *sk,
					struct tcp_sack_block *next_dup,
					struct tcp_sacktag_state *state,
					u32 start_seq, u32 end_seq,
					bool dup_sack_in)
{
	struct tcp_sock *tp = tcp_sk(sk);
	struct sk_buff *tmp;

	skb_rbtree_walk_from(skb) {
		int in_sack = 0;
		bool dup_sack = dup_sack_in;

		/* queue is in-order => we can short-circuit the walk early */
		if (!before(TCP_SKB_CB(skb)->seq, end_seq))
			break;

		if (next_dup  &&
		    before(TCP_SKB_CB(skb)->seq, next_dup->end_seq)) {
			in_sack = tcp_match_skb_to_sack(sk, skb,
							next_dup->start_seq,
							next_dup->end_seq);
			if (in_sack > 0)
				dup_sack = true;
		}

		/* skb reference here is a bit tricky to get right, since
		 * shifting can eat and free both this skb and the next,
		 * so not even _safe variant of the loop is enough.
		 */
		if (in_sack <= 0) {
			tmp = tcp_shift_skb_data(sk, skb, state,
						 start_seq, end_seq, dup_sack);
			if (tmp) {
				if (tmp != skb) {
					skb = tmp;
					continue;
				}

				in_sack = 0;
			} else {
				in_sack = tcp_match_skb_to_sack(sk, skb,
								start_seq,
								end_seq);
			}
		}

		if (unlikely(in_sack < 0))
			break;

		if (in_sack) {
			TCP_SKB_CB(skb)->sacked =
				tcp_sacktag_one(sk,
						state,
						TCP_SKB_CB(skb)->sacked,
						TCP_SKB_CB(skb)->seq,
						TCP_SKB_CB(skb)->end_seq,
						dup_sack,
						tcp_skb_pcount(skb),
						skb->skb_mstamp);
			tcp_rate_skb_delivered(sk, skb, state->rate);
			if (TCP_SKB_CB(skb)->sacked & TCPCB_SACKED_ACKED)
				list_del_init(&skb->tcp_tsorted_anchor);

			if (!before(TCP_SKB_CB(skb)->seq,
				    tcp_highest_sack_seq(tp)))
				tcp_advance_highest_sack(sk, skb);
		}
	}
	return skb;
}

static struct sk_buff *tcp_sacktag_bsearch(struct sock *sk,
					   struct tcp_sacktag_state *state,
					   u32 seq)
{
	struct rb_node *parent, **p = &sk->tcp_rtx_queue.rb_node;
	struct sk_buff *skb;

	while (*p) {
		parent = *p;
		skb = rb_to_skb(parent);
		if (before(seq, TCP_SKB_CB(skb)->seq)) {
			p = &parent->rb_left;
			continue;
		}
		if (!before(seq, TCP_SKB_CB(skb)->end_seq)) {
			p = &parent->rb_right;
			continue;
		}
		return skb;
	}
	return NULL;
}

static struct sk_buff *tcp_sacktag_skip(struct sk_buff *skb, struct sock *sk,
					struct tcp_sacktag_state *state,
					u32 skip_to_seq)
{
	if (skb && after(TCP_SKB_CB(skb)->seq, skip_to_seq))
		return skb;

	return tcp_sacktag_bsearch(sk, state, skip_to_seq);
}

static struct sk_buff *tcp_maybe_skipping_dsack(struct sk_buff *skb,
						struct sock *sk,
						struct tcp_sack_block *next_dup,
						struct tcp_sacktag_state *state,
						u32 skip_to_seq)
{
	if (!next_dup)
		return skb;

	if (before(next_dup->start_seq, skip_to_seq)) {
		skb = tcp_sacktag_skip(skb, sk, state, next_dup->start_seq);
		skb = tcp_sacktag_walk(skb, sk, NULL, state,
				       next_dup->start_seq, next_dup->end_seq,
				       1);
	}

	return skb;
}

static int tcp_sack_cache_ok(const struct tcp_sock *tp, const struct tcp_sack_block *cache)
{
	return cache < tp->recv_sack_cache + ARRAY_SIZE(tp->recv_sack_cache);
}

static int
tcp_sacktag_write_queue(struct sock *sk, const struct sk_buff *ack_skb,
			u32 prior_snd_una, struct tcp_sacktag_state *state)
{
	struct tcp_sock *tp = tcp_sk(sk);
	const unsigned char *ptr = (skb_transport_header(ack_skb) +
				    TCP_SKB_CB(ack_skb)->sacked);
	struct tcp_sack_block_wire *sp_wire = (struct tcp_sack_block_wire *)(ptr+2);
	struct tcp_sack_block sp[TCP_NUM_SACKS];
	struct tcp_sack_block *cache;
	struct sk_buff *skb;
	int num_sacks = min(TCP_NUM_SACKS, (ptr[1] - TCPOLEN_SACK_BASE) >> 3);
	int used_sacks;
	bool found_dup_sack = false;
	int i, j;
	int first_sack_index;

	state->flag = 0;
	state->reord = tp->snd_nxt;

	if (!tp->sacked_out)
		tcp_highest_sack_reset(sk);

	found_dup_sack = tcp_check_dsack(sk, ack_skb, sp_wire,
					 num_sacks, prior_snd_una);
	if (found_dup_sack) {
		state->flag |= FLAG_DSACKING_ACK;
		tp->delivered++; /* A spurious retransmission is delivered */
	}

	/* Eliminate too old ACKs, but take into
	 * account more or less fresh ones, they can
	 * contain valid SACK info.
	 */
	if (before(TCP_SKB_CB(ack_skb)->ack_seq, prior_snd_una - tp->max_window))
		return 0;

	if (!tp->packets_out)
		goto out;

	used_sacks = 0;
	first_sack_index = 0;
	for (i = 0; i < num_sacks; i++) {
		bool dup_sack = !i && found_dup_sack;

		sp[used_sacks].start_seq = get_unaligned_be32(&sp_wire[i].start_seq);
		sp[used_sacks].end_seq = get_unaligned_be32(&sp_wire[i].end_seq);

		if (!tcp_is_sackblock_valid(tp, dup_sack,
					    sp[used_sacks].start_seq,
					    sp[used_sacks].end_seq)) {
			int mib_idx;

			if (dup_sack) {
				if (!tp->undo_marker)
					mib_idx = LINUX_MIB_TCPDSACKIGNOREDNOUNDO;
				else
					mib_idx = LINUX_MIB_TCPDSACKIGNOREDOLD;
			} else {
				/* Don't count olds caused by ACK reordering */
				if ((TCP_SKB_CB(ack_skb)->ack_seq != tp->snd_una) &&
				    !after(sp[used_sacks].end_seq, tp->snd_una))
					continue;
				mib_idx = LINUX_MIB_TCPSACKDISCARD;
			}

			NET_INC_STATS(sock_net(sk), mib_idx);
			if (i == 0)
				first_sack_index = -1;
			continue;
		}

		/* Ignore very old stuff early */
		if (!after(sp[used_sacks].end_seq, prior_snd_una))
			continue;

		used_sacks++;
	}

	/* order SACK blocks to allow in order walk of the retrans queue */
	for (i = used_sacks - 1; i > 0; i--) {
		for (j = 0; j < i; j++) {
			if (after(sp[j].start_seq, sp[j + 1].start_seq)) {
				swap(sp[j], sp[j + 1]);

				/* Track where the first SACK block goes to */
				if (j == first_sack_index)
					first_sack_index = j + 1;
			}
		}
	}

	state->mss_now = tcp_current_mss(sk);
	skb = NULL;
	i = 0;

	if (!tp->sacked_out) {
		/* It's already past, so skip checking against it */
		cache = tp->recv_sack_cache + ARRAY_SIZE(tp->recv_sack_cache);
	} else {
		cache = tp->recv_sack_cache;
		/* Skip empty blocks in at head of the cache */
		while (tcp_sack_cache_ok(tp, cache) && !cache->start_seq &&
		       !cache->end_seq)
			cache++;
	}

	while (i < used_sacks) {
		u32 start_seq = sp[i].start_seq;
		u32 end_seq = sp[i].end_seq;
		bool dup_sack = (found_dup_sack && (i == first_sack_index));
		struct tcp_sack_block *next_dup = NULL;

		if (found_dup_sack && ((i + 1) == first_sack_index))
			next_dup = &sp[i + 1];

		/* Skip too early cached blocks */
		while (tcp_sack_cache_ok(tp, cache) &&
		       !before(start_seq, cache->end_seq))
			cache++;

		/* Can skip some work by looking recv_sack_cache? */
		if (tcp_sack_cache_ok(tp, cache) && !dup_sack &&
		    after(end_seq, cache->start_seq)) {

			/* Head todo? */
			if (before(start_seq, cache->start_seq)) {
				skb = tcp_sacktag_skip(skb, sk, state,
						       start_seq);
				skb = tcp_sacktag_walk(skb, sk, next_dup,
						       state,
						       start_seq,
						       cache->start_seq,
						       dup_sack);
			}

			/* Rest of the block already fully processed? */
			if (!after(end_seq, cache->end_seq))
				goto advance_sp;

			skb = tcp_maybe_skipping_dsack(skb, sk, next_dup,
						       state,
						       cache->end_seq);

			/* ...tail remains todo... */
			if (tcp_highest_sack_seq(tp) == cache->end_seq) {
				/* ...but better entrypoint exists! */
				skb = tcp_highest_sack(sk);
				if (!skb)
					break;
				cache++;
				goto walk;
			}

			skb = tcp_sacktag_skip(skb, sk, state, cache->end_seq);
			/* Check overlap against next cached too (past this one already) */
			cache++;
			continue;
		}

		if (!before(start_seq, tcp_highest_sack_seq(tp))) {
			skb = tcp_highest_sack(sk);
			if (!skb)
				break;
		}
		skb = tcp_sacktag_skip(skb, sk, state, start_seq);

walk:
		skb = tcp_sacktag_walk(skb, sk, next_dup, state,
				       start_seq, end_seq, dup_sack);

advance_sp:
		i++;
	}

	/* Clear the head of the cache sack blocks so we can skip it next time */
	for (i = 0; i < ARRAY_SIZE(tp->recv_sack_cache) - used_sacks; i++) {
		tp->recv_sack_cache[i].start_seq = 0;
		tp->recv_sack_cache[i].end_seq = 0;
	}
	for (j = 0; j < used_sacks; j++)
		tp->recv_sack_cache[i++] = sp[j];

	if (inet_csk(sk)->icsk_ca_state != TCP_CA_Loss || tp->undo_marker)
		tcp_check_sack_reordering(sk, state->reord, 0);

	tcp_verify_left_out(tp);
out:

#if FASTRETRANS_DEBUG > 0
	WARN_ON((int)tp->sacked_out < 0);
	WARN_ON((int)tp->lost_out < 0);
	WARN_ON((int)tp->retrans_out < 0);
	WARN_ON((int)tcp_packets_in_flight(tp) < 0);
#endif
	return state->flag;
}

/* Limits sacked_out so that sum with lost_out isn't ever larger than
 * packets_out. Returns false if sacked_out adjustement wasn't necessary.
 */
static bool tcp_limit_reno_sacked(struct tcp_sock *tp)
{
	u32 holes;

	holes = max(tp->lost_out, 1U);
	holes = min(holes, tp->packets_out);

	if ((tp->sacked_out + holes) > tp->packets_out) {
		tp->sacked_out = tp->packets_out - holes;
		return true;
	}
	return false;
}

/* If we receive more dupacks than we expected counting segments
 * in assumption of absent reordering, interpret this as reordering.
 * The only another reason could be bug in receiver TCP.
 */
static void tcp_check_reno_reordering(struct sock *sk, const int addend)
{
	struct tcp_sock *tp = tcp_sk(sk);

	if (!tcp_limit_reno_sacked(tp))
		return;

	tp->reordering = min_t(u32, tp->packets_out + addend,
			       sock_net(sk)->ipv4.sysctl_tcp_max_reordering);
	NET_INC_STATS(sock_net(sk), LINUX_MIB_TCPRENOREORDER);
}

/* Emulate SACKs for SACKless connection: account for a new dupack. */

static void tcp_add_reno_sack(struct sock *sk)
{
	struct tcp_sock *tp = tcp_sk(sk);
	u32 prior_sacked = tp->sacked_out;

	tp->sacked_out++;
	tcp_check_reno_reordering(sk, 0);
	if (tp->sacked_out > prior_sacked)
		tp->delivered++; /* Some out-of-order packet is delivered */
	tcp_verify_left_out(tp);
}

/* Account for ACK, ACKing some data in Reno Recovery phase. */

static void tcp_remove_reno_sacks(struct sock *sk, int acked)
{
	struct tcp_sock *tp = tcp_sk(sk);

	if (acked > 0) {
		/* One ACK acked hole. The rest eat duplicate ACKs. */
		tp->delivered += max_t(int, acked - tp->sacked_out, 1);
		if (acked - 1 >= tp->sacked_out)
			tp->sacked_out = 0;
		else
			tp->sacked_out -= acked - 1;
	}
	tcp_check_reno_reordering(sk, acked);
	tcp_verify_left_out(tp);
}

static inline void tcp_reset_reno_sack(struct tcp_sock *tp)
{
	tp->sacked_out = 0;
}

void tcp_clear_retrans(struct tcp_sock *tp)
{
	tp->retrans_out = 0;
	tp->lost_out = 0;
	tp->undo_marker = 0;
	tp->undo_retrans = -1;
	tp->sacked_out = 0;
}

static inline void tcp_init_undo(struct tcp_sock *tp)
{
	tp->undo_marker = tp->snd_una;
	/* Retransmission still in flight may cause DSACKs later. */
	tp->undo_retrans = tp->retrans_out ? : -1;
}

/* Enter Loss state. If we detect SACK reneging, forget all SACK information
 * and reset tags completely, otherwise preserve SACKs. If receiver
 * dropped its ofo queue, we will know this due to reneging detection.
 */
void tcp_enter_loss(struct sock *sk)
{
	const struct inet_connection_sock *icsk = inet_csk(sk);
	struct tcp_sock *tp = tcp_sk(sk);
	struct net *net = sock_net(sk);
	struct sk_buff *skb;
	bool new_recovery = icsk->icsk_ca_state < TCP_CA_Recovery;
	bool is_reneg;			/* is receiver reneging on SACKs? */
	bool mark_lost;

	/* Reduce ssthresh if it has not yet been made inside this window. */
	if (icsk->icsk_ca_state <= TCP_CA_Disorder ||
	    !after(tp->high_seq, tp->snd_una) ||
	    (icsk->icsk_ca_state == TCP_CA_Loss && !icsk->icsk_retransmits)) {
		tp->prior_ssthresh = tcp_current_ssthresh(sk);
		tp->prior_cwnd = tp->snd_cwnd;
		tp->snd_ssthresh = icsk->icsk_ca_ops->ssthresh(sk);
		tcp_ca_event(sk, CA_EVENT_LOSS);
		tcp_init_undo(tp);
	}
	tp->snd_cwnd	   = 1;
	tp->snd_cwnd_cnt   = 0;
	tp->snd_cwnd_stamp = tcp_jiffies32;

	tp->retrans_out = 0;
	tp->lost_out = 0;

	if (tcp_is_reno(tp))
		tcp_reset_reno_sack(tp);

	skb = tcp_rtx_queue_head(sk);
	is_reneg = skb && (TCP_SKB_CB(skb)->sacked & TCPCB_SACKED_ACKED);
	if (is_reneg) {
		NET_INC_STATS(sock_net(sk), LINUX_MIB_TCPSACKRENEGING);
		tp->sacked_out = 0;
		/* Mark SACK reneging until we recover from this loss event. */
		tp->is_sack_reneg = 1;
	}
	tcp_clear_all_retrans_hints(tp);

	skb_rbtree_walk_from(skb) {
		mark_lost = (!(TCP_SKB_CB(skb)->sacked & TCPCB_SACKED_ACKED) ||
			     is_reneg);
		if (mark_lost)
			tcp_sum_lost(tp, skb);
		TCP_SKB_CB(skb)->sacked &= (~TCPCB_TAGBITS)|TCPCB_SACKED_ACKED;
		if (mark_lost) {
			TCP_SKB_CB(skb)->sacked &= ~TCPCB_SACKED_ACKED;
			TCP_SKB_CB(skb)->sacked |= TCPCB_LOST;
			tp->lost_out += tcp_skb_pcount(skb);
		}
	}
	tcp_verify_left_out(tp);

	/* Timeout in disordered state after receiving substantial DUPACKs
	 * suggests that the degree of reordering is over-estimated.
	 */
	if (icsk->icsk_ca_state <= TCP_CA_Disorder &&
	    tp->sacked_out >= net->ipv4.sysctl_tcp_reordering)
		tp->reordering = min_t(unsigned int, tp->reordering,
				       net->ipv4.sysctl_tcp_reordering);
	tcp_set_ca_state(sk, TCP_CA_Loss);
	tp->high_seq = tp->snd_nxt;
	tcp_ecn_queue_cwr(tp);

	/* F-RTO RFC5682 sec 3.1 step 1: retransmit SND.UNA if no previous
	 * loss recovery is underway except recurring timeout(s) on
	 * the same SND.UNA (sec 3.2). Disable F-RTO on path MTU probing
	 *
	 * In theory F-RTO can be used repeatedly during loss recovery.
	 * In practice this interacts badly with broken middle-boxes that
	 * falsely raise the receive window, which results in repeated
	 * timeouts and stop-and-go behavior.
	 */
	tp->frto = net->ipv4.sysctl_tcp_frto &&
		   (new_recovery || icsk->icsk_retransmits) &&
		   !inet_csk(sk)->icsk_mtup.probe_size;
}

/* If ACK arrived pointing to a remembered SACK, it means that our
 * remembered SACKs do not reflect real state of receiver i.e.
 * receiver _host_ is heavily congested (or buggy).
 *
 * To avoid big spurious retransmission bursts due to transient SACK
 * scoreboard oddities that look like reneging, we give the receiver a
 * little time (max(RTT/2, 10ms)) to send us some more ACKs that will
 * restore sanity to the SACK scoreboard. If the apparent reneging
 * persists until this RTO then we'll clear the SACK scoreboard.
 */
static bool tcp_check_sack_reneging(struct sock *sk, int flag)
{
	if (flag & FLAG_SACK_RENEGING) {
		struct tcp_sock *tp = tcp_sk(sk);
		unsigned long delay = max(usecs_to_jiffies(tp->srtt_us >> 4),
					  msecs_to_jiffies(10));

		inet_csk_reset_xmit_timer(sk, ICSK_TIME_RETRANS,
					  delay, TCP_RTO_MAX);
		return true;
	}
	return false;
}

/* Heurestics to calculate number of duplicate ACKs. There's no dupACKs
 * counter when SACK is enabled (without SACK, sacked_out is used for
 * that purpose).
 *
 * With reordering, holes may still be in flight, so RFC3517 recovery
 * uses pure sacked_out (total number of SACKed segments) even though
 * it violates the RFC that uses duplicate ACKs, often these are equal
 * but when e.g. out-of-window ACKs or packet duplication occurs,
 * they differ. Since neither occurs due to loss, TCP should really
 * ignore them.
 */
static inline int tcp_dupack_heuristics(const struct tcp_sock *tp)
{
	return tp->sacked_out + 1;
}

/* Linux NewReno/SACK/ECN state machine.
 * --------------------------------------
 *
 * "Open"	Normal state, no dubious events, fast path.
 * "Disorder"   In all the respects it is "Open",
 *		but requires a bit more attention. It is entered when
 *		we see some SACKs or dupacks. It is split of "Open"
 *		mainly to move some processing from fast path to slow one.
 * "CWR"	CWND was reduced due to some Congestion Notification event.
 *		It can be ECN, ICMP source quench, local device congestion.
 * "Recovery"	CWND was reduced, we are fast-retransmitting.
 * "Loss"	CWND was reduced due to RTO timeout or SACK reneging.
 *
 * tcp_fastretrans_alert() is entered:
 * - each incoming ACK, if state is not "Open"
 * - when arrived ACK is unusual, namely:
 *	* SACK
 *	* Duplicate ACK.
 *	* ECN ECE.
 *
 * Counting packets in flight is pretty simple.
 *
 *	in_flight = packets_out - left_out + retrans_out
 *
 *	packets_out is SND.NXT-SND.UNA counted in packets.
 *
 *	retrans_out is number of retransmitted segments.
 *
 *	left_out is number of segments left network, but not ACKed yet.
 *
 *		left_out = sacked_out + lost_out
 *
 *     sacked_out: Packets, which arrived to receiver out of order
 *		   and hence not ACKed. With SACKs this number is simply
 *		   amount of SACKed data. Even without SACKs
 *		   it is easy to give pretty reliable estimate of this number,
 *		   counting duplicate ACKs.
 *
 *       lost_out: Packets lost by network. TCP has no explicit
 *		   "loss notification" feedback from network (for now).
 *		   It means that this number can be only _guessed_.
 *		   Actually, it is the heuristics to predict lossage that
 *		   distinguishes different algorithms.
 *
 *	F.e. after RTO, when all the queue is considered as lost,
 *	lost_out = packets_out and in_flight = retrans_out.
 *
 *		Essentially, we have now a few algorithms detecting
 *		lost packets.
 *
 *		If the receiver supports SACK:
 *
 *		RFC6675/3517: It is the conventional algorithm. A packet is
 *		considered lost if the number of higher sequence packets
 *		SACKed is greater than or equal the DUPACK thoreshold
 *		(reordering). This is implemented in tcp_mark_head_lost and
 *		tcp_update_scoreboard.
 *
 *		RACK (draft-ietf-tcpm-rack-01): it is a newer algorithm
 *		(2017-) that checks timing instead of counting DUPACKs.
 *		Essentially a packet is considered lost if it's not S/ACKed
 *		after RTT + reordering_window, where both metrics are
 *		dynamically measured and adjusted. This is implemented in
 *		tcp_rack_mark_lost.
 *
 *		If the receiver does not support SACK:
 *
 *		NewReno (RFC6582): in Recovery we assume that one segment
 *		is lost (classic Reno). While we are in Recovery and
 *		a partial ACK arrives, we assume that one more packet
 *		is lost (NewReno). This heuristics are the same in NewReno
 *		and SACK.
 *
 * Really tricky (and requiring careful tuning) part of algorithm
 * is hidden in functions tcp_time_to_recover() and tcp_xmit_retransmit_queue().
 * The first determines the moment _when_ we should reduce CWND and,
 * hence, slow down forward transmission. In fact, it determines the moment
 * when we decide that hole is caused by loss, rather than by a reorder.
 *
 * tcp_xmit_retransmit_queue() decides, _what_ we should retransmit to fill
 * holes, caused by lost packets.
 *
 * And the most logically complicated part of algorithm is undo
 * heuristics. We detect false retransmits due to both too early
 * fast retransmit (reordering) and underestimated RTO, analyzing
 * timestamps and D-SACKs. When we detect that some segments were
 * retransmitted by mistake and CWND reduction was wrong, we undo
 * window reduction and abort recovery phase. This logic is hidden
 * inside several functions named tcp_try_undo_<something>.
 */

/* This function decides, when we should leave Disordered state
 * and enter Recovery phase, reducing congestion window.
 *
 * Main question: may we further continue forward transmission
 * with the same cwnd?
 */
static bool tcp_time_to_recover(struct sock *sk, int flag)
{
	struct tcp_sock *tp = tcp_sk(sk);

	/* Trick#1: The loss is proven. */
	if (tp->lost_out)
		return true;

	/* Not-A-Trick#2 : Classic rule... */
	if (tcp_dupack_heuristics(tp) > tp->reordering)
		return true;

	return false;
}

/* Detect loss in event "A" above by marking head of queue up as lost.
 * For non-SACK(Reno) senders, the first "packets" number of segments
 * are considered lost. For RFC3517 SACK, a segment is considered lost if it
 * has at least tp->reordering SACKed seqments above it; "packets" refers to
 * the maximum SACKed segments to pass before reaching this limit.
 */
static void tcp_mark_head_lost(struct sock *sk, int packets, int mark_head)
{
	struct tcp_sock *tp = tcp_sk(sk);
	struct sk_buff *skb;
	int cnt, oldcnt, lost;
	unsigned int mss;
	/* Use SACK to deduce losses of new sequences sent during recovery */
	const u32 loss_high = tcp_is_sack(tp) ?  tp->snd_nxt : tp->high_seq;

	WARN_ON(packets > tp->packets_out);
	skb = tp->lost_skb_hint;
	if (skb) {
		/* Head already handled? */
		if (mark_head && after(TCP_SKB_CB(skb)->seq, tp->snd_una))
			return;
		cnt = tp->lost_cnt_hint;
	} else {
		skb = tcp_rtx_queue_head(sk);
		cnt = 0;
	}

	skb_rbtree_walk_from(skb) {
		/* TODO: do this better */
		/* this is not the most efficient way to do this... */
		tp->lost_skb_hint = skb;
		tp->lost_cnt_hint = cnt;

		if (after(TCP_SKB_CB(skb)->end_seq, loss_high))
			break;

		oldcnt = cnt;
		if (tcp_is_reno(tp) ||
		    (TCP_SKB_CB(skb)->sacked & TCPCB_SACKED_ACKED))
			cnt += tcp_skb_pcount(skb);

		if (cnt > packets) {
			if (tcp_is_sack(tp) ||
			    (TCP_SKB_CB(skb)->sacked & TCPCB_SACKED_ACKED) ||
			    (oldcnt >= packets))
				break;

			mss = tcp_skb_mss(skb);
			/* If needed, chop off the prefix to mark as lost. */
			lost = (packets - oldcnt) * mss;
			if (lost < skb->len &&
			    tcp_fragment(sk, TCP_FRAG_IN_RTX_QUEUE, skb,
					 lost, mss, GFP_ATOMIC) < 0)
				break;
			cnt = packets;
		}

		tcp_skb_mark_lost(tp, skb);

		if (mark_head)
			break;
	}
	tcp_verify_left_out(tp);
}

/* Account newly detected lost packet(s) */

static void tcp_update_scoreboard(struct sock *sk, int fast_rexmit)
{
	struct tcp_sock *tp = tcp_sk(sk);

	if (tcp_is_reno(tp)) {
		tcp_mark_head_lost(sk, 1, 1);
	} else {
		int sacked_upto = tp->sacked_out - tp->reordering;
		if (sacked_upto >= 0)
			tcp_mark_head_lost(sk, sacked_upto, 0);
		else if (fast_rexmit)
			tcp_mark_head_lost(sk, 1, 1);
	}
}

static bool tcp_tsopt_ecr_before(const struct tcp_sock *tp, u32 when)
{
	return tp->rx_opt.saw_tstamp && tp->rx_opt.rcv_tsecr &&
	       before(tp->rx_opt.rcv_tsecr, when);
}

/* skb is spurious retransmitted if the returned timestamp echo
 * reply is prior to the skb transmission time
 */
static bool tcp_skb_spurious_retrans(const struct tcp_sock *tp,
				     const struct sk_buff *skb)
{
	return (TCP_SKB_CB(skb)->sacked & TCPCB_RETRANS) &&
	       tcp_tsopt_ecr_before(tp, tcp_skb_timestamp(skb));
}

/* Nothing was retransmitted or returned timestamp is less
 * than timestamp of the first retransmission.
 */
static inline bool tcp_packet_delayed(const struct tcp_sock *tp)
{
	return !tp->retrans_stamp ||
	       tcp_tsopt_ecr_before(tp, tp->retrans_stamp);
}

/* Undo procedures. */

/* We can clear retrans_stamp when there are no retransmissions in the
 * window. It would seem that it is trivially available for us in
 * tp->retrans_out, however, that kind of assumptions doesn't consider
 * what will happen if errors occur when sending retransmission for the
 * second time. ...It could the that such segment has only
 * TCPCB_EVER_RETRANS set at the present time. It seems that checking
 * the head skb is enough except for some reneging corner cases that
 * are not worth the effort.
 *
 * Main reason for all this complexity is the fact that connection dying
 * time now depends on the validity of the retrans_stamp, in particular,
 * that successive retransmissions of a segment must not advance
 * retrans_stamp under any conditions.
 */
static bool tcp_any_retrans_done(const struct sock *sk)
{
	const struct tcp_sock *tp = tcp_sk(sk);
	struct sk_buff *skb;

	if (tp->retrans_out)
		return true;

	skb = tcp_rtx_queue_head(sk);
	if (unlikely(skb && TCP_SKB_CB(skb)->sacked & TCPCB_EVER_RETRANS))
		return true;

	return false;
}

static void DBGUNDO(struct sock *sk, const char *msg)
{
#if FASTRETRANS_DEBUG > 1
	struct tcp_sock *tp = tcp_sk(sk);
	struct inet_sock *inet = inet_sk(sk);

	if (sk->sk_family == AF_INET) {
		pr_debug("Undo %s %pI4/%u c%u l%u ss%u/%u p%u\n",
			 msg,
			 &inet->inet_daddr, ntohs(inet->inet_dport),
			 tp->snd_cwnd, tcp_left_out(tp),
			 tp->snd_ssthresh, tp->prior_ssthresh,
			 tp->packets_out);
	}
#if IS_ENABLED(CONFIG_IPV6)
	else if (sk->sk_family == AF_INET6) {
		pr_debug("Undo %s %pI6/%u c%u l%u ss%u/%u p%u\n",
			 msg,
			 &sk->sk_v6_daddr, ntohs(inet->inet_dport),
			 tp->snd_cwnd, tcp_left_out(tp),
			 tp->snd_ssthresh, tp->prior_ssthresh,
			 tp->packets_out);
	}
#endif
#endif
}

static void tcp_undo_cwnd_reduction(struct sock *sk, bool unmark_loss)
{
	struct tcp_sock *tp = tcp_sk(sk);

	if (unmark_loss) {
		struct sk_buff *skb;

		skb_rbtree_walk(skb, &sk->tcp_rtx_queue) {
			TCP_SKB_CB(skb)->sacked &= ~TCPCB_LOST;
		}
		tp->lost_out = 0;
		tcp_clear_all_retrans_hints(tp);
	}

	if (tp->prior_ssthresh) {
		const struct inet_connection_sock *icsk = inet_csk(sk);

		tp->snd_cwnd = icsk->icsk_ca_ops->undo_cwnd(sk);

		if (tp->prior_ssthresh > tp->snd_ssthresh) {
			tp->snd_ssthresh = tp->prior_ssthresh;
			tcp_ecn_withdraw_cwr(tp);
		}
	}
	tp->snd_cwnd_stamp = tcp_jiffies32;
	tp->undo_marker = 0;
	tp->rack.advanced = 1; /* Force RACK to re-exam losses */
}

static inline bool tcp_may_undo(const struct tcp_sock *tp)
{
	return tp->undo_marker && (!tp->undo_retrans || tcp_packet_delayed(tp));
}

/* People celebrate: "We love our President!" */
static bool tcp_try_undo_recovery(struct sock *sk)
{
	struct tcp_sock *tp = tcp_sk(sk);

	if (tcp_may_undo(tp)) {
		int mib_idx;

		/* Happy end! We did not retransmit anything
		 * or our original transmission succeeded.
		 */
		DBGUNDO(sk, inet_csk(sk)->icsk_ca_state == TCP_CA_Loss ? "loss" : "retrans");
		tcp_undo_cwnd_reduction(sk, false);
		if (inet_csk(sk)->icsk_ca_state == TCP_CA_Loss)
			mib_idx = LINUX_MIB_TCPLOSSUNDO;
		else
			mib_idx = LINUX_MIB_TCPFULLUNDO;

		NET_INC_STATS(sock_net(sk), mib_idx);
	} else if (tp->rack.reo_wnd_persist) {
		tp->rack.reo_wnd_persist--;
	}
	if (tp->snd_una == tp->high_seq && tcp_is_reno(tp)) {
		/* Hold old state until something *above* high_seq
		 * is ACKed. For Reno it is MUST to prevent false
		 * fast retransmits (RFC2582). SACK TCP is safe. */
		if (!tcp_any_retrans_done(sk))
			tp->retrans_stamp = 0;
		return true;
	}
	tcp_set_ca_state(sk, TCP_CA_Open);
	tp->is_sack_reneg = 0;
	return false;
}

/* Try to undo cwnd reduction, because D-SACKs acked all retransmitted data */
static bool tcp_try_undo_dsack(struct sock *sk)
{
	struct tcp_sock *tp = tcp_sk(sk);

	if (tp->undo_marker && !tp->undo_retrans) {
		tp->rack.reo_wnd_persist = min(TCP_RACK_RECOVERY_THRESH,
					       tp->rack.reo_wnd_persist + 1);
		DBGUNDO(sk, "D-SACK");
		tcp_undo_cwnd_reduction(sk, false);
		NET_INC_STATS(sock_net(sk), LINUX_MIB_TCPDSACKUNDO);
		return true;
	}
	return false;
}

/* Undo during loss recovery after partial ACK or using F-RTO. */
static bool tcp_try_undo_loss(struct sock *sk, bool frto_undo)
{
	struct tcp_sock *tp = tcp_sk(sk);

	if (frto_undo || tcp_may_undo(tp)) {
		tcp_undo_cwnd_reduction(sk, true);

		DBGUNDO(sk, "partial loss");
		NET_INC_STATS(sock_net(sk), LINUX_MIB_TCPLOSSUNDO);
		if (frto_undo)
			NET_INC_STATS(sock_net(sk),
					LINUX_MIB_TCPSPURIOUSRTOS);
		inet_csk(sk)->icsk_retransmits = 0;
		if (frto_undo || tcp_is_sack(tp)) {
			tcp_set_ca_state(sk, TCP_CA_Open);
			tp->is_sack_reneg = 0;
		}
		return true;
	}
	return false;
}

/* The cwnd reduction in CWR and Recovery uses the PRR algorithm in RFC 6937.
 * It computes the number of packets to send (sndcnt) based on packets newly
 * delivered:
 *   1) If the packets in flight is larger than ssthresh, PRR spreads the
 *	cwnd reductions across a full RTT.
 *   2) Otherwise PRR uses packet conservation to send as much as delivered.
 *      But when the retransmits are acked without further losses, PRR
 *      slow starts cwnd up to ssthresh to speed up the recovery.
 */
static void tcp_init_cwnd_reduction(struct sock *sk)
{
	struct tcp_sock *tp = tcp_sk(sk);

	tp->high_seq = tp->snd_nxt;
	tp->tlp_high_seq = 0;
	tp->snd_cwnd_cnt = 0;
	tp->prior_cwnd = tp->snd_cwnd;
	tp->prr_delivered = 0;
	tp->prr_out = 0;
	tp->snd_ssthresh = inet_csk(sk)->icsk_ca_ops->ssthresh(sk);
	tcp_ecn_queue_cwr(tp);
}

void tcp_cwnd_reduction(struct sock *sk, int newly_acked_sacked, int flag)
{
	struct tcp_sock *tp = tcp_sk(sk);
	int sndcnt = 0;
	int delta = tp->snd_ssthresh - tcp_packets_in_flight(tp);

	if (newly_acked_sacked <= 0 || WARN_ON_ONCE(!tp->prior_cwnd))
		return;

	tp->prr_delivered += newly_acked_sacked;
	if (delta < 0) {
		u64 dividend = (u64)tp->snd_ssthresh * tp->prr_delivered +
			       tp->prior_cwnd - 1;
		sndcnt = div_u64(dividend, tp->prior_cwnd) - tp->prr_out;
	} else if ((flag & FLAG_RETRANS_DATA_ACKED) &&
		   !(flag & FLAG_LOST_RETRANS)) {
		sndcnt = min_t(int, delta,
			       max_t(int, tp->prr_delivered - tp->prr_out,
				     newly_acked_sacked) + 1);
	} else {
		sndcnt = min(delta, newly_acked_sacked);
	}
	/* Force a fast retransmit upon entering fast recovery */
	sndcnt = max(sndcnt, (tp->prr_out ? 0 : 1));
	tp->snd_cwnd = tcp_packets_in_flight(tp) + sndcnt;
}

static inline void tcp_end_cwnd_reduction(struct sock *sk)
{
	struct tcp_sock *tp = tcp_sk(sk);

	if (inet_csk(sk)->icsk_ca_ops->cong_control)
		return;

	/* Reset cwnd to ssthresh in CWR or Recovery (unless it's undone) */
	if (tp->snd_ssthresh < TCP_INFINITE_SSTHRESH &&
	    (inet_csk(sk)->icsk_ca_state == TCP_CA_CWR || tp->undo_marker)) {
		tp->snd_cwnd = tp->snd_ssthresh;
		tp->snd_cwnd_stamp = tcp_jiffies32;
	}
	tcp_ca_event(sk, CA_EVENT_COMPLETE_CWR);
}

/* Enter CWR state. Disable cwnd undo since congestion is proven with ECN */
void tcp_enter_cwr(struct sock *sk)
{
	struct tcp_sock *tp = tcp_sk(sk);

	tp->prior_ssthresh = 0;
	if (inet_csk(sk)->icsk_ca_state < TCP_CA_CWR) {
		tp->undo_marker = 0;
		tcp_init_cwnd_reduction(sk);
		tcp_set_ca_state(sk, TCP_CA_CWR);
	}
}
EXPORT_SYMBOL(tcp_enter_cwr);

static void tcp_try_keep_open(struct sock *sk)
{
	struct tcp_sock *tp = tcp_sk(sk);
	int state = TCP_CA_Open;

	if (tcp_left_out(tp) || tcp_any_retrans_done(sk))
		state = TCP_CA_Disorder;

	if (inet_csk(sk)->icsk_ca_state != state) {
		tcp_set_ca_state(sk, state);
		tp->high_seq = tp->snd_nxt;
	}
}

static void tcp_try_to_open(struct sock *sk, int flag)
{
	struct tcp_sock *tp = tcp_sk(sk);

	tcp_verify_left_out(tp);

	if (!tcp_any_retrans_done(sk))
		tp->retrans_stamp = 0;

	if (flag & FLAG_ECE)
		tcp_enter_cwr(sk);

	if (inet_csk(sk)->icsk_ca_state != TCP_CA_CWR) {
		tcp_try_keep_open(sk);
	}
}

static void tcp_mtup_probe_failed(struct sock *sk)
{
	struct inet_connection_sock *icsk = inet_csk(sk);

	icsk->icsk_mtup.search_high = icsk->icsk_mtup.probe_size - 1;
	icsk->icsk_mtup.probe_size = 0;
	NET_INC_STATS(sock_net(sk), LINUX_MIB_TCPMTUPFAIL);
}

static void tcp_mtup_probe_success(struct sock *sk)
{
	struct tcp_sock *tp = tcp_sk(sk);
	struct inet_connection_sock *icsk = inet_csk(sk);

	/* FIXME: breaks with very large cwnd */
	tp->prior_ssthresh = tcp_current_ssthresh(sk);
	tp->snd_cwnd = tp->snd_cwnd *
		       tcp_mss_to_mtu(sk, tp->mss_cache) /
		       icsk->icsk_mtup.probe_size;
	tp->snd_cwnd_cnt = 0;
	tp->snd_cwnd_stamp = tcp_jiffies32;
	tp->snd_ssthresh = tcp_current_ssthresh(sk);

	icsk->icsk_mtup.search_low = icsk->icsk_mtup.probe_size;
	icsk->icsk_mtup.probe_size = 0;
	tcp_sync_mss(sk, icsk->icsk_pmtu_cookie);
	NET_INC_STATS(sock_net(sk), LINUX_MIB_TCPMTUPSUCCESS);
}

/* Do a simple retransmit without using the backoff mechanisms in
 * tcp_timer. This is used for path mtu discovery.
 * The socket is already locked here.
 */
void tcp_simple_retransmit(struct sock *sk)
{
	const struct inet_connection_sock *icsk = inet_csk(sk);
	struct tcp_sock *tp = tcp_sk(sk);
	struct sk_buff *skb;
	unsigned int mss = tcp_current_mss(sk);

	skb_rbtree_walk(skb, &sk->tcp_rtx_queue) {
		if (tcp_skb_seglen(skb) > mss &&
		    !(TCP_SKB_CB(skb)->sacked & TCPCB_SACKED_ACKED)) {
			if (TCP_SKB_CB(skb)->sacked & TCPCB_SACKED_RETRANS) {
				TCP_SKB_CB(skb)->sacked &= ~TCPCB_SACKED_RETRANS;
				tp->retrans_out -= tcp_skb_pcount(skb);
			}
			tcp_skb_mark_lost_uncond_verify(tp, skb);
		}
	}

	tcp_clear_retrans_hints_partial(tp);

	if (!tp->lost_out)
		return;

	if (tcp_is_reno(tp))
		tcp_limit_reno_sacked(tp);

	tcp_verify_left_out(tp);

	/* Don't muck with the congestion window here.
	 * Reason is that we do not increase amount of _data_
	 * in network, but units changed and effective
	 * cwnd/ssthresh really reduced now.
	 */
	if (icsk->icsk_ca_state != TCP_CA_Loss) {
		tp->high_seq = tp->snd_nxt;
		tp->snd_ssthresh = tcp_current_ssthresh(sk);
		tp->prior_ssthresh = 0;
		tp->undo_marker = 0;
		tcp_set_ca_state(sk, TCP_CA_Loss);
	}
	tcp_xmit_retransmit_queue(sk);
}
EXPORT_SYMBOL(tcp_simple_retransmit);

void tcp_enter_recovery(struct sock *sk, bool ece_ack)
{
	struct tcp_sock *tp = tcp_sk(sk);
	int mib_idx;

	if (tcp_is_reno(tp))
		mib_idx = LINUX_MIB_TCPRENORECOVERY;
	else
		mib_idx = LINUX_MIB_TCPSACKRECOVERY;

	NET_INC_STATS(sock_net(sk), mib_idx);

	tp->prior_ssthresh = 0;
	tcp_init_undo(tp);

	if (!tcp_in_cwnd_reduction(sk)) {
		if (!ece_ack)
			tp->prior_ssthresh = tcp_current_ssthresh(sk);
		tcp_init_cwnd_reduction(sk);
	}
	tcp_set_ca_state(sk, TCP_CA_Recovery);
}

/* Process an ACK in CA_Loss state. Move to CA_Open if lost data are
 * recovered or spurious. Otherwise retransmits more on partial ACKs.
 */
static void tcp_process_loss(struct sock *sk, int flag, bool is_dupack,
			     int *rexmit)
{
	struct tcp_sock *tp = tcp_sk(sk);
	bool recovered = !before(tp->snd_una, tp->high_seq);

	if ((flag & FLAG_SND_UNA_ADVANCED) &&
	    tcp_try_undo_loss(sk, false))
		return;

	/* The ACK (s)acks some never-retransmitted data meaning not all
	 * the data packets before the timeout were lost. Therefore we
	 * undo the congestion window and state. This is essentially
	 * the operation in F-RTO (RFC5682 section 3.1 step 3.b). Since
	 * a retransmitted skb is permantly marked, we can apply such an
	 * operation even if F-RTO was not used.
	 */
	if ((flag & FLAG_ORIG_SACK_ACKED) &&
	    tcp_try_undo_loss(sk, tp->undo_marker))
		return;

	if (tp->frto) { /* F-RTO RFC5682 sec 3.1 (sack enhanced version). */
		if (after(tp->snd_nxt, tp->high_seq)) {
			if (flag & FLAG_DATA_SACKED || is_dupack)
				tp->frto = 0; /* Step 3.a. loss was real */
		} else if (flag & FLAG_SND_UNA_ADVANCED && !recovered) {
			tp->high_seq = tp->snd_nxt;
			/* Step 2.b. Try send new data (but deferred until cwnd
			 * is updated in tcp_ack()). Otherwise fall back to
			 * the conventional recovery.
			 */
			if (!tcp_write_queue_empty(sk) &&
			    after(tcp_wnd_end(tp), tp->snd_nxt)) {
				*rexmit = REXMIT_NEW;
				return;
			}
			tp->frto = 0;
		}
	}

	if (recovered) {
		/* F-RTO RFC5682 sec 3.1 step 2.a and 1st part of step 3.a */
		tcp_try_undo_recovery(sk);
		return;
	}
	if (tcp_is_reno(tp)) {
		/* A Reno DUPACK means new data in F-RTO step 2.b above are
		 * delivered. Lower inflight to clock out (re)tranmissions.
		 */
		if (after(tp->snd_nxt, tp->high_seq) && is_dupack)
			tcp_add_reno_sack(sk);
		else if (flag & FLAG_SND_UNA_ADVANCED)
			tcp_reset_reno_sack(tp);
	}
	*rexmit = REXMIT_LOST;
}

/* Undo during fast recovery after partial ACK. */
static bool tcp_try_undo_partial(struct sock *sk, u32 prior_snd_una)
{
	struct tcp_sock *tp = tcp_sk(sk);

	if (tp->undo_marker && tcp_packet_delayed(tp)) {
		/* Plain luck! Hole if filled with delayed
		 * packet, rather than with a retransmit. Check reordering.
		 */
		tcp_check_sack_reordering(sk, prior_snd_una, 1);

		/* We are getting evidence that the reordering degree is higher
		 * than we realized. If there are no retransmits out then we
		 * can undo. Otherwise we clock out new packets but do not
		 * mark more packets lost or retransmit more.
		 */
		if (tp->retrans_out)
			return true;

		if (!tcp_any_retrans_done(sk))
			tp->retrans_stamp = 0;

		DBGUNDO(sk, "partial recovery");
		tcp_undo_cwnd_reduction(sk, true);
		NET_INC_STATS(sock_net(sk), LINUX_MIB_TCPPARTIALUNDO);
		tcp_try_keep_open(sk);
		return true;
	}
	return false;
}

static void tcp_rack_identify_loss(struct sock *sk, int *ack_flag)
{
	struct tcp_sock *tp = tcp_sk(sk);

	/* Use RACK to detect loss */
	if (sock_net(sk)->ipv4.sysctl_tcp_recovery & TCP_RACK_LOSS_DETECTION) {
		u32 prior_retrans = tp->retrans_out;

		tcp_rack_mark_lost(sk);
		if (prior_retrans > tp->retrans_out)
			*ack_flag |= FLAG_LOST_RETRANS;
	}
}

static bool tcp_force_fast_retransmit(struct sock *sk)
{
	struct tcp_sock *tp = tcp_sk(sk);

	return after(tcp_highest_sack_seq(tp),
		     tp->snd_una + tp->reordering * tp->mss_cache);
}

/* Process an event, which can update packets-in-flight not trivially.
 * Main goal of this function is to calculate new estimate for left_out,
 * taking into account both packets sitting in receiver's buffer and
 * packets lost by network.
 *
 * Besides that it updates the congestion state when packet loss or ECN
 * is detected. But it does not reduce the cwnd, it is done by the
 * congestion control later.
 *
 * It does _not_ decide what to send, it is made in function
 * tcp_xmit_retransmit_queue().
 */
static void tcp_fastretrans_alert(struct sock *sk, const u32 prior_snd_una,
				  bool is_dupack, int *ack_flag, int *rexmit)
{
	struct inet_connection_sock *icsk = inet_csk(sk);
	struct tcp_sock *tp = tcp_sk(sk);
	int fast_rexmit = 0, flag = *ack_flag;
	bool do_lost = is_dupack || ((flag & FLAG_DATA_SACKED) &&
				     tcp_force_fast_retransmit(sk));

	if (!tp->packets_out && tp->sacked_out)
		tp->sacked_out = 0;

	/* Now state machine starts.
	 * A. ECE, hence prohibit cwnd undoing, the reduction is required. */
	if (flag & FLAG_ECE)
		tp->prior_ssthresh = 0;

	/* B. In all the states check for reneging SACKs. */
	if (tcp_check_sack_reneging(sk, flag))
		return;

	/* C. Check consistency of the current state. */
	tcp_verify_left_out(tp);

	/* D. Check state exit conditions. State can be terminated
	 *    when high_seq is ACKed. */
	if (icsk->icsk_ca_state == TCP_CA_Open) {
		WARN_ON(tp->retrans_out != 0);
		tp->retrans_stamp = 0;
	} else if (!before(tp->snd_una, tp->high_seq)) {
		switch (icsk->icsk_ca_state) {
		case TCP_CA_CWR:
			/* CWR is to be held something *above* high_seq
			 * is ACKed for CWR bit to reach receiver. */
			if (tp->snd_una != tp->high_seq) {
				tcp_end_cwnd_reduction(sk);
				tcp_set_ca_state(sk, TCP_CA_Open);
			}
			break;

		case TCP_CA_Recovery:
			if (tcp_is_reno(tp))
				tcp_reset_reno_sack(tp);
			if (tcp_try_undo_recovery(sk))
				return;
			tcp_end_cwnd_reduction(sk);
			break;
		}
	}

	/* E. Process state. */
	switch (icsk->icsk_ca_state) {
	case TCP_CA_Recovery:
		if (!(flag & FLAG_SND_UNA_ADVANCED)) {
			if (tcp_is_reno(tp) && is_dupack)
				tcp_add_reno_sack(sk);
		} else {
			if (tcp_try_undo_partial(sk, prior_snd_una))
				return;
			/* Partial ACK arrived. Force fast retransmit. */
			do_lost = tcp_is_reno(tp) ||
				  tcp_force_fast_retransmit(sk);
		}
		if (tcp_try_undo_dsack(sk)) {
			tcp_try_keep_open(sk);
			return;
		}
		tcp_rack_identify_loss(sk, ack_flag);
		break;
	case TCP_CA_Loss:
		tcp_process_loss(sk, flag, is_dupack, rexmit);
		tcp_rack_identify_loss(sk, ack_flag);
		if (!(icsk->icsk_ca_state == TCP_CA_Open ||
		      (*ack_flag & FLAG_LOST_RETRANS)))
			return;
		/* Change state if cwnd is undone or retransmits are lost */
		/* fall through */
	default:
		if (tcp_is_reno(tp)) {
			if (flag & FLAG_SND_UNA_ADVANCED)
				tcp_reset_reno_sack(tp);
			if (is_dupack)
				tcp_add_reno_sack(sk);
		}

		if (icsk->icsk_ca_state <= TCP_CA_Disorder)
			tcp_try_undo_dsack(sk);

		tcp_rack_identify_loss(sk, ack_flag);
		if (!tcp_time_to_recover(sk, flag)) {
			tcp_try_to_open(sk, flag);
			return;
		}

		/* MTU probe failure: don't reduce cwnd */
		if (icsk->icsk_ca_state < TCP_CA_CWR &&
		    icsk->icsk_mtup.probe_size &&
		    tp->snd_una == tp->mtu_probe.probe_seq_start) {
			tcp_mtup_probe_failed(sk);
			/* Restores the reduction we did in tcp_mtup_probe() */
			tp->snd_cwnd++;
			tcp_simple_retransmit(sk);
			return;
		}

		/* Otherwise enter Recovery state */
		tcp_enter_recovery(sk, (flag & FLAG_ECE));
		fast_rexmit = 1;
	}

	if (do_lost)
		tcp_update_scoreboard(sk, fast_rexmit);
	*rexmit = REXMIT_LOST;
}

static void tcp_update_rtt_min(struct sock *sk, u32 rtt_us, const int flag)
{
	u32 wlen = sock_net(sk)->ipv4.sysctl_tcp_min_rtt_wlen * HZ;
	struct tcp_sock *tp = tcp_sk(sk);

	if ((flag & FLAG_ACK_MAYBE_DELAYED) && rtt_us > tcp_min_rtt(tp)) {
		/* If the remote keeps returning delayed ACKs, eventually
		 * the min filter would pick it up and overestimate the
		 * prop. delay when it expires. Skip suspected delayed ACKs.
		 */
		return;
	}
	minmax_running_min(&tp->rtt_min, wlen, tcp_jiffies32,
			   rtt_us ? : jiffies_to_usecs(1));
}

static bool tcp_ack_update_rtt(struct sock *sk, const int flag,
			       long seq_rtt_us, long sack_rtt_us,
			       long ca_rtt_us, struct rate_sample *rs)
{
	const struct tcp_sock *tp = tcp_sk(sk);

	/* Prefer RTT measured from ACK's timing to TS-ECR. This is because
	 * broken middle-boxes or peers may corrupt TS-ECR fields. But
	 * Karn's algorithm forbids taking RTT if some retransmitted data
	 * is acked (RFC6298).
	 */
	if (seq_rtt_us < 0)
		seq_rtt_us = sack_rtt_us;

	/* RTTM Rule: A TSecr value received in a segment is used to
	 * update the averaged RTT measurement only if the segment
	 * acknowledges some new data, i.e., only if it advances the
	 * left edge of the send window.
	 * See draft-ietf-tcplw-high-performance-00, section 3.3.
	 */
	if (seq_rtt_us < 0 && tp->rx_opt.saw_tstamp && tp->rx_opt.rcv_tsecr &&
	    flag & FLAG_ACKED) {
		u32 delta = tcp_time_stamp(tp) - tp->rx_opt.rcv_tsecr;
		u32 delta_us = delta * (USEC_PER_SEC / TCP_TS_HZ);

		seq_rtt_us = ca_rtt_us = delta_us;
	}
	rs->rtt_us = ca_rtt_us; /* RTT of last (S)ACKed packet (or -1) */
	if (seq_rtt_us < 0)
		return false;

	/* ca_rtt_us >= 0 is counting on the invariant that ca_rtt_us is
	 * always taken together with ACK, SACK, or TS-opts. Any negative
	 * values will be skipped with the seq_rtt_us < 0 check above.
	 */
	tcp_update_rtt_min(sk, ca_rtt_us, flag);
	tcp_rtt_estimator(sk, seq_rtt_us);
	tcp_set_rto(sk);

	/* RFC6298: only reset backoff on valid RTT measurement. */
	inet_csk(sk)->icsk_backoff = 0;
	return true;
}

/* Compute time elapsed between (last) SYNACK and the ACK completing 3WHS. */
void tcp_synack_rtt_meas(struct sock *sk, struct request_sock *req)
{
	struct rate_sample rs;
	long rtt_us = -1L;

	if (req && !req->num_retrans && tcp_rsk(req)->snt_synack)
		rtt_us = tcp_stamp_us_delta(tcp_clock_us(), tcp_rsk(req)->snt_synack);

	tcp_ack_update_rtt(sk, FLAG_SYN_ACKED, rtt_us, -1L, rtt_us, &rs);
}


static void tcp_cong_avoid(struct sock *sk, u32 ack, u32 acked)
{
	const struct inet_connection_sock *icsk = inet_csk(sk);

	icsk->icsk_ca_ops->cong_avoid(sk, ack, acked);
	tcp_sk(sk)->snd_cwnd_stamp = tcp_jiffies32;
}

/* Restart timer after forward progress on connection.
 * RFC2988 recommends to restart timer to now+rto.
 */
void tcp_rearm_rto(struct sock *sk)
{
	const struct inet_connection_sock *icsk = inet_csk(sk);
	struct tcp_sock *tp = tcp_sk(sk);

	/* If the retrans timer is currently being used by Fast Open
	 * for SYN-ACK retrans purpose, stay put.
	 */
	if (tp->fastopen_rsk)
		return;

	if (!tp->packets_out) {
		inet_csk_clear_xmit_timer(sk, ICSK_TIME_RETRANS);
	} else {
		u32 rto = inet_csk(sk)->icsk_rto;
		/* Offset the time elapsed after installing regular RTO */
		if (icsk->icsk_pending == ICSK_TIME_REO_TIMEOUT ||
		    icsk->icsk_pending == ICSK_TIME_LOSS_PROBE) {
			s64 delta_us = tcp_rto_delta_us(sk);
			/* delta_us may not be positive if the socket is locked
			 * when the retrans timer fires and is rescheduled.
			 */
			rto = usecs_to_jiffies(max_t(int, delta_us, 1));
		}
		inet_csk_reset_xmit_timer(sk, ICSK_TIME_RETRANS, rto,
					  TCP_RTO_MAX);
	}
}

/* Try to schedule a loss probe; if that doesn't work, then schedule an RTO. */
static void tcp_set_xmit_timer(struct sock *sk)
{
	if (!tcp_schedule_loss_probe(sk, true))
		tcp_rearm_rto(sk);
}

/* If we get here, the whole TSO packet has not been acked. */
static u32 tcp_tso_acked(struct sock *sk, struct sk_buff *skb)
{
	struct tcp_sock *tp = tcp_sk(sk);
	u32 packets_acked;

	BUG_ON(!after(TCP_SKB_CB(skb)->end_seq, tp->snd_una));

	packets_acked = tcp_skb_pcount(skb);
	if (tcp_trim_head(sk, skb, tp->snd_una - TCP_SKB_CB(skb)->seq))
		return 0;
	packets_acked -= tcp_skb_pcount(skb);

	if (packets_acked) {
		BUG_ON(tcp_skb_pcount(skb) == 0);
		BUG_ON(!before(TCP_SKB_CB(skb)->seq, TCP_SKB_CB(skb)->end_seq));
	}

	return packets_acked;
}

static void tcp_ack_tstamp(struct sock *sk, struct sk_buff *skb,
			   u32 prior_snd_una)
{
	const struct skb_shared_info *shinfo;

	/* Avoid cache line misses to get skb_shinfo() and shinfo->tx_flags */
	if (likely(!TCP_SKB_CB(skb)->txstamp_ack))
		return;

	shinfo = skb_shinfo(skb);
	if (!before(shinfo->tskey, prior_snd_una) &&
	    before(shinfo->tskey, tcp_sk(sk)->snd_una)) {
		tcp_skb_tsorted_save(skb) {
			__skb_tstamp_tx(skb, NULL, sk, SCM_TSTAMP_ACK);
		} tcp_skb_tsorted_restore(skb);
	}
}

/* Remove acknowledged frames from the retransmission queue. If our packet
 * is before the ack sequence we can discard it as it's confirmed to have
 * arrived at the other end.
 */
static int tcp_clean_rtx_queue(struct sock *sk, u32 prior_fack,
			       u32 prior_snd_una,
			       struct tcp_sacktag_state *sack)
{
	const struct inet_connection_sock *icsk = inet_csk(sk);
	u64 first_ackt, last_ackt;
	struct tcp_sock *tp = tcp_sk(sk);
	u32 prior_sacked = tp->sacked_out;
	u32 reord = tp->snd_nxt; /* lowest acked un-retx un-sacked seq */
	struct sk_buff *skb, *next;
	bool fully_acked = true;
	long sack_rtt_us = -1L;
	long seq_rtt_us = -1L;
	long ca_rtt_us = -1L;
	u32 pkts_acked = 0;
	u32 last_in_flight = 0;
	bool rtt_update;
	int flag = 0;

	first_ackt = 0;

	for (skb = skb_rb_first(&sk->tcp_rtx_queue); skb; skb = next) {
		struct tcp_skb_cb *scb = TCP_SKB_CB(skb);
		const u32 start_seq = scb->seq;
		u8 sacked = scb->sacked;
		u32 acked_pcount;

		tcp_ack_tstamp(sk, skb, prior_snd_una);

		/* Determine how many packets and what bytes were acked, tso and else */
		if (after(scb->end_seq, tp->snd_una)) {
			if (tcp_skb_pcount(skb) == 1 ||
			    !after(tp->snd_una, scb->seq))
				break;

			acked_pcount = tcp_tso_acked(sk, skb);
			if (!acked_pcount)
				break;
			fully_acked = false;
		} else {
			acked_pcount = tcp_skb_pcount(skb);
		}

		if (unlikely(sacked & TCPCB_RETRANS)) {
			if (sacked & TCPCB_SACKED_RETRANS)
				tp->retrans_out -= acked_pcount;
			flag |= FLAG_RETRANS_DATA_ACKED;
		} else if (!(sacked & TCPCB_SACKED_ACKED)) {
			last_ackt = skb->skb_mstamp;
			WARN_ON_ONCE(last_ackt == 0);
			if (!first_ackt)
				first_ackt = last_ackt;

			last_in_flight = TCP_SKB_CB(skb)->tx.in_flight;
			if (before(start_seq, reord))
				reord = start_seq;
			if (!after(scb->end_seq, tp->high_seq))
				flag |= FLAG_ORIG_SACK_ACKED;
		}

		if (sacked & TCPCB_SACKED_ACKED) {
			tp->sacked_out -= acked_pcount;
		} else if (tcp_is_sack(tp)) {
			tp->delivered += acked_pcount;
			if (!tcp_skb_spurious_retrans(tp, skb))
				tcp_rack_advance(tp, sacked, scb->end_seq,
						 skb->skb_mstamp);
		}
		if (sacked & TCPCB_LOST)
			tp->lost_out -= acked_pcount;

		tp->packets_out -= acked_pcount;
		pkts_acked += acked_pcount;
		tcp_rate_skb_delivered(sk, skb, sack->rate);

		/* Initial outgoing SYN's get put onto the write_queue
		 * just like anything else we transmit.  It is not
		 * true data, and if we misinform our callers that
		 * this ACK acks real data, we will erroneously exit
		 * connection startup slow start one packet too
		 * quickly.  This is severely frowned upon behavior.
		 */
		if (likely(!(scb->tcp_flags & TCPHDR_SYN))) {
			flag |= FLAG_DATA_ACKED;
		} else {
			flag |= FLAG_SYN_ACKED;
			tp->retrans_stamp = 0;
		}

		if (!fully_acked)
			break;

		next = skb_rb_next(skb);
		if (unlikely(skb == tp->retransmit_skb_hint))
			tp->retransmit_skb_hint = NULL;
		if (unlikely(skb == tp->lost_skb_hint))
			tp->lost_skb_hint = NULL;
		tcp_rtx_queue_unlink_and_free(skb, sk);
	}

	if (!skb)
		tcp_chrono_stop(sk, TCP_CHRONO_BUSY);

	if (likely(between(tp->snd_up, prior_snd_una, tp->snd_una)))
		tp->snd_up = tp->snd_una;

	if (skb && (TCP_SKB_CB(skb)->sacked & TCPCB_SACKED_ACKED))
		flag |= FLAG_SACK_RENEGING;

	if (likely(first_ackt) && !(flag & FLAG_RETRANS_DATA_ACKED)) {
		seq_rtt_us = tcp_stamp_us_delta(tp->tcp_mstamp, first_ackt);
		ca_rtt_us = tcp_stamp_us_delta(tp->tcp_mstamp, last_ackt);

		if (pkts_acked == 1 && last_in_flight < tp->mss_cache &&
		    last_in_flight && !prior_sacked && fully_acked &&
		    sack->rate->prior_delivered + 1 == tp->delivered &&
		    !(flag & (FLAG_CA_ALERT | FLAG_SYN_ACKED))) {
			/* Conservatively mark a delayed ACK. It's typically
			 * from a lone runt packet over the round trip to
			 * a receiver w/o out-of-order or CE events.
			 */
			flag |= FLAG_ACK_MAYBE_DELAYED;
		}
	}
	if (sack->first_sackt) {
		sack_rtt_us = tcp_stamp_us_delta(tp->tcp_mstamp, sack->first_sackt);
		ca_rtt_us = tcp_stamp_us_delta(tp->tcp_mstamp, sack->last_sackt);
	}
	rtt_update = tcp_ack_update_rtt(sk, flag, seq_rtt_us, sack_rtt_us,
					ca_rtt_us, sack->rate);

	if (flag & FLAG_ACKED) {
		flag |= FLAG_SET_XMIT_TIMER;  /* set TLP or RTO timer */
		if (unlikely(icsk->icsk_mtup.probe_size &&
			     !after(tp->mtu_probe.probe_seq_end, tp->snd_una))) {
			tcp_mtup_probe_success(sk);
		}

		if (tcp_is_reno(tp)) {
			tcp_remove_reno_sacks(sk, pkts_acked);
		} else {
			int delta;

			/* Non-retransmitted hole got filled? That's reordering */
			if (before(reord, prior_fack))
				tcp_check_sack_reordering(sk, reord, 0);

			delta = prior_sacked - tp->sacked_out;
			tp->lost_cnt_hint -= min(tp->lost_cnt_hint, delta);
		}
	} else if (skb && rtt_update && sack_rtt_us >= 0 &&
		   sack_rtt_us > tcp_stamp_us_delta(tp->tcp_mstamp, skb->skb_mstamp)) {
		/* Do not re-arm RTO if the sack RTT is measured from data sent
		 * after when the head was last (re)transmitted. Otherwise the
		 * timeout may continue to extend in loss recovery.
		 */
		flag |= FLAG_SET_XMIT_TIMER;  /* set TLP or RTO timer */
	}

	if (icsk->icsk_ca_ops->pkts_acked) {
		struct ack_sample sample = { .pkts_acked = pkts_acked,
					     .rtt_us = sack->rate->rtt_us,
					     .in_flight = last_in_flight };

		icsk->icsk_ca_ops->pkts_acked(sk, &sample);
	}

#if FASTRETRANS_DEBUG > 0
	WARN_ON((int)tp->sacked_out < 0);
	WARN_ON((int)tp->lost_out < 0);
	WARN_ON((int)tp->retrans_out < 0);
	if (!tp->packets_out && tcp_is_sack(tp)) {
		icsk = inet_csk(sk);
		if (tp->lost_out) {
			pr_debug("Leak l=%u %d\n",
				 tp->lost_out, icsk->icsk_ca_state);
			tp->lost_out = 0;
		}
		if (tp->sacked_out) {
			pr_debug("Leak s=%u %d\n",
				 tp->sacked_out, icsk->icsk_ca_state);
			tp->sacked_out = 0;
		}
		if (tp->retrans_out) {
			pr_debug("Leak r=%u %d\n",
				 tp->retrans_out, icsk->icsk_ca_state);
			tp->retrans_out = 0;
		}
	}
#endif
	return flag;
}

static void tcp_ack_probe(struct sock *sk)
{
	struct inet_connection_sock *icsk = inet_csk(sk);
	struct sk_buff *head = tcp_send_head(sk);
	const struct tcp_sock *tp = tcp_sk(sk);

	/* Was it a usable window open? */
	if (!head)
		return;
	if (!after(TCP_SKB_CB(head)->end_seq, tcp_wnd_end(tp))) {
		icsk->icsk_backoff = 0;
		inet_csk_clear_xmit_timer(sk, ICSK_TIME_PROBE0);
		/* Socket must be waked up by subsequent tcp_data_snd_check().
		 * This function is not for random using!
		 */
	} else {
		unsigned long when = tcp_probe0_when(sk, TCP_RTO_MAX);

		inet_csk_reset_xmit_timer(sk, ICSK_TIME_PROBE0,
					  when, TCP_RTO_MAX);
	}
}

static inline bool tcp_ack_is_dubious(const struct sock *sk, const int flag)
{
	return !(flag & FLAG_NOT_DUP) || (flag & FLAG_CA_ALERT) ||
		inet_csk(sk)->icsk_ca_state != TCP_CA_Open;
}

/* Decide wheather to run the increase function of congestion control. */
static inline bool tcp_may_raise_cwnd(const struct sock *sk, const int flag)
{
	/* If reordering is high then always grow cwnd whenever data is
	 * delivered regardless of its ordering. Otherwise stay conservative
	 * and only grow cwnd on in-order delivery (RFC5681). A stretched ACK w/
	 * new SACK or ECE mark may first advance cwnd here and later reduce
	 * cwnd in tcp_fastretrans_alert() based on more states.
	 */
	if (tcp_sk(sk)->reordering > sock_net(sk)->ipv4.sysctl_tcp_reordering)
		return flag & FLAG_FORWARD_PROGRESS;

	return flag & FLAG_DATA_ACKED;
}

/* The "ultimate" congestion control function that aims to replace the rigid
 * cwnd increase and decrease control (tcp_cong_avoid,tcp_*cwnd_reduction).
 * It's called toward the end of processing an ACK with precise rate
 * information. All transmission or retransmission are delayed afterwards.
 */
static void tcp_cong_control(struct sock *sk, u32 ack, u32 acked_sacked,
			     int flag, const struct rate_sample *rs)
{
	const struct inet_connection_sock *icsk = inet_csk(sk);

	if (icsk->icsk_ca_ops->cong_control) {
		icsk->icsk_ca_ops->cong_control(sk, rs);
		return;
	}

	if (tcp_in_cwnd_reduction(sk)) {
		/* Reduce cwnd if state mandates */
		tcp_cwnd_reduction(sk, acked_sacked, flag);
	} else if (tcp_may_raise_cwnd(sk, flag)) {
		/* Advance cwnd if state allows */
		tcp_cong_avoid(sk, ack, acked_sacked);
	}
	tcp_update_pacing_rate(sk);
}

/* Check that window update is acceptable.
 * The function assumes that snd_una<=ack<=snd_next.
 */
static inline bool tcp_may_update_window(const struct tcp_sock *tp,
					const u32 ack, const u32 ack_seq,
					const u32 nwin)
{
	return	after(ack, tp->snd_una) ||
		after(ack_seq, tp->snd_wl1) ||
		(ack_seq == tp->snd_wl1 && nwin > tp->snd_wnd);
}

/* If we update tp->snd_una, also update tp->bytes_acked */
static void tcp_snd_una_update(struct tcp_sock *tp, u32 ack)
{
	u32 delta = ack - tp->snd_una;

	sock_owned_by_me((struct sock *)tp);
	tp->bytes_acked += delta;
	tp->snd_una = ack;
}

/* If we update tp->rcv_nxt, also update tp->bytes_received */
static void tcp_rcv_nxt_update(struct tcp_sock *tp, u32 seq)
{
	u32 delta = seq - tp->rcv_nxt;

	sock_owned_by_me((struct sock *)tp);
	tp->bytes_received += delta;
	tp->rcv_nxt = seq;
}

/* Update our send window.
 *
 * Window update algorithm, described in RFC793/RFC1122 (used in linux-2.2
 * and in FreeBSD. NetBSD's one is even worse.) is wrong.
 */
static int tcp_ack_update_window(struct sock *sk, const struct sk_buff *skb, u32 ack,
				 u32 ack_seq)
{
	struct tcp_sock *tp = tcp_sk(sk);
	int flag = 0;
	u32 nwin = ntohs(tcp_hdr(skb)->window);

	if (likely(!tcp_hdr(skb)->syn))
		nwin <<= tp->rx_opt.snd_wscale;

	if (tcp_may_update_window(tp, ack, ack_seq, nwin)) {
		flag |= FLAG_WIN_UPDATE;
		tcp_update_wl(tp, ack_seq);

		if (tp->snd_wnd != nwin) {
			tp->snd_wnd = nwin;

			/* Note, it is the only place, where
			 * fast path is recovered for sending TCP.
			 */
			tp->pred_flags = 0;
			tcp_fast_path_check(sk);

			if (!tcp_write_queue_empty(sk))
				tcp_slow_start_after_idle_check(sk);

			if (nwin > tp->max_window) {
				tp->max_window = nwin;
				tcp_sync_mss(sk, inet_csk(sk)->icsk_pmtu_cookie);
			}
		}
	}

	tcp_snd_una_update(tp, ack);

	return flag;
}

static bool __tcp_oow_rate_limited(struct net *net, int mib_idx,
				   u32 *last_oow_ack_time)
{
	if (*last_oow_ack_time) {
		s32 elapsed = (s32)(tcp_jiffies32 - *last_oow_ack_time);

		if (0 <= elapsed && elapsed < net->ipv4.sysctl_tcp_invalid_ratelimit) {
			NET_INC_STATS(net, mib_idx);
			return true;	/* rate-limited: don't send yet! */
		}
	}

	*last_oow_ack_time = tcp_jiffies32;

	return false;	/* not rate-limited: go ahead, send dupack now! */
}

/* Return true if we're currently rate-limiting out-of-window ACKs and
 * thus shouldn't send a dupack right now. We rate-limit dupacks in
 * response to out-of-window SYNs or ACKs to mitigate ACK loops or DoS
 * attacks that send repeated SYNs or ACKs for the same connection. To
 * do this, we do not send a duplicate SYNACK or ACK if the remote
 * endpoint is sending out-of-window SYNs or pure ACKs at a high rate.
 */
bool tcp_oow_rate_limited(struct net *net, const struct sk_buff *skb,
			  int mib_idx, u32 *last_oow_ack_time)
{
	/* Data packets without SYNs are not likely part of an ACK loop. */
	if ((TCP_SKB_CB(skb)->seq != TCP_SKB_CB(skb)->end_seq) &&
	    !tcp_hdr(skb)->syn)
		return false;

	return __tcp_oow_rate_limited(net, mib_idx, last_oow_ack_time);
}

/* RFC 5961 7 [ACK Throttling] */
static void tcp_send_challenge_ack(struct sock *sk, const struct sk_buff *skb)
{
	/* unprotected vars, we dont care of overwrites */
	static u32 challenge_timestamp;
	static unsigned int challenge_count;
	struct tcp_sock *tp = tcp_sk(sk);
	struct net *net = sock_net(sk);
	u32 count, now;

	/* First check our per-socket dupack rate limit. */
	if (__tcp_oow_rate_limited(net,
				   LINUX_MIB_TCPACKSKIPPEDCHALLENGE,
				   &tp->last_oow_ack_time))
		return;

	/* Then check host-wide RFC 5961 rate limit. */
	now = jiffies / HZ;
	if (now != challenge_timestamp) {
		u32 ack_limit = net->ipv4.sysctl_tcp_challenge_ack_limit;
		u32 half = (ack_limit + 1) >> 1;

		challenge_timestamp = now;
		WRITE_ONCE(challenge_count, half + prandom_u32_max(ack_limit));
	}
	count = READ_ONCE(challenge_count);
	if (count > 0) {
		WRITE_ONCE(challenge_count, count - 1);
		NET_INC_STATS(net, LINUX_MIB_TCPCHALLENGEACK);
		tcp_send_ack(sk);
	}
}

static void tcp_store_ts_recent(struct tcp_sock *tp)
{
	tp->rx_opt.ts_recent = tp->rx_opt.rcv_tsval;
	tp->rx_opt.ts_recent_stamp = get_seconds();
}

static void tcp_replace_ts_recent(struct tcp_sock *tp, u32 seq)
{
	if (tp->rx_opt.saw_tstamp && !after(seq, tp->rcv_wup)) {
		/* PAWS bug workaround wrt. ACK frames, the PAWS discard
		 * extra check below makes sure this can only happen
		 * for pure ACK frames.  -DaveM
		 *
		 * Not only, also it occurs for expired timestamps.
		 */

		if (tcp_paws_check(&tp->rx_opt, 0))
			tcp_store_ts_recent(tp);
	}
}

/* This routine deals with acks during a TLP episode.
 * We mark the end of a TLP episode on receiving TLP dupack or when
 * ack is after tlp_high_seq.
 * Ref: loss detection algorithm in draft-dukkipati-tcpm-tcp-loss-probe.
 */
static void tcp_process_tlp_ack(struct sock *sk, u32 ack, int flag)
{
	struct tcp_sock *tp = tcp_sk(sk);

	if (before(ack, tp->tlp_high_seq))
		return;

	if (flag & FLAG_DSACKING_ACK) {
		/* This DSACK means original and TLP probe arrived; no loss */
		tp->tlp_high_seq = 0;
	} else if (after(ack, tp->tlp_high_seq)) {
		/* ACK advances: there was a loss, so reduce cwnd. Reset
		 * tlp_high_seq in tcp_init_cwnd_reduction()
		 */
		tcp_init_cwnd_reduction(sk);
		tcp_set_ca_state(sk, TCP_CA_CWR);
		tcp_end_cwnd_reduction(sk);
		tcp_try_keep_open(sk);
		NET_INC_STATS(sock_net(sk),
				LINUX_MIB_TCPLOSSPROBERECOVERY);
	} else if (!(flag & (FLAG_SND_UNA_ADVANCED |
			     FLAG_NOT_DUP | FLAG_DATA_SACKED))) {
		/* Pure dupack: original and TLP probe arrived; no loss */
		tp->tlp_high_seq = 0;
	}
}

static inline void tcp_in_ack_event(struct sock *sk, u32 flags)
{
	const struct inet_connection_sock *icsk = inet_csk(sk);

	if (icsk->icsk_ca_ops->in_ack_event)
		icsk->icsk_ca_ops->in_ack_event(sk, flags);
}

/* Congestion control has updated the cwnd already. So if we're in
 * loss recovery then now we do any new sends (for FRTO) or
 * retransmits (for CA_Loss or CA_recovery) that make sense.
 */
static void tcp_xmit_recovery(struct sock *sk, int rexmit)
{
	struct tcp_sock *tp = tcp_sk(sk);

	if (rexmit == REXMIT_NONE)
		return;

	if (unlikely(rexmit == 2)) {
		__tcp_push_pending_frames(sk, tcp_current_mss(sk),
					  TCP_NAGLE_OFF);
		if (after(tp->snd_nxt, tp->high_seq))
			return;
		tp->frto = 0;
	}
	tcp_xmit_retransmit_queue(sk);
}

/* This routine deals with incoming acks, but not outgoing ones. */
static int tcp_ack(struct sock *sk, const struct sk_buff *skb, int flag)
{
	struct inet_connection_sock *icsk = inet_csk(sk);
	struct tcp_sock *tp = tcp_sk(sk);
	struct tcp_sacktag_state sack_state;
	struct rate_sample rs = { .prior_delivered = 0 };
	u32 prior_snd_una = tp->snd_una;
	bool is_sack_reneg = tp->is_sack_reneg;
	u32 ack_seq = TCP_SKB_CB(skb)->seq;
	u32 ack = TCP_SKB_CB(skb)->ack_seq;
	bool is_dupack = false;
	int prior_packets = tp->packets_out;
	u32 delivered = tp->delivered;
	u32 lost = tp->lost;
	int rexmit = REXMIT_NONE; /* Flag to (re)transmit to recover losses */
	u32 prior_fack;

	sack_state.first_sackt = 0;
	sack_state.rate = &rs;

	/* We very likely will need to access rtx queue. */
	prefetch(sk->tcp_rtx_queue.rb_node);

	/* If the ack is older than previous acks
	 * then we can probably ignore it.
	 */
	if (before(ack, prior_snd_una)) {
		/* RFC 5961 5.2 [Blind Data Injection Attack].[Mitigation] */
		if (before(ack, prior_snd_una - tp->max_window)) {
			if (!(flag & FLAG_NO_CHALLENGE_ACK))
				tcp_send_challenge_ack(sk, skb);
			return -1;
		}
		goto old_ack;
	}

	/* If the ack includes data we haven't sent yet, discard
	 * this segment (RFC793 Section 3.9).
	 */
	if (after(ack, tp->snd_nxt))
		goto invalid_ack;

	if (after(ack, prior_snd_una)) {
		flag |= FLAG_SND_UNA_ADVANCED;
		icsk->icsk_retransmits = 0;
	}

	prior_fack = tcp_is_sack(tp) ? tcp_highest_sack_seq(tp) : tp->snd_una;
	rs.prior_in_flight = tcp_packets_in_flight(tp);

	/* ts_recent update must be made after we are sure that the packet
	 * is in window.
	 */
	if (flag & FLAG_UPDATE_TS_RECENT)
		tcp_replace_ts_recent(tp, TCP_SKB_CB(skb)->seq);

	if (!(flag & FLAG_SLOWPATH) && after(ack, prior_snd_una)) {
		/* Window is constant, pure forward advance.
		 * No more checks are required.
		 * Note, we use the fact that SND.UNA>=SND.WL2.
		 */
		tcp_update_wl(tp, ack_seq);
		tcp_snd_una_update(tp, ack);
		flag |= FLAG_WIN_UPDATE;

		tcp_in_ack_event(sk, CA_ACK_WIN_UPDATE);

		NET_INC_STATS(sock_net(sk), LINUX_MIB_TCPHPACKS);
	} else {
		u32 ack_ev_flags = CA_ACK_SLOWPATH;

		if (ack_seq != TCP_SKB_CB(skb)->end_seq)
			flag |= FLAG_DATA;
		else
			NET_INC_STATS(sock_net(sk), LINUX_MIB_TCPPUREACKS);

		flag |= tcp_ack_update_window(sk, skb, ack, ack_seq);

		if (TCP_SKB_CB(skb)->sacked)
			flag |= tcp_sacktag_write_queue(sk, skb, prior_snd_una,
							&sack_state);

		if (tcp_ecn_rcv_ecn_echo(tp, tcp_hdr(skb))) {
			flag |= FLAG_ECE;
			ack_ev_flags |= CA_ACK_ECE;
		}

		if (flag & FLAG_WIN_UPDATE)
			ack_ev_flags |= CA_ACK_WIN_UPDATE;

		tcp_in_ack_event(sk, ack_ev_flags);
	}

	/* We passed data and got it acked, remove any soft error
	 * log. Something worked...
	 */
	sk->sk_err_soft = 0;
	icsk->icsk_probes_out = 0;
	tp->rcv_tstamp = tcp_jiffies32;
	if (!prior_packets)
		goto no_queue;

	/* See if we can take anything off of the retransmit queue. */
	flag |= tcp_clean_rtx_queue(sk, prior_fack, prior_snd_una, &sack_state);

	tcp_rack_update_reo_wnd(sk, &rs);

	if (tp->tlp_high_seq)
		tcp_process_tlp_ack(sk, ack, flag);
	/* If needed, reset TLP/RTO timer; RACK may later override this. */
	if (flag & FLAG_SET_XMIT_TIMER)
		tcp_set_xmit_timer(sk);

	if (tcp_ack_is_dubious(sk, flag)) {
		is_dupack = !(flag & (FLAG_SND_UNA_ADVANCED | FLAG_NOT_DUP));
		tcp_fastretrans_alert(sk, prior_snd_una, is_dupack, &flag,
				      &rexmit);
	}

	if ((flag & FLAG_FORWARD_PROGRESS) || !(flag & FLAG_NOT_DUP))
		sk_dst_confirm(sk);

	delivered = tp->delivered - delivered;	/* freshly ACKed or SACKed */
	lost = tp->lost - lost;			/* freshly marked lost */
<<<<<<< HEAD
=======
	rs.is_ack_delayed = !!(flag & FLAG_ACK_MAYBE_DELAYED);
>>>>>>> 03a0dded
	tcp_rate_gen(sk, delivered, lost, is_sack_reneg, sack_state.rate);
	tcp_cong_control(sk, ack, delivered, flag, sack_state.rate);
	tcp_xmit_recovery(sk, rexmit);
	return 1;

no_queue:
	/* If data was DSACKed, see if we can undo a cwnd reduction. */
	if (flag & FLAG_DSACKING_ACK)
		tcp_fastretrans_alert(sk, prior_snd_una, is_dupack, &flag,
				      &rexmit);
	/* If this ack opens up a zero window, clear backoff.  It was
	 * being used to time the probes, and is probably far higher than
	 * it needs to be for normal retransmission.
	 */
	tcp_ack_probe(sk);

	if (tp->tlp_high_seq)
		tcp_process_tlp_ack(sk, ack, flag);
	return 1;

invalid_ack:
	SOCK_DEBUG(sk, "Ack %u after %u:%u\n", ack, tp->snd_una, tp->snd_nxt);
	return -1;

old_ack:
	/* If data was SACKed, tag it and see if we should send more data.
	 * If data was DSACKed, see if we can undo a cwnd reduction.
	 */
	if (TCP_SKB_CB(skb)->sacked) {
		flag |= tcp_sacktag_write_queue(sk, skb, prior_snd_una,
						&sack_state);
		tcp_fastretrans_alert(sk, prior_snd_una, is_dupack, &flag,
				      &rexmit);
		tcp_xmit_recovery(sk, rexmit);
	}

	SOCK_DEBUG(sk, "Ack %u before %u:%u\n", ack, tp->snd_una, tp->snd_nxt);
	return 0;
}

static void tcp_parse_fastopen_option(int len, const unsigned char *cookie,
				      bool syn, struct tcp_fastopen_cookie *foc,
				      bool exp_opt)
{
	/* Valid only in SYN or SYN-ACK with an even length.  */
	if (!foc || !syn || len < 0 || (len & 1))
		return;

	if (len >= TCP_FASTOPEN_COOKIE_MIN &&
	    len <= TCP_FASTOPEN_COOKIE_MAX)
		memcpy(foc->val, cookie, len);
	else if (len != 0)
		len = -1;
	foc->len = len;
	foc->exp = exp_opt;
}

static void smc_parse_options(const struct tcphdr *th,
			      struct tcp_options_received *opt_rx,
			      const unsigned char *ptr,
			      int opsize)
{
#if IS_ENABLED(CONFIG_SMC)
	if (static_branch_unlikely(&tcp_have_smc)) {
		if (th->syn && !(opsize & 1) &&
		    opsize >= TCPOLEN_EXP_SMC_BASE &&
		    get_unaligned_be32(ptr) == TCPOPT_SMC_MAGIC)
			opt_rx->smc_ok = 1;
	}
#endif
}

/* Look for tcp options. Normally only called on SYN and SYNACK packets.
 * But, this can also be called on packets in the established flow when
 * the fast version below fails.
 */
void tcp_parse_options(const struct net *net,
		       const struct sk_buff *skb,
		       struct tcp_options_received *opt_rx, int estab,
		       struct tcp_fastopen_cookie *foc)
{
	const unsigned char *ptr;
	const struct tcphdr *th = tcp_hdr(skb);
	int length = (th->doff * 4) - sizeof(struct tcphdr);

	ptr = (const unsigned char *)(th + 1);
	opt_rx->saw_tstamp = 0;

	while (length > 0) {
		int opcode = *ptr++;
		int opsize;

		switch (opcode) {
		case TCPOPT_EOL:
			return;
		case TCPOPT_NOP:	/* Ref: RFC 793 section 3.1 */
			length--;
			continue;
		default:
			opsize = *ptr++;
			if (opsize < 2) /* "silly options" */
				return;
			if (opsize > length)
				return;	/* don't parse partial options */
			switch (opcode) {
			case TCPOPT_MSS:
				if (opsize == TCPOLEN_MSS && th->syn && !estab) {
					u16 in_mss = get_unaligned_be16(ptr);
					if (in_mss) {
						if (opt_rx->user_mss &&
						    opt_rx->user_mss < in_mss)
							in_mss = opt_rx->user_mss;
						opt_rx->mss_clamp = in_mss;
					}
				}
				break;
			case TCPOPT_WINDOW:
				if (opsize == TCPOLEN_WINDOW && th->syn &&
				    !estab && net->ipv4.sysctl_tcp_window_scaling) {
					__u8 snd_wscale = *(__u8 *)ptr;
					opt_rx->wscale_ok = 1;
					if (snd_wscale > TCP_MAX_WSCALE) {
						net_info_ratelimited("%s: Illegal window scaling value %d > %u received\n",
								     __func__,
								     snd_wscale,
								     TCP_MAX_WSCALE);
						snd_wscale = TCP_MAX_WSCALE;
					}
					opt_rx->snd_wscale = snd_wscale;
				}
				break;
			case TCPOPT_TIMESTAMP:
				if ((opsize == TCPOLEN_TIMESTAMP) &&
				    ((estab && opt_rx->tstamp_ok) ||
				     (!estab && net->ipv4.sysctl_tcp_timestamps))) {
					opt_rx->saw_tstamp = 1;
					opt_rx->rcv_tsval = get_unaligned_be32(ptr);
					opt_rx->rcv_tsecr = get_unaligned_be32(ptr + 4);
				}
				break;
			case TCPOPT_SACK_PERM:
				if (opsize == TCPOLEN_SACK_PERM && th->syn &&
				    !estab && net->ipv4.sysctl_tcp_sack) {
					opt_rx->sack_ok = TCP_SACK_SEEN;
					tcp_sack_reset(opt_rx);
				}
				break;

			case TCPOPT_SACK:
				if ((opsize >= (TCPOLEN_SACK_BASE + TCPOLEN_SACK_PERBLOCK)) &&
				   !((opsize - TCPOLEN_SACK_BASE) % TCPOLEN_SACK_PERBLOCK) &&
				   opt_rx->sack_ok) {
					TCP_SKB_CB(skb)->sacked = (ptr - 2) - (unsigned char *)th;
				}
				break;
#ifdef CONFIG_TCP_MD5SIG
			case TCPOPT_MD5SIG:
				/*
				 * The MD5 Hash has already been
				 * checked (see tcp_v{4,6}_do_rcv()).
				 */
				break;
#endif
			case TCPOPT_FASTOPEN:
				tcp_parse_fastopen_option(
					opsize - TCPOLEN_FASTOPEN_BASE,
					ptr, th->syn, foc, false);
				break;

			case TCPOPT_EXP:
				/* Fast Open option shares code 254 using a
				 * 16 bits magic number.
				 */
				if (opsize >= TCPOLEN_EXP_FASTOPEN_BASE &&
				    get_unaligned_be16(ptr) ==
				    TCPOPT_FASTOPEN_MAGIC)
					tcp_parse_fastopen_option(opsize -
						TCPOLEN_EXP_FASTOPEN_BASE,
						ptr + 2, th->syn, foc, true);
				else
					smc_parse_options(th, opt_rx, ptr,
							  opsize);
				break;

			}
			ptr += opsize-2;
			length -= opsize;
		}
	}
}
EXPORT_SYMBOL(tcp_parse_options);

static bool tcp_parse_aligned_timestamp(struct tcp_sock *tp, const struct tcphdr *th)
{
	const __be32 *ptr = (const __be32 *)(th + 1);

	if (*ptr == htonl((TCPOPT_NOP << 24) | (TCPOPT_NOP << 16)
			  | (TCPOPT_TIMESTAMP << 8) | TCPOLEN_TIMESTAMP)) {
		tp->rx_opt.saw_tstamp = 1;
		++ptr;
		tp->rx_opt.rcv_tsval = ntohl(*ptr);
		++ptr;
		if (*ptr)
			tp->rx_opt.rcv_tsecr = ntohl(*ptr) - tp->tsoffset;
		else
			tp->rx_opt.rcv_tsecr = 0;
		return true;
	}
	return false;
}

/* Fast parse options. This hopes to only see timestamps.
 * If it is wrong it falls back on tcp_parse_options().
 */
static bool tcp_fast_parse_options(const struct net *net,
				   const struct sk_buff *skb,
				   const struct tcphdr *th, struct tcp_sock *tp)
{
	/* In the spirit of fast parsing, compare doff directly to constant
	 * values.  Because equality is used, short doff can be ignored here.
	 */
	if (th->doff == (sizeof(*th) / 4)) {
		tp->rx_opt.saw_tstamp = 0;
		return false;
	} else if (tp->rx_opt.tstamp_ok &&
		   th->doff == ((sizeof(*th) + TCPOLEN_TSTAMP_ALIGNED) / 4)) {
		if (tcp_parse_aligned_timestamp(tp, th))
			return true;
	}

	tcp_parse_options(net, skb, &tp->rx_opt, 1, NULL);
	if (tp->rx_opt.saw_tstamp && tp->rx_opt.rcv_tsecr)
		tp->rx_opt.rcv_tsecr -= tp->tsoffset;

	return true;
}

#ifdef CONFIG_TCP_MD5SIG
/*
 * Parse MD5 Signature option
 */
const u8 *tcp_parse_md5sig_option(const struct tcphdr *th)
{
	int length = (th->doff << 2) - sizeof(*th);
	const u8 *ptr = (const u8 *)(th + 1);

	/* If the TCP option is too short, we can short cut */
	if (length < TCPOLEN_MD5SIG)
		return NULL;

	while (length > 0) {
		int opcode = *ptr++;
		int opsize;

		switch (opcode) {
		case TCPOPT_EOL:
			return NULL;
		case TCPOPT_NOP:
			length--;
			continue;
		default:
			opsize = *ptr++;
			if (opsize < 2 || opsize > length)
				return NULL;
			if (opcode == TCPOPT_MD5SIG)
				return opsize == TCPOLEN_MD5SIG ? ptr : NULL;
		}
		ptr += opsize - 2;
		length -= opsize;
	}
	return NULL;
}
EXPORT_SYMBOL(tcp_parse_md5sig_option);
#endif

/* Sorry, PAWS as specified is broken wrt. pure-ACKs -DaveM
 *
 * It is not fatal. If this ACK does _not_ change critical state (seqs, window)
 * it can pass through stack. So, the following predicate verifies that
 * this segment is not used for anything but congestion avoidance or
 * fast retransmit. Moreover, we even are able to eliminate most of such
 * second order effects, if we apply some small "replay" window (~RTO)
 * to timestamp space.
 *
 * All these measures still do not guarantee that we reject wrapped ACKs
 * on networks with high bandwidth, when sequence space is recycled fastly,
 * but it guarantees that such events will be very rare and do not affect
 * connection seriously. This doesn't look nice, but alas, PAWS is really
 * buggy extension.
 *
 * [ Later note. Even worse! It is buggy for segments _with_ data. RFC
 * states that events when retransmit arrives after original data are rare.
 * It is a blatant lie. VJ forgot about fast retransmit! 8)8) It is
 * the biggest problem on large power networks even with minor reordering.
 * OK, let's give it small replay window. If peer clock is even 1hz, it is safe
 * up to bandwidth of 18Gigabit/sec. 8) ]
 */

static int tcp_disordered_ack(const struct sock *sk, const struct sk_buff *skb)
{
	const struct tcp_sock *tp = tcp_sk(sk);
	const struct tcphdr *th = tcp_hdr(skb);
	u32 seq = TCP_SKB_CB(skb)->seq;
	u32 ack = TCP_SKB_CB(skb)->ack_seq;

	return (/* 1. Pure ACK with correct sequence number. */
		(th->ack && seq == TCP_SKB_CB(skb)->end_seq && seq == tp->rcv_nxt) &&

		/* 2. ... and duplicate ACK. */
		ack == tp->snd_una &&

		/* 3. ... and does not update window. */
		!tcp_may_update_window(tp, ack, seq, ntohs(th->window) << tp->rx_opt.snd_wscale) &&

		/* 4. ... and sits in replay window. */
		(s32)(tp->rx_opt.ts_recent - tp->rx_opt.rcv_tsval) <= (inet_csk(sk)->icsk_rto * 1024) / HZ);
}

static inline bool tcp_paws_discard(const struct sock *sk,
				   const struct sk_buff *skb)
{
	const struct tcp_sock *tp = tcp_sk(sk);

	return !tcp_paws_check(&tp->rx_opt, TCP_PAWS_WINDOW) &&
	       !tcp_disordered_ack(sk, skb);
}

/* Check segment sequence number for validity.
 *
 * Segment controls are considered valid, if the segment
 * fits to the window after truncation to the window. Acceptability
 * of data (and SYN, FIN, of course) is checked separately.
 * See tcp_data_queue(), for example.
 *
 * Also, controls (RST is main one) are accepted using RCV.WUP instead
 * of RCV.NXT. Peer still did not advance his SND.UNA when we
 * delayed ACK, so that hisSND.UNA<=ourRCV.WUP.
 * (borrowed from freebsd)
 */

static inline bool tcp_sequence(const struct tcp_sock *tp, u32 seq, u32 end_seq)
{
	return	!before(end_seq, tp->rcv_wup) &&
		!after(seq, tp->rcv_nxt + tcp_receive_window(tp));
}

/* When we get a reset we do this. */
void tcp_reset(struct sock *sk)
{
	trace_tcp_receive_reset(sk);

	/* We want the right error as BSD sees it (and indeed as we do). */
	switch (sk->sk_state) {
	case TCP_SYN_SENT:
		sk->sk_err = ECONNREFUSED;
		break;
	case TCP_CLOSE_WAIT:
		sk->sk_err = EPIPE;
		break;
	case TCP_CLOSE:
		return;
	default:
		sk->sk_err = ECONNRESET;
	}
	/* This barrier is coupled with smp_rmb() in tcp_poll() */
	smp_wmb();

	tcp_done(sk);

	if (!sock_flag(sk, SOCK_DEAD))
		sk->sk_error_report(sk);
}

/*
 * 	Process the FIN bit. This now behaves as it is supposed to work
 *	and the FIN takes effect when it is validly part of sequence
 *	space. Not before when we get holes.
 *
 *	If we are ESTABLISHED, a received fin moves us to CLOSE-WAIT
 *	(and thence onto LAST-ACK and finally, CLOSE, we never enter
 *	TIME-WAIT)
 *
 *	If we are in FINWAIT-1, a received FIN indicates simultaneous
 *	close and we go into CLOSING (and later onto TIME-WAIT)
 *
 *	If we are in FINWAIT-2, a received FIN moves us to TIME-WAIT.
 */
void tcp_fin(struct sock *sk)
{
	struct tcp_sock *tp = tcp_sk(sk);

	inet_csk_schedule_ack(sk);

	sk->sk_shutdown |= RCV_SHUTDOWN;
	sock_set_flag(sk, SOCK_DONE);

	switch (sk->sk_state) {
	case TCP_SYN_RECV:
	case TCP_ESTABLISHED:
		/* Move to CLOSE_WAIT */
		tcp_set_state(sk, TCP_CLOSE_WAIT);
		inet_csk(sk)->icsk_ack.pingpong = 1;
		break;

	case TCP_CLOSE_WAIT:
	case TCP_CLOSING:
		/* Received a retransmission of the FIN, do
		 * nothing.
		 */
		break;
	case TCP_LAST_ACK:
		/* RFC793: Remain in the LAST-ACK state. */
		break;

	case TCP_FIN_WAIT1:
		/* This case occurs when a simultaneous close
		 * happens, we must ack the received FIN and
		 * enter the CLOSING state.
		 */
		tcp_send_ack(sk);
		tcp_set_state(sk, TCP_CLOSING);
		break;
	case TCP_FIN_WAIT2:
		/* Received a FIN -- send ACK and enter TIME_WAIT. */
		tcp_send_ack(sk);
		tcp_time_wait(sk, TCP_TIME_WAIT, 0);
		break;
	default:
		/* Only TCP_LISTEN and TCP_CLOSE are left, in these
		 * cases we should never reach this piece of code.
		 */
		pr_err("%s: Impossible, sk->sk_state=%d\n",
		       __func__, sk->sk_state);
		break;
	}

	/* It _is_ possible, that we have something out-of-order _after_ FIN.
	 * Probably, we should reset in this case. For now drop them.
	 */
	skb_rbtree_purge(&tp->out_of_order_queue);
	if (tcp_is_sack(tp))
		tcp_sack_reset(&tp->rx_opt);
	sk_mem_reclaim(sk);

	if (!sock_flag(sk, SOCK_DEAD)) {
		sk->sk_state_change(sk);

		/* Do not send POLL_HUP for half duplex close. */
		if (sk->sk_shutdown == SHUTDOWN_MASK ||
		    sk->sk_state == TCP_CLOSE)
			sk_wake_async(sk, SOCK_WAKE_WAITD, POLL_HUP);
		else
			sk_wake_async(sk, SOCK_WAKE_WAITD, POLL_IN);
	}
}

static inline bool tcp_sack_extend(struct tcp_sack_block *sp, u32 seq,
				  u32 end_seq)
{
	if (!after(seq, sp->end_seq) && !after(sp->start_seq, end_seq)) {
		if (before(seq, sp->start_seq))
			sp->start_seq = seq;
		if (after(end_seq, sp->end_seq))
			sp->end_seq = end_seq;
		return true;
	}
	return false;
}

static void tcp_dsack_set(struct sock *sk, u32 seq, u32 end_seq)
{
	struct tcp_sock *tp = tcp_sk(sk);

	if (tcp_is_sack(tp) && sock_net(sk)->ipv4.sysctl_tcp_dsack) {
		int mib_idx;

		if (before(seq, tp->rcv_nxt))
			mib_idx = LINUX_MIB_TCPDSACKOLDSENT;
		else
			mib_idx = LINUX_MIB_TCPDSACKOFOSENT;

		NET_INC_STATS(sock_net(sk), mib_idx);

		tp->rx_opt.dsack = 1;
		tp->duplicate_sack[0].start_seq = seq;
		tp->duplicate_sack[0].end_seq = end_seq;
	}
}

static void tcp_dsack_extend(struct sock *sk, u32 seq, u32 end_seq)
{
	struct tcp_sock *tp = tcp_sk(sk);

	if (!tp->rx_opt.dsack)
		tcp_dsack_set(sk, seq, end_seq);
	else
		tcp_sack_extend(tp->duplicate_sack, seq, end_seq);
}

static void tcp_send_dupack(struct sock *sk, const struct sk_buff *skb)
{
	struct tcp_sock *tp = tcp_sk(sk);

	if (TCP_SKB_CB(skb)->end_seq != TCP_SKB_CB(skb)->seq &&
	    before(TCP_SKB_CB(skb)->seq, tp->rcv_nxt)) {
		NET_INC_STATS(sock_net(sk), LINUX_MIB_DELAYEDACKLOST);
		tcp_enter_quickack_mode(sk);

		if (tcp_is_sack(tp) && sock_net(sk)->ipv4.sysctl_tcp_dsack) {
			u32 end_seq = TCP_SKB_CB(skb)->end_seq;

			if (after(TCP_SKB_CB(skb)->end_seq, tp->rcv_nxt))
				end_seq = tp->rcv_nxt;
			tcp_dsack_set(sk, TCP_SKB_CB(skb)->seq, end_seq);
		}
	}

	tcp_send_ack(sk);
}

/* These routines update the SACK block as out-of-order packets arrive or
 * in-order packets close up the sequence space.
 */
static void tcp_sack_maybe_coalesce(struct tcp_sock *tp)
{
	int this_sack;
	struct tcp_sack_block *sp = &tp->selective_acks[0];
	struct tcp_sack_block *swalk = sp + 1;

	/* See if the recent change to the first SACK eats into
	 * or hits the sequence space of other SACK blocks, if so coalesce.
	 */
	for (this_sack = 1; this_sack < tp->rx_opt.num_sacks;) {
		if (tcp_sack_extend(sp, swalk->start_seq, swalk->end_seq)) {
			int i;

			/* Zap SWALK, by moving every further SACK up by one slot.
			 * Decrease num_sacks.
			 */
			tp->rx_opt.num_sacks--;
			for (i = this_sack; i < tp->rx_opt.num_sacks; i++)
				sp[i] = sp[i + 1];
			continue;
		}
		this_sack++, swalk++;
	}
}

static void tcp_sack_new_ofo_skb(struct sock *sk, u32 seq, u32 end_seq)
{
	struct tcp_sock *tp = tcp_sk(sk);
	struct tcp_sack_block *sp = &tp->selective_acks[0];
	int cur_sacks = tp->rx_opt.num_sacks;
	int this_sack;

	if (!cur_sacks)
		goto new_sack;

	for (this_sack = 0; this_sack < cur_sacks; this_sack++, sp++) {
		if (tcp_sack_extend(sp, seq, end_seq)) {
			/* Rotate this_sack to the first one. */
			for (; this_sack > 0; this_sack--, sp--)
				swap(*sp, *(sp - 1));
			if (cur_sacks > 1)
				tcp_sack_maybe_coalesce(tp);
			return;
		}
	}

	/* Could not find an adjacent existing SACK, build a new one,
	 * put it at the front, and shift everyone else down.  We
	 * always know there is at least one SACK present already here.
	 *
	 * If the sack array is full, forget about the last one.
	 */
	if (this_sack >= TCP_NUM_SACKS) {
		this_sack--;
		tp->rx_opt.num_sacks--;
		sp--;
	}
	for (; this_sack > 0; this_sack--, sp--)
		*sp = *(sp - 1);

new_sack:
	/* Build the new head SACK, and we're done. */
	sp->start_seq = seq;
	sp->end_seq = end_seq;
	tp->rx_opt.num_sacks++;
}

/* RCV.NXT advances, some SACKs should be eaten. */

static void tcp_sack_remove(struct tcp_sock *tp)
{
	struct tcp_sack_block *sp = &tp->selective_acks[0];
	int num_sacks = tp->rx_opt.num_sacks;
	int this_sack;

	/* Empty ofo queue, hence, all the SACKs are eaten. Clear. */
	if (RB_EMPTY_ROOT(&tp->out_of_order_queue)) {
		tp->rx_opt.num_sacks = 0;
		return;
	}

	for (this_sack = 0; this_sack < num_sacks;) {
		/* Check if the start of the sack is covered by RCV.NXT. */
		if (!before(tp->rcv_nxt, sp->start_seq)) {
			int i;

			/* RCV.NXT must cover all the block! */
			WARN_ON(before(tp->rcv_nxt, sp->end_seq));

			/* Zap this SACK, by moving forward any other SACKS. */
			for (i = this_sack+1; i < num_sacks; i++)
				tp->selective_acks[i-1] = tp->selective_acks[i];
			num_sacks--;
			continue;
		}
		this_sack++;
		sp++;
	}
	tp->rx_opt.num_sacks = num_sacks;
}

/**
 * tcp_try_coalesce - try to merge skb to prior one
 * @sk: socket
 * @dest: destination queue
 * @to: prior buffer
 * @from: buffer to add in queue
 * @fragstolen: pointer to boolean
 *
 * Before queueing skb @from after @to, try to merge them
 * to reduce overall memory use and queue lengths, if cost is small.
 * Packets in ofo or receive queues can stay a long time.
 * Better try to coalesce them right now to avoid future collapses.
 * Returns true if caller should free @from instead of queueing it
 */
static bool tcp_try_coalesce(struct sock *sk,
			     struct sk_buff *to,
			     struct sk_buff *from,
			     bool *fragstolen)
{
	int delta;

	*fragstolen = false;

	/* Its possible this segment overlaps with prior segment in queue */
	if (TCP_SKB_CB(from)->seq != TCP_SKB_CB(to)->end_seq)
		return false;

	if (!skb_try_coalesce(to, from, fragstolen, &delta))
		return false;

	atomic_add(delta, &sk->sk_rmem_alloc);
	sk_mem_charge(sk, delta);
	NET_INC_STATS(sock_net(sk), LINUX_MIB_TCPRCVCOALESCE);
	TCP_SKB_CB(to)->end_seq = TCP_SKB_CB(from)->end_seq;
	TCP_SKB_CB(to)->ack_seq = TCP_SKB_CB(from)->ack_seq;
	TCP_SKB_CB(to)->tcp_flags |= TCP_SKB_CB(from)->tcp_flags;

	if (TCP_SKB_CB(from)->has_rxtstamp) {
		TCP_SKB_CB(to)->has_rxtstamp = true;
		to->tstamp = from->tstamp;
	}

	return true;
}

static void tcp_drop(struct sock *sk, struct sk_buff *skb)
{
	sk_drops_add(sk, skb);
	__kfree_skb(skb);
}

/* This one checks to see if we can put data from the
 * out_of_order queue into the receive_queue.
 */
static void tcp_ofo_queue(struct sock *sk)
{
	struct tcp_sock *tp = tcp_sk(sk);
	__u32 dsack_high = tp->rcv_nxt;
	bool fin, fragstolen, eaten;
	struct sk_buff *skb, *tail;
	struct rb_node *p;

	p = rb_first(&tp->out_of_order_queue);
	while (p) {
		skb = rb_to_skb(p);
		if (after(TCP_SKB_CB(skb)->seq, tp->rcv_nxt))
			break;

		if (before(TCP_SKB_CB(skb)->seq, dsack_high)) {
			__u32 dsack = dsack_high;
			if (before(TCP_SKB_CB(skb)->end_seq, dsack_high))
				dsack_high = TCP_SKB_CB(skb)->end_seq;
			tcp_dsack_extend(sk, TCP_SKB_CB(skb)->seq, dsack);
		}
		p = rb_next(p);
		rb_erase(&skb->rbnode, &tp->out_of_order_queue);

		if (unlikely(!after(TCP_SKB_CB(skb)->end_seq, tp->rcv_nxt))) {
			SOCK_DEBUG(sk, "ofo packet was already received\n");
			tcp_drop(sk, skb);
			continue;
		}
		SOCK_DEBUG(sk, "ofo requeuing : rcv_next %X seq %X - %X\n",
			   tp->rcv_nxt, TCP_SKB_CB(skb)->seq,
			   TCP_SKB_CB(skb)->end_seq);

		tail = skb_peek_tail(&sk->sk_receive_queue);
		eaten = tail && tcp_try_coalesce(sk, tail, skb, &fragstolen);
		tcp_rcv_nxt_update(tp, TCP_SKB_CB(skb)->end_seq);
		fin = TCP_SKB_CB(skb)->tcp_flags & TCPHDR_FIN;
		if (!eaten)
			__skb_queue_tail(&sk->sk_receive_queue, skb);
		else
			kfree_skb_partial(skb, fragstolen);

		if (unlikely(fin)) {
			tcp_fin(sk);
			/* tcp_fin() purges tp->out_of_order_queue,
			 * so we must end this loop right now.
			 */
			break;
		}
	}
}

static bool tcp_prune_ofo_queue(struct sock *sk);
static int tcp_prune_queue(struct sock *sk);

static int tcp_try_rmem_schedule(struct sock *sk, struct sk_buff *skb,
				 unsigned int size)
{
	if (atomic_read(&sk->sk_rmem_alloc) > sk->sk_rcvbuf ||
	    !sk_rmem_schedule(sk, skb, size)) {

		if (tcp_prune_queue(sk) < 0)
			return -1;

		while (!sk_rmem_schedule(sk, skb, size)) {
			if (!tcp_prune_ofo_queue(sk))
				return -1;
		}
	}
	return 0;
}

static void tcp_data_queue_ofo(struct sock *sk, struct sk_buff *skb)
{
	struct tcp_sock *tp = tcp_sk(sk);
	struct rb_node **p, *parent;
	struct sk_buff *skb1;
	u32 seq, end_seq;
	bool fragstolen;

	tcp_ecn_check_ce(tp, skb);

	if (unlikely(tcp_try_rmem_schedule(sk, skb, skb->truesize))) {
		NET_INC_STATS(sock_net(sk), LINUX_MIB_TCPOFODROP);
		tcp_drop(sk, skb);
		return;
	}

	/* Disable header prediction. */
	tp->pred_flags = 0;
	inet_csk_schedule_ack(sk);

	NET_INC_STATS(sock_net(sk), LINUX_MIB_TCPOFOQUEUE);
	seq = TCP_SKB_CB(skb)->seq;
	end_seq = TCP_SKB_CB(skb)->end_seq;
	SOCK_DEBUG(sk, "out of order segment: rcv_next %X seq %X - %X\n",
		   tp->rcv_nxt, seq, end_seq);

	p = &tp->out_of_order_queue.rb_node;
	if (RB_EMPTY_ROOT(&tp->out_of_order_queue)) {
		/* Initial out of order segment, build 1 SACK. */
		if (tcp_is_sack(tp)) {
			tp->rx_opt.num_sacks = 1;
			tp->selective_acks[0].start_seq = seq;
			tp->selective_acks[0].end_seq = end_seq;
		}
		rb_link_node(&skb->rbnode, NULL, p);
		rb_insert_color(&skb->rbnode, &tp->out_of_order_queue);
		tp->ooo_last_skb = skb;
		goto end;
	}

	/* In the typical case, we are adding an skb to the end of the list.
	 * Use of ooo_last_skb avoids the O(Log(N)) rbtree lookup.
	 */
	if (tcp_try_coalesce(sk, tp->ooo_last_skb,
			     skb, &fragstolen)) {
coalesce_done:
		tcp_grow_window(sk, skb);
		kfree_skb_partial(skb, fragstolen);
		skb = NULL;
		goto add_sack;
	}
	/* Can avoid an rbtree lookup if we are adding skb after ooo_last_skb */
	if (!before(seq, TCP_SKB_CB(tp->ooo_last_skb)->end_seq)) {
		parent = &tp->ooo_last_skb->rbnode;
		p = &parent->rb_right;
		goto insert;
	}

	/* Find place to insert this segment. Handle overlaps on the way. */
	parent = NULL;
	while (*p) {
		parent = *p;
		skb1 = rb_to_skb(parent);
		if (before(seq, TCP_SKB_CB(skb1)->seq)) {
			p = &parent->rb_left;
			continue;
		}
		if (before(seq, TCP_SKB_CB(skb1)->end_seq)) {
			if (!after(end_seq, TCP_SKB_CB(skb1)->end_seq)) {
				/* All the bits are present. Drop. */
				NET_INC_STATS(sock_net(sk),
					      LINUX_MIB_TCPOFOMERGE);
				__kfree_skb(skb);
				skb = NULL;
				tcp_dsack_set(sk, seq, end_seq);
				goto add_sack;
			}
			if (after(seq, TCP_SKB_CB(skb1)->seq)) {
				/* Partial overlap. */
				tcp_dsack_set(sk, seq, TCP_SKB_CB(skb1)->end_seq);
			} else {
				/* skb's seq == skb1's seq and skb covers skb1.
				 * Replace skb1 with skb.
				 */
				rb_replace_node(&skb1->rbnode, &skb->rbnode,
						&tp->out_of_order_queue);
				tcp_dsack_extend(sk,
						 TCP_SKB_CB(skb1)->seq,
						 TCP_SKB_CB(skb1)->end_seq);
				NET_INC_STATS(sock_net(sk),
					      LINUX_MIB_TCPOFOMERGE);
				__kfree_skb(skb1);
				goto merge_right;
			}
		} else if (tcp_try_coalesce(sk, skb1,
					    skb, &fragstolen)) {
			goto coalesce_done;
		}
		p = &parent->rb_right;
	}
insert:
	/* Insert segment into RB tree. */
	rb_link_node(&skb->rbnode, parent, p);
	rb_insert_color(&skb->rbnode, &tp->out_of_order_queue);

merge_right:
	/* Remove other segments covered by skb. */
	while ((skb1 = skb_rb_next(skb)) != NULL) {
		if (!after(end_seq, TCP_SKB_CB(skb1)->seq))
			break;
		if (before(end_seq, TCP_SKB_CB(skb1)->end_seq)) {
			tcp_dsack_extend(sk, TCP_SKB_CB(skb1)->seq,
					 end_seq);
			break;
		}
		rb_erase(&skb1->rbnode, &tp->out_of_order_queue);
		tcp_dsack_extend(sk, TCP_SKB_CB(skb1)->seq,
				 TCP_SKB_CB(skb1)->end_seq);
		NET_INC_STATS(sock_net(sk), LINUX_MIB_TCPOFOMERGE);
		tcp_drop(sk, skb1);
	}
	/* If there is no skb after us, we are the last_skb ! */
	if (!skb1)
		tp->ooo_last_skb = skb;

add_sack:
	if (tcp_is_sack(tp))
		tcp_sack_new_ofo_skb(sk, seq, end_seq);
end:
	if (skb) {
		tcp_grow_window(sk, skb);
		skb_condense(skb);
		skb_set_owner_r(skb, sk);
	}
}

static int __must_check tcp_queue_rcv(struct sock *sk, struct sk_buff *skb, int hdrlen,
		  bool *fragstolen)
{
	int eaten;
	struct sk_buff *tail = skb_peek_tail(&sk->sk_receive_queue);

	__skb_pull(skb, hdrlen);
	eaten = (tail &&
		 tcp_try_coalesce(sk, tail,
				  skb, fragstolen)) ? 1 : 0;
	tcp_rcv_nxt_update(tcp_sk(sk), TCP_SKB_CB(skb)->end_seq);
	if (!eaten) {
		__skb_queue_tail(&sk->sk_receive_queue, skb);
		skb_set_owner_r(skb, sk);
	}
	return eaten;
}

int tcp_send_rcvq(struct sock *sk, struct msghdr *msg, size_t size)
{
	struct sk_buff *skb;
	int err = -ENOMEM;
	int data_len = 0;
	bool fragstolen;

	if (size == 0)
		return 0;

	if (size > PAGE_SIZE) {
		int npages = min_t(size_t, size >> PAGE_SHIFT, MAX_SKB_FRAGS);

		data_len = npages << PAGE_SHIFT;
		size = data_len + (size & ~PAGE_MASK);
	}
	skb = alloc_skb_with_frags(size - data_len, data_len,
				   PAGE_ALLOC_COSTLY_ORDER,
				   &err, sk->sk_allocation);
	if (!skb)
		goto err;

	skb_put(skb, size - data_len);
	skb->data_len = data_len;
	skb->len = size;

	if (tcp_try_rmem_schedule(sk, skb, skb->truesize))
		goto err_free;

	err = skb_copy_datagram_from_iter(skb, 0, &msg->msg_iter, size);
	if (err)
		goto err_free;

	TCP_SKB_CB(skb)->seq = tcp_sk(sk)->rcv_nxt;
	TCP_SKB_CB(skb)->end_seq = TCP_SKB_CB(skb)->seq + size;
	TCP_SKB_CB(skb)->ack_seq = tcp_sk(sk)->snd_una - 1;

	if (tcp_queue_rcv(sk, skb, 0, &fragstolen)) {
		WARN_ON_ONCE(fragstolen); /* should not happen */
		__kfree_skb(skb);
	}
	return size;

err_free:
	kfree_skb(skb);
err:
	return err;

}

static void tcp_data_queue(struct sock *sk, struct sk_buff *skb)
{
	struct tcp_sock *tp = tcp_sk(sk);
	bool fragstolen;
	int eaten;

	if (TCP_SKB_CB(skb)->seq == TCP_SKB_CB(skb)->end_seq) {
		__kfree_skb(skb);
		return;
	}
	skb_dst_drop(skb);
	__skb_pull(skb, tcp_hdr(skb)->doff * 4);

	tcp_ecn_accept_cwr(tp, skb);

	tp->rx_opt.dsack = 0;

	/*  Queue data for delivery to the user.
	 *  Packets in sequence go to the receive queue.
	 *  Out of sequence packets to the out_of_order_queue.
	 */
	if (TCP_SKB_CB(skb)->seq == tp->rcv_nxt) {
		if (tcp_receive_window(tp) == 0)
			goto out_of_window;

		/* Ok. In sequence. In window. */
queue_and_out:
		if (skb_queue_len(&sk->sk_receive_queue) == 0)
			sk_forced_mem_schedule(sk, skb->truesize);
		else if (tcp_try_rmem_schedule(sk, skb, skb->truesize))
			goto drop;

		eaten = tcp_queue_rcv(sk, skb, 0, &fragstolen);
		tcp_rcv_nxt_update(tp, TCP_SKB_CB(skb)->end_seq);
		if (skb->len)
			tcp_event_data_recv(sk, skb);
		if (TCP_SKB_CB(skb)->tcp_flags & TCPHDR_FIN)
			tcp_fin(sk);

		if (!RB_EMPTY_ROOT(&tp->out_of_order_queue)) {
			tcp_ofo_queue(sk);

			/* RFC2581. 4.2. SHOULD send immediate ACK, when
			 * gap in queue is filled.
			 */
			if (RB_EMPTY_ROOT(&tp->out_of_order_queue))
				inet_csk(sk)->icsk_ack.pingpong = 0;
		}

		if (tp->rx_opt.num_sacks)
			tcp_sack_remove(tp);

		tcp_fast_path_check(sk);

		if (eaten > 0)
			kfree_skb_partial(skb, fragstolen);
		if (!sock_flag(sk, SOCK_DEAD))
			sk->sk_data_ready(sk);
		return;
	}

	if (!after(TCP_SKB_CB(skb)->end_seq, tp->rcv_nxt)) {
		/* A retransmit, 2nd most common case.  Force an immediate ack. */
		NET_INC_STATS(sock_net(sk), LINUX_MIB_DELAYEDACKLOST);
		tcp_dsack_set(sk, TCP_SKB_CB(skb)->seq, TCP_SKB_CB(skb)->end_seq);

out_of_window:
		tcp_enter_quickack_mode(sk);
		inet_csk_schedule_ack(sk);
drop:
		tcp_drop(sk, skb);
		return;
	}

	/* Out of window. F.e. zero window probe. */
	if (!before(TCP_SKB_CB(skb)->seq, tp->rcv_nxt + tcp_receive_window(tp)))
		goto out_of_window;

	tcp_enter_quickack_mode(sk);

	if (before(TCP_SKB_CB(skb)->seq, tp->rcv_nxt)) {
		/* Partial packet, seq < rcv_next < end_seq */
		SOCK_DEBUG(sk, "partial packet: rcv_next %X seq %X - %X\n",
			   tp->rcv_nxt, TCP_SKB_CB(skb)->seq,
			   TCP_SKB_CB(skb)->end_seq);

		tcp_dsack_set(sk, TCP_SKB_CB(skb)->seq, tp->rcv_nxt);

		/* If window is closed, drop tail of packet. But after
		 * remembering D-SACK for its head made in previous line.
		 */
		if (!tcp_receive_window(tp))
			goto out_of_window;
		goto queue_and_out;
	}

	tcp_data_queue_ofo(sk, skb);
}

static struct sk_buff *tcp_skb_next(struct sk_buff *skb, struct sk_buff_head *list)
{
	if (list)
		return !skb_queue_is_last(list, skb) ? skb->next : NULL;

	return skb_rb_next(skb);
}

static struct sk_buff *tcp_collapse_one(struct sock *sk, struct sk_buff *skb,
					struct sk_buff_head *list,
					struct rb_root *root)
{
	struct sk_buff *next = tcp_skb_next(skb, list);

	if (list)
		__skb_unlink(skb, list);
	else
		rb_erase(&skb->rbnode, root);

	__kfree_skb(skb);
	NET_INC_STATS(sock_net(sk), LINUX_MIB_TCPRCVCOLLAPSED);

	return next;
}

/* Insert skb into rb tree, ordered by TCP_SKB_CB(skb)->seq */
void tcp_rbtree_insert(struct rb_root *root, struct sk_buff *skb)
{
	struct rb_node **p = &root->rb_node;
	struct rb_node *parent = NULL;
	struct sk_buff *skb1;

	while (*p) {
		parent = *p;
		skb1 = rb_to_skb(parent);
		if (before(TCP_SKB_CB(skb)->seq, TCP_SKB_CB(skb1)->seq))
			p = &parent->rb_left;
		else
			p = &parent->rb_right;
	}
	rb_link_node(&skb->rbnode, parent, p);
	rb_insert_color(&skb->rbnode, root);
}

/* Collapse contiguous sequence of skbs head..tail with
 * sequence numbers start..end.
 *
 * If tail is NULL, this means until the end of the queue.
 *
 * Segments with FIN/SYN are not collapsed (only because this
 * simplifies code)
 */
static void
tcp_collapse(struct sock *sk, struct sk_buff_head *list, struct rb_root *root,
	     struct sk_buff *head, struct sk_buff *tail, u32 start, u32 end)
{
	struct sk_buff *skb = head, *n;
	struct sk_buff_head tmp;
	bool end_of_skbs;

	/* First, check that queue is collapsible and find
	 * the point where collapsing can be useful.
	 */
restart:
	for (end_of_skbs = true; skb != NULL && skb != tail; skb = n) {
		n = tcp_skb_next(skb, list);

		/* No new bits? It is possible on ofo queue. */
		if (!before(start, TCP_SKB_CB(skb)->end_seq)) {
			skb = tcp_collapse_one(sk, skb, list, root);
			if (!skb)
				break;
			goto restart;
		}

		/* The first skb to collapse is:
		 * - not SYN/FIN and
		 * - bloated or contains data before "start" or
		 *   overlaps to the next one.
		 */
		if (!(TCP_SKB_CB(skb)->tcp_flags & (TCPHDR_SYN | TCPHDR_FIN)) &&
		    (tcp_win_from_space(sk, skb->truesize) > skb->len ||
		     before(TCP_SKB_CB(skb)->seq, start))) {
			end_of_skbs = false;
			break;
		}

		if (n && n != tail &&
		    TCP_SKB_CB(skb)->end_seq != TCP_SKB_CB(n)->seq) {
			end_of_skbs = false;
			break;
		}

		/* Decided to skip this, advance start seq. */
		start = TCP_SKB_CB(skb)->end_seq;
	}
	if (end_of_skbs ||
	    (TCP_SKB_CB(skb)->tcp_flags & (TCPHDR_SYN | TCPHDR_FIN)))
		return;

	__skb_queue_head_init(&tmp);

	while (before(start, end)) {
		int copy = min_t(int, SKB_MAX_ORDER(0, 0), end - start);
		struct sk_buff *nskb;

		nskb = alloc_skb(copy, GFP_ATOMIC);
		if (!nskb)
			break;

		memcpy(nskb->cb, skb->cb, sizeof(skb->cb));
		TCP_SKB_CB(nskb)->seq = TCP_SKB_CB(nskb)->end_seq = start;
		if (list)
			__skb_queue_before(list, skb, nskb);
		else
			__skb_queue_tail(&tmp, nskb); /* defer rbtree insertion */
		skb_set_owner_r(nskb, sk);

		/* Copy data, releasing collapsed skbs. */
		while (copy > 0) {
			int offset = start - TCP_SKB_CB(skb)->seq;
			int size = TCP_SKB_CB(skb)->end_seq - start;

			BUG_ON(offset < 0);
			if (size > 0) {
				size = min(copy, size);
				if (skb_copy_bits(skb, offset, skb_put(nskb, size), size))
					BUG();
				TCP_SKB_CB(nskb)->end_seq += size;
				copy -= size;
				start += size;
			}
			if (!before(start, TCP_SKB_CB(skb)->end_seq)) {
				skb = tcp_collapse_one(sk, skb, list, root);
				if (!skb ||
				    skb == tail ||
				    (TCP_SKB_CB(skb)->tcp_flags & (TCPHDR_SYN | TCPHDR_FIN)))
					goto end;
			}
		}
	}
end:
	skb_queue_walk_safe(&tmp, skb, n)
		tcp_rbtree_insert(root, skb);
}

/* Collapse ofo queue. Algorithm: select contiguous sequence of skbs
 * and tcp_collapse() them until all the queue is collapsed.
 */
static void tcp_collapse_ofo_queue(struct sock *sk)
{
	struct tcp_sock *tp = tcp_sk(sk);
	struct sk_buff *skb, *head;
	u32 start, end;

	skb = skb_rb_first(&tp->out_of_order_queue);
new_range:
	if (!skb) {
		tp->ooo_last_skb = skb_rb_last(&tp->out_of_order_queue);
		return;
	}
	start = TCP_SKB_CB(skb)->seq;
	end = TCP_SKB_CB(skb)->end_seq;

	for (head = skb;;) {
		skb = skb_rb_next(skb);

		/* Range is terminated when we see a gap or when
		 * we are at the queue end.
		 */
		if (!skb ||
		    after(TCP_SKB_CB(skb)->seq, end) ||
		    before(TCP_SKB_CB(skb)->end_seq, start)) {
			tcp_collapse(sk, NULL, &tp->out_of_order_queue,
				     head, skb, start, end);
			goto new_range;
		}

		if (unlikely(before(TCP_SKB_CB(skb)->seq, start)))
			start = TCP_SKB_CB(skb)->seq;
		if (after(TCP_SKB_CB(skb)->end_seq, end))
			end = TCP_SKB_CB(skb)->end_seq;
	}
}

/*
 * Clean the out-of-order queue to make room.
 * We drop high sequences packets to :
 * 1) Let a chance for holes to be filled.
 * 2) not add too big latencies if thousands of packets sit there.
 *    (But if application shrinks SO_RCVBUF, we could still end up
 *     freeing whole queue here)
 *
 * Return true if queue has shrunk.
 */
static bool tcp_prune_ofo_queue(struct sock *sk)
{
	struct tcp_sock *tp = tcp_sk(sk);
	struct rb_node *node, *prev;

	if (RB_EMPTY_ROOT(&tp->out_of_order_queue))
		return false;

	NET_INC_STATS(sock_net(sk), LINUX_MIB_OFOPRUNED);
	node = &tp->ooo_last_skb->rbnode;
	do {
		prev = rb_prev(node);
		rb_erase(node, &tp->out_of_order_queue);
		tcp_drop(sk, rb_to_skb(node));
		sk_mem_reclaim(sk);
		if (atomic_read(&sk->sk_rmem_alloc) <= sk->sk_rcvbuf &&
		    !tcp_under_memory_pressure(sk))
			break;
		node = prev;
	} while (node);
	tp->ooo_last_skb = rb_to_skb(prev);

	/* Reset SACK state.  A conforming SACK implementation will
	 * do the same at a timeout based retransmit.  When a connection
	 * is in a sad state like this, we care only about integrity
	 * of the connection not performance.
	 */
	if (tp->rx_opt.sack_ok)
		tcp_sack_reset(&tp->rx_opt);
	return true;
}

/* Reduce allocated memory if we can, trying to get
 * the socket within its memory limits again.
 *
 * Return less than zero if we should start dropping frames
 * until the socket owning process reads some of the data
 * to stabilize the situation.
 */
static int tcp_prune_queue(struct sock *sk)
{
	struct tcp_sock *tp = tcp_sk(sk);

	SOCK_DEBUG(sk, "prune_queue: c=%x\n", tp->copied_seq);

	NET_INC_STATS(sock_net(sk), LINUX_MIB_PRUNECALLED);

	if (atomic_read(&sk->sk_rmem_alloc) >= sk->sk_rcvbuf)
		tcp_clamp_window(sk);
	else if (tcp_under_memory_pressure(sk))
		tp->rcv_ssthresh = min(tp->rcv_ssthresh, 4U * tp->advmss);

	tcp_collapse_ofo_queue(sk);
	if (!skb_queue_empty(&sk->sk_receive_queue))
		tcp_collapse(sk, &sk->sk_receive_queue, NULL,
			     skb_peek(&sk->sk_receive_queue),
			     NULL,
			     tp->copied_seq, tp->rcv_nxt);
	sk_mem_reclaim(sk);

	if (atomic_read(&sk->sk_rmem_alloc) <= sk->sk_rcvbuf)
		return 0;

	/* Collapsing did not help, destructive actions follow.
	 * This must not ever occur. */

	tcp_prune_ofo_queue(sk);

	if (atomic_read(&sk->sk_rmem_alloc) <= sk->sk_rcvbuf)
		return 0;

	/* If we are really being abused, tell the caller to silently
	 * drop receive data on the floor.  It will get retransmitted
	 * and hopefully then we'll have sufficient space.
	 */
	NET_INC_STATS(sock_net(sk), LINUX_MIB_RCVPRUNED);

	/* Massive buffer overcommit. */
	tp->pred_flags = 0;
	return -1;
}

static bool tcp_should_expand_sndbuf(const struct sock *sk)
{
	const struct tcp_sock *tp = tcp_sk(sk);

	/* If the user specified a specific send buffer setting, do
	 * not modify it.
	 */
	if (sk->sk_userlocks & SOCK_SNDBUF_LOCK)
		return false;

	/* If we are under global TCP memory pressure, do not expand.  */
	if (tcp_under_memory_pressure(sk))
		return false;

	/* If we are under soft global TCP memory pressure, do not expand.  */
	if (sk_memory_allocated(sk) >= sk_prot_mem_limits(sk, 0))
		return false;

	/* If we filled the congestion window, do not expand.  */
	if (tcp_packets_in_flight(tp) >= tp->snd_cwnd)
		return false;

	return true;
}

/* When incoming ACK allowed to free some skb from write_queue,
 * we remember this event in flag SOCK_QUEUE_SHRUNK and wake up socket
 * on the exit from tcp input handler.
 *
 * PROBLEM: sndbuf expansion does not work well with largesend.
 */
static void tcp_new_space(struct sock *sk)
{
	struct tcp_sock *tp = tcp_sk(sk);

	if (tcp_should_expand_sndbuf(sk)) {
		tcp_sndbuf_expand(sk);
		tp->snd_cwnd_stamp = tcp_jiffies32;
	}

	sk->sk_write_space(sk);
}

static void tcp_check_space(struct sock *sk)
{
	if (sock_flag(sk, SOCK_QUEUE_SHRUNK)) {
		sock_reset_flag(sk, SOCK_QUEUE_SHRUNK);
		/* pairs with tcp_poll() */
		smp_mb();
		if (sk->sk_socket &&
		    test_bit(SOCK_NOSPACE, &sk->sk_socket->flags)) {
			tcp_new_space(sk);
			if (!test_bit(SOCK_NOSPACE, &sk->sk_socket->flags))
				tcp_chrono_stop(sk, TCP_CHRONO_SNDBUF_LIMITED);
		}
	}
}

static inline void tcp_data_snd_check(struct sock *sk)
{
	tcp_push_pending_frames(sk);
	tcp_check_space(sk);
}

/*
 * Check if sending an ack is needed.
 */
static void __tcp_ack_snd_check(struct sock *sk, int ofo_possible)
{
	struct tcp_sock *tp = tcp_sk(sk);

	    /* More than one full frame received... */
	if (((tp->rcv_nxt - tp->rcv_wup) > inet_csk(sk)->icsk_ack.rcv_mss &&
	     /* ... and right edge of window advances far enough.
	      * (tcp_recvmsg() will send ACK otherwise). Or...
	      */
	     __tcp_select_window(sk) >= tp->rcv_wnd) ||
	    /* We ACK each frame or... */
	    tcp_in_quickack_mode(sk) ||
	    /* We have out of order data. */
	    (ofo_possible && !RB_EMPTY_ROOT(&tp->out_of_order_queue))) {
		/* Then ack it now */
		tcp_send_ack(sk);
	} else {
		/* Else, send delayed ack. */
		tcp_send_delayed_ack(sk);
	}
}

static inline void tcp_ack_snd_check(struct sock *sk)
{
	if (!inet_csk_ack_scheduled(sk)) {
		/* We sent a data segment already. */
		return;
	}
	__tcp_ack_snd_check(sk, 1);
}

/*
 *	This routine is only called when we have urgent data
 *	signaled. Its the 'slow' part of tcp_urg. It could be
 *	moved inline now as tcp_urg is only called from one
 *	place. We handle URGent data wrong. We have to - as
 *	BSD still doesn't use the correction from RFC961.
 *	For 1003.1g we should support a new option TCP_STDURG to permit
 *	either form (or just set the sysctl tcp_stdurg).
 */

static void tcp_check_urg(struct sock *sk, const struct tcphdr *th)
{
	struct tcp_sock *tp = tcp_sk(sk);
	u32 ptr = ntohs(th->urg_ptr);

	if (ptr && !sock_net(sk)->ipv4.sysctl_tcp_stdurg)
		ptr--;
	ptr += ntohl(th->seq);

	/* Ignore urgent data that we've already seen and read. */
	if (after(tp->copied_seq, ptr))
		return;

	/* Do not replay urg ptr.
	 *
	 * NOTE: interesting situation not covered by specs.
	 * Misbehaving sender may send urg ptr, pointing to segment,
	 * which we already have in ofo queue. We are not able to fetch
	 * such data and will stay in TCP_URG_NOTYET until will be eaten
	 * by recvmsg(). Seems, we are not obliged to handle such wicked
	 * situations. But it is worth to think about possibility of some
	 * DoSes using some hypothetical application level deadlock.
	 */
	if (before(ptr, tp->rcv_nxt))
		return;

	/* Do we already have a newer (or duplicate) urgent pointer? */
	if (tp->urg_data && !after(ptr, tp->urg_seq))
		return;

	/* Tell the world about our new urgent pointer. */
	sk_send_sigurg(sk);

	/* We may be adding urgent data when the last byte read was
	 * urgent. To do this requires some care. We cannot just ignore
	 * tp->copied_seq since we would read the last urgent byte again
	 * as data, nor can we alter copied_seq until this data arrives
	 * or we break the semantics of SIOCATMARK (and thus sockatmark())
	 *
	 * NOTE. Double Dutch. Rendering to plain English: author of comment
	 * above did something sort of 	send("A", MSG_OOB); send("B", MSG_OOB);
	 * and expect that both A and B disappear from stream. This is _wrong_.
	 * Though this happens in BSD with high probability, this is occasional.
	 * Any application relying on this is buggy. Note also, that fix "works"
	 * only in this artificial test. Insert some normal data between A and B and we will
	 * decline of BSD again. Verdict: it is better to remove to trap
	 * buggy users.
	 */
	if (tp->urg_seq == tp->copied_seq && tp->urg_data &&
	    !sock_flag(sk, SOCK_URGINLINE) && tp->copied_seq != tp->rcv_nxt) {
		struct sk_buff *skb = skb_peek(&sk->sk_receive_queue);
		tp->copied_seq++;
		if (skb && !before(tp->copied_seq, TCP_SKB_CB(skb)->end_seq)) {
			__skb_unlink(skb, &sk->sk_receive_queue);
			__kfree_skb(skb);
		}
	}

	tp->urg_data = TCP_URG_NOTYET;
	tp->urg_seq = ptr;

	/* Disable header prediction. */
	tp->pred_flags = 0;
}

/* This is the 'fast' part of urgent handling. */
static void tcp_urg(struct sock *sk, struct sk_buff *skb, const struct tcphdr *th)
{
	struct tcp_sock *tp = tcp_sk(sk);

	/* Check if we get a new urgent pointer - normally not. */
	if (th->urg)
		tcp_check_urg(sk, th);

	/* Do we wait for any urgent data? - normally not... */
	if (tp->urg_data == TCP_URG_NOTYET) {
		u32 ptr = tp->urg_seq - ntohl(th->seq) + (th->doff * 4) -
			  th->syn;

		/* Is the urgent pointer pointing into this packet? */
		if (ptr < skb->len) {
			u8 tmp;
			if (skb_copy_bits(skb, ptr, &tmp, 1))
				BUG();
			tp->urg_data = TCP_URG_VALID | tmp;
			if (!sock_flag(sk, SOCK_DEAD))
				sk->sk_data_ready(sk);
		}
	}
}

/* Accept RST for rcv_nxt - 1 after a FIN.
 * When tcp connections are abruptly terminated from Mac OSX (via ^C), a
 * FIN is sent followed by a RST packet. The RST is sent with the same
 * sequence number as the FIN, and thus according to RFC 5961 a challenge
 * ACK should be sent. However, Mac OSX rate limits replies to challenge
 * ACKs on the closed socket. In addition middleboxes can drop either the
 * challenge ACK or a subsequent RST.
 */
static bool tcp_reset_check(const struct sock *sk, const struct sk_buff *skb)
{
	struct tcp_sock *tp = tcp_sk(sk);

	return unlikely(TCP_SKB_CB(skb)->seq == (tp->rcv_nxt - 1) &&
			(1 << sk->sk_state) & (TCPF_CLOSE_WAIT | TCPF_LAST_ACK |
					       TCPF_CLOSING));
}

/* Does PAWS and seqno based validation of an incoming segment, flags will
 * play significant role here.
 */
static bool tcp_validate_incoming(struct sock *sk, struct sk_buff *skb,
				  const struct tcphdr *th, int syn_inerr)
{
	struct tcp_sock *tp = tcp_sk(sk);
	bool rst_seq_match = false;

	/* RFC1323: H1. Apply PAWS check first. */
	if (tcp_fast_parse_options(sock_net(sk), skb, th, tp) &&
	    tp->rx_opt.saw_tstamp &&
	    tcp_paws_discard(sk, skb)) {
		if (!th->rst) {
			NET_INC_STATS(sock_net(sk), LINUX_MIB_PAWSESTABREJECTED);
			if (!tcp_oow_rate_limited(sock_net(sk), skb,
						  LINUX_MIB_TCPACKSKIPPEDPAWS,
						  &tp->last_oow_ack_time))
				tcp_send_dupack(sk, skb);
			goto discard;
		}
		/* Reset is accepted even if it did not pass PAWS. */
	}

	/* Step 1: check sequence number */
	if (!tcp_sequence(tp, TCP_SKB_CB(skb)->seq, TCP_SKB_CB(skb)->end_seq)) {
		/* RFC793, page 37: "In all states except SYN-SENT, all reset
		 * (RST) segments are validated by checking their SEQ-fields."
		 * And page 69: "If an incoming segment is not acceptable,
		 * an acknowledgment should be sent in reply (unless the RST
		 * bit is set, if so drop the segment and return)".
		 */
		if (!th->rst) {
			if (th->syn)
				goto syn_challenge;
			if (!tcp_oow_rate_limited(sock_net(sk), skb,
						  LINUX_MIB_TCPACKSKIPPEDSEQ,
						  &tp->last_oow_ack_time))
				tcp_send_dupack(sk, skb);
		} else if (tcp_reset_check(sk, skb)) {
			tcp_reset(sk);
		}
		goto discard;
	}

	/* Step 2: check RST bit */
	if (th->rst) {
		/* RFC 5961 3.2 (extend to match against (RCV.NXT - 1) after a
		 * FIN and SACK too if available):
		 * If seq num matches RCV.NXT or (RCV.NXT - 1) after a FIN, or
		 * the right-most SACK block,
		 * then
		 *     RESET the connection
		 * else
		 *     Send a challenge ACK
		 */
		if (TCP_SKB_CB(skb)->seq == tp->rcv_nxt ||
		    tcp_reset_check(sk, skb)) {
			rst_seq_match = true;
		} else if (tcp_is_sack(tp) && tp->rx_opt.num_sacks > 0) {
			struct tcp_sack_block *sp = &tp->selective_acks[0];
			int max_sack = sp[0].end_seq;
			int this_sack;

			for (this_sack = 1; this_sack < tp->rx_opt.num_sacks;
			     ++this_sack) {
				max_sack = after(sp[this_sack].end_seq,
						 max_sack) ?
					sp[this_sack].end_seq : max_sack;
			}

			if (TCP_SKB_CB(skb)->seq == max_sack)
				rst_seq_match = true;
		}

		if (rst_seq_match)
			tcp_reset(sk);
		else {
			/* Disable TFO if RST is out-of-order
			 * and no data has been received
			 * for current active TFO socket
			 */
			if (tp->syn_fastopen && !tp->data_segs_in &&
			    sk->sk_state == TCP_ESTABLISHED)
				tcp_fastopen_active_disable(sk);
			tcp_send_challenge_ack(sk, skb);
		}
		goto discard;
	}

	/* step 3: check security and precedence [ignored] */

	/* step 4: Check for a SYN
	 * RFC 5961 4.2 : Send a challenge ack
	 */
	if (th->syn) {
syn_challenge:
		if (syn_inerr)
			TCP_INC_STATS(sock_net(sk), TCP_MIB_INERRS);
		NET_INC_STATS(sock_net(sk), LINUX_MIB_TCPSYNCHALLENGE);
		tcp_send_challenge_ack(sk, skb);
		goto discard;
	}

	return true;

discard:
	tcp_drop(sk, skb);
	return false;
}

/*
 *	TCP receive function for the ESTABLISHED state.
 *
 *	It is split into a fast path and a slow path. The fast path is
 * 	disabled when:
 *	- A zero window was announced from us - zero window probing
 *        is only handled properly in the slow path.
 *	- Out of order segments arrived.
 *	- Urgent data is expected.
 *	- There is no buffer space left
 *	- Unexpected TCP flags/window values/header lengths are received
 *	  (detected by checking the TCP header against pred_flags)
 *	- Data is sent in both directions. Fast path only supports pure senders
 *	  or pure receivers (this means either the sequence number or the ack
 *	  value must stay constant)
 *	- Unexpected TCP option.
 *
 *	When these conditions are not satisfied it drops into a standard
 *	receive procedure patterned after RFC793 to handle all cases.
 *	The first three cases are guaranteed by proper pred_flags setting,
 *	the rest is checked inline. Fast processing is turned on in
 *	tcp_data_queue when everything is OK.
 */
void tcp_rcv_established(struct sock *sk, struct sk_buff *skb,
			 const struct tcphdr *th)
{
	unsigned int len = skb->len;
	struct tcp_sock *tp = tcp_sk(sk);

	/* TCP congestion window tracking */
	trace_tcp_probe(sk, skb);

	tcp_mstamp_refresh(tp);
	if (unlikely(!sk->sk_rx_dst))
		inet_csk(sk)->icsk_af_ops->sk_rx_dst_set(sk, skb);
	/*
	 *	Header prediction.
	 *	The code loosely follows the one in the famous
	 *	"30 instruction TCP receive" Van Jacobson mail.
	 *
	 *	Van's trick is to deposit buffers into socket queue
	 *	on a device interrupt, to call tcp_recv function
	 *	on the receive process context and checksum and copy
	 *	the buffer to user space. smart...
	 *
	 *	Our current scheme is not silly either but we take the
	 *	extra cost of the net_bh soft interrupt processing...
	 *	We do checksum and copy also but from device to kernel.
	 */

	tp->rx_opt.saw_tstamp = 0;

	/*	pred_flags is 0xS?10 << 16 + snd_wnd
	 *	if header_prediction is to be made
	 *	'S' will always be tp->tcp_header_len >> 2
	 *	'?' will be 0 for the fast path, otherwise pred_flags is 0 to
	 *  turn it off	(when there are holes in the receive
	 *	 space for instance)
	 *	PSH flag is ignored.
	 */

	if ((tcp_flag_word(th) & TCP_HP_BITS) == tp->pred_flags &&
	    TCP_SKB_CB(skb)->seq == tp->rcv_nxt &&
	    !after(TCP_SKB_CB(skb)->ack_seq, tp->snd_nxt)) {
		int tcp_header_len = tp->tcp_header_len;

		/* Timestamp header prediction: tcp_header_len
		 * is automatically equal to th->doff*4 due to pred_flags
		 * match.
		 */

		/* Check timestamp */
		if (tcp_header_len == sizeof(struct tcphdr) + TCPOLEN_TSTAMP_ALIGNED) {
			/* No? Slow path! */
			if (!tcp_parse_aligned_timestamp(tp, th))
				goto slow_path;

			/* If PAWS failed, check it more carefully in slow path */
			if ((s32)(tp->rx_opt.rcv_tsval - tp->rx_opt.ts_recent) < 0)
				goto slow_path;

			/* DO NOT update ts_recent here, if checksum fails
			 * and timestamp was corrupted part, it will result
			 * in a hung connection since we will drop all
			 * future packets due to the PAWS test.
			 */
		}

		if (len <= tcp_header_len) {
			/* Bulk data transfer: sender */
			if (len == tcp_header_len) {
				/* Predicted packet is in window by definition.
				 * seq == rcv_nxt and rcv_wup <= rcv_nxt.
				 * Hence, check seq<=rcv_wup reduces to:
				 */
				if (tcp_header_len ==
				    (sizeof(struct tcphdr) + TCPOLEN_TSTAMP_ALIGNED) &&
				    tp->rcv_nxt == tp->rcv_wup)
					tcp_store_ts_recent(tp);

				/* We know that such packets are checksummed
				 * on entry.
				 */
				tcp_ack(sk, skb, 0);
				__kfree_skb(skb);
				tcp_data_snd_check(sk);
				return;
			} else { /* Header too small */
				TCP_INC_STATS(sock_net(sk), TCP_MIB_INERRS);
				goto discard;
			}
		} else {
			int eaten = 0;
			bool fragstolen = false;

			if (tcp_checksum_complete(skb))
				goto csum_error;

			if ((int)skb->truesize > sk->sk_forward_alloc)
				goto step5;

			/* Predicted packet is in window by definition.
			 * seq == rcv_nxt and rcv_wup <= rcv_nxt.
			 * Hence, check seq<=rcv_wup reduces to:
			 */
			if (tcp_header_len ==
			    (sizeof(struct tcphdr) + TCPOLEN_TSTAMP_ALIGNED) &&
			    tp->rcv_nxt == tp->rcv_wup)
				tcp_store_ts_recent(tp);

			tcp_rcv_rtt_measure_ts(sk, skb);

			NET_INC_STATS(sock_net(sk), LINUX_MIB_TCPHPHITS);

			/* Bulk data transfer: receiver */
			eaten = tcp_queue_rcv(sk, skb, tcp_header_len,
					      &fragstolen);

			tcp_event_data_recv(sk, skb);

			if (TCP_SKB_CB(skb)->ack_seq != tp->snd_una) {
				/* Well, only one small jumplet in fast path... */
				tcp_ack(sk, skb, FLAG_DATA);
				tcp_data_snd_check(sk);
				if (!inet_csk_ack_scheduled(sk))
					goto no_ack;
			}

			__tcp_ack_snd_check(sk, 0);
no_ack:
			if (eaten)
				kfree_skb_partial(skb, fragstolen);
			sk->sk_data_ready(sk);
			return;
		}
	}

slow_path:
	if (len < (th->doff << 2) || tcp_checksum_complete(skb))
		goto csum_error;

	if (!th->ack && !th->rst && !th->syn)
		goto discard;

	/*
	 *	Standard slow path.
	 */

	if (!tcp_validate_incoming(sk, skb, th, 1))
		return;

step5:
	if (tcp_ack(sk, skb, FLAG_SLOWPATH | FLAG_UPDATE_TS_RECENT) < 0)
		goto discard;

	tcp_rcv_rtt_measure_ts(sk, skb);

	/* Process urgent data. */
	tcp_urg(sk, skb, th);

	/* step 7: process the segment text */
	tcp_data_queue(sk, skb);

	tcp_data_snd_check(sk);
	tcp_ack_snd_check(sk);
	return;

csum_error:
	TCP_INC_STATS(sock_net(sk), TCP_MIB_CSUMERRORS);
	TCP_INC_STATS(sock_net(sk), TCP_MIB_INERRS);

discard:
	tcp_drop(sk, skb);
}
EXPORT_SYMBOL(tcp_rcv_established);

void tcp_finish_connect(struct sock *sk, struct sk_buff *skb)
{
	struct tcp_sock *tp = tcp_sk(sk);
	struct inet_connection_sock *icsk = inet_csk(sk);

	tcp_set_state(sk, TCP_ESTABLISHED);
	icsk->icsk_ack.lrcvtime = tcp_jiffies32;

	if (skb) {
		icsk->icsk_af_ops->sk_rx_dst_set(sk, skb);
		security_inet_conn_established(sk, skb);
	}

	tcp_init_transfer(sk, BPF_SOCK_OPS_ACTIVE_ESTABLISHED_CB);

	/* Prevent spurious tcp_cwnd_restart() on first data
	 * packet.
	 */
	tp->lsndtime = tcp_jiffies32;

	if (sock_flag(sk, SOCK_KEEPOPEN))
		inet_csk_reset_keepalive_timer(sk, keepalive_time_when(tp));

	if (!tp->rx_opt.snd_wscale)
		__tcp_fast_path_on(tp, tp->snd_wnd);
	else
		tp->pred_flags = 0;
}

static bool tcp_rcv_fastopen_synack(struct sock *sk, struct sk_buff *synack,
				    struct tcp_fastopen_cookie *cookie)
{
	struct tcp_sock *tp = tcp_sk(sk);
	struct sk_buff *data = tp->syn_data ? tcp_rtx_queue_head(sk) : NULL;
	u16 mss = tp->rx_opt.mss_clamp, try_exp = 0;
	bool syn_drop = false;

	if (mss == tp->rx_opt.user_mss) {
		struct tcp_options_received opt;

		/* Get original SYNACK MSS value if user MSS sets mss_clamp */
		tcp_clear_options(&opt);
		opt.user_mss = opt.mss_clamp = 0;
		tcp_parse_options(sock_net(sk), synack, &opt, 0, NULL);
		mss = opt.mss_clamp;
	}

	if (!tp->syn_fastopen) {
		/* Ignore an unsolicited cookie */
		cookie->len = -1;
	} else if (tp->total_retrans) {
		/* SYN timed out and the SYN-ACK neither has a cookie nor
		 * acknowledges data. Presumably the remote received only
		 * the retransmitted (regular) SYNs: either the original
		 * SYN-data or the corresponding SYN-ACK was dropped.
		 */
		syn_drop = (cookie->len < 0 && data);
	} else if (cookie->len < 0 && !tp->syn_data) {
		/* We requested a cookie but didn't get it. If we did not use
		 * the (old) exp opt format then try so next time (try_exp=1).
		 * Otherwise we go back to use the RFC7413 opt (try_exp=2).
		 */
		try_exp = tp->syn_fastopen_exp ? 2 : 1;
	}

	tcp_fastopen_cache_set(sk, mss, cookie, syn_drop, try_exp);

	if (data) { /* Retransmit unacked data in SYN */
		skb_rbtree_walk_from(data) {
			if (__tcp_retransmit_skb(sk, data, 1))
				break;
		}
		tcp_rearm_rto(sk);
		NET_INC_STATS(sock_net(sk),
				LINUX_MIB_TCPFASTOPENACTIVEFAIL);
		return true;
	}
	tp->syn_data_acked = tp->syn_data;
	if (tp->syn_data_acked)
		NET_INC_STATS(sock_net(sk),
				LINUX_MIB_TCPFASTOPENACTIVE);

	tcp_fastopen_add_skb(sk, synack);

	return false;
}

static void smc_check_reset_syn(struct tcp_sock *tp)
{
#if IS_ENABLED(CONFIG_SMC)
	if (static_branch_unlikely(&tcp_have_smc)) {
		if (tp->syn_smc && !tp->rx_opt.smc_ok)
			tp->syn_smc = 0;
	}
#endif
}

static int tcp_rcv_synsent_state_process(struct sock *sk, struct sk_buff *skb,
					 const struct tcphdr *th)
{
	struct inet_connection_sock *icsk = inet_csk(sk);
	struct tcp_sock *tp = tcp_sk(sk);
	struct tcp_fastopen_cookie foc = { .len = -1 };
	int saved_clamp = tp->rx_opt.mss_clamp;
	bool fastopen_fail;

	tcp_parse_options(sock_net(sk), skb, &tp->rx_opt, 0, &foc);
	if (tp->rx_opt.saw_tstamp && tp->rx_opt.rcv_tsecr)
		tp->rx_opt.rcv_tsecr -= tp->tsoffset;

	if (th->ack) {
		/* rfc793:
		 * "If the state is SYN-SENT then
		 *    first check the ACK bit
		 *      If the ACK bit is set
		 *	  If SEG.ACK =< ISS, or SEG.ACK > SND.NXT, send
		 *        a reset (unless the RST bit is set, if so drop
		 *        the segment and return)"
		 */
		if (!after(TCP_SKB_CB(skb)->ack_seq, tp->snd_una) ||
		    after(TCP_SKB_CB(skb)->ack_seq, tp->snd_nxt))
			goto reset_and_undo;

		if (tp->rx_opt.saw_tstamp && tp->rx_opt.rcv_tsecr &&
		    !between(tp->rx_opt.rcv_tsecr, tp->retrans_stamp,
			     tcp_time_stamp(tp))) {
			NET_INC_STATS(sock_net(sk),
					LINUX_MIB_PAWSACTIVEREJECTED);
			goto reset_and_undo;
		}

		/* Now ACK is acceptable.
		 *
		 * "If the RST bit is set
		 *    If the ACK was acceptable then signal the user "error:
		 *    connection reset", drop the segment, enter CLOSED state,
		 *    delete TCB, and return."
		 */

		if (th->rst) {
			tcp_reset(sk);
			goto discard;
		}

		/* rfc793:
		 *   "fifth, if neither of the SYN or RST bits is set then
		 *    drop the segment and return."
		 *
		 *    See note below!
		 *                                        --ANK(990513)
		 */
		if (!th->syn)
			goto discard_and_undo;

		/* rfc793:
		 *   "If the SYN bit is on ...
		 *    are acceptable then ...
		 *    (our SYN has been ACKed), change the connection
		 *    state to ESTABLISHED..."
		 */

		tcp_ecn_rcv_synack(tp, th);

		tcp_init_wl(tp, TCP_SKB_CB(skb)->seq);
		tcp_ack(sk, skb, FLAG_SLOWPATH);

		/* Ok.. it's good. Set up sequence numbers and
		 * move to established.
		 */
		tp->rcv_nxt = TCP_SKB_CB(skb)->seq + 1;
		tp->rcv_wup = TCP_SKB_CB(skb)->seq + 1;

		/* RFC1323: The window in SYN & SYN/ACK segments is
		 * never scaled.
		 */
		tp->snd_wnd = ntohs(th->window);

		if (!tp->rx_opt.wscale_ok) {
			tp->rx_opt.snd_wscale = tp->rx_opt.rcv_wscale = 0;
			tp->window_clamp = min(tp->window_clamp, 65535U);
		}

		if (tp->rx_opt.saw_tstamp) {
			tp->rx_opt.tstamp_ok	   = 1;
			tp->tcp_header_len =
				sizeof(struct tcphdr) + TCPOLEN_TSTAMP_ALIGNED;
			tp->advmss	    -= TCPOLEN_TSTAMP_ALIGNED;
			tcp_store_ts_recent(tp);
		} else {
			tp->tcp_header_len = sizeof(struct tcphdr);
		}

		tcp_sync_mss(sk, icsk->icsk_pmtu_cookie);
		tcp_initialize_rcv_mss(sk);

		/* Remember, tcp_poll() does not lock socket!
		 * Change state from SYN-SENT only after copied_seq
		 * is initialized. */
		tp->copied_seq = tp->rcv_nxt;

		smc_check_reset_syn(tp);

		smp_mb();

		tcp_finish_connect(sk, skb);

		fastopen_fail = (tp->syn_fastopen || tp->syn_data) &&
				tcp_rcv_fastopen_synack(sk, skb, &foc);

		if (!sock_flag(sk, SOCK_DEAD)) {
			sk->sk_state_change(sk);
			sk_wake_async(sk, SOCK_WAKE_IO, POLL_OUT);
		}
		if (fastopen_fail)
			return -1;
		if (sk->sk_write_pending ||
		    icsk->icsk_accept_queue.rskq_defer_accept ||
		    icsk->icsk_ack.pingpong) {
			/* Save one ACK. Data will be ready after
			 * several ticks, if write_pending is set.
			 *
			 * It may be deleted, but with this feature tcpdumps
			 * look so _wonderfully_ clever, that I was not able
			 * to stand against the temptation 8)     --ANK
			 */
			inet_csk_schedule_ack(sk);
			tcp_enter_quickack_mode(sk);
			inet_csk_reset_xmit_timer(sk, ICSK_TIME_DACK,
						  TCP_DELACK_MAX, TCP_RTO_MAX);

discard:
			tcp_drop(sk, skb);
			return 0;
		} else {
			tcp_send_ack(sk);
		}
		return -1;
	}

	/* No ACK in the segment */

	if (th->rst) {
		/* rfc793:
		 * "If the RST bit is set
		 *
		 *      Otherwise (no ACK) drop the segment and return."
		 */

		goto discard_and_undo;
	}

	/* PAWS check. */
	if (tp->rx_opt.ts_recent_stamp && tp->rx_opt.saw_tstamp &&
	    tcp_paws_reject(&tp->rx_opt, 0))
		goto discard_and_undo;

	if (th->syn) {
		/* We see SYN without ACK. It is attempt of
		 * simultaneous connect with crossed SYNs.
		 * Particularly, it can be connect to self.
		 */
		tcp_set_state(sk, TCP_SYN_RECV);

		if (tp->rx_opt.saw_tstamp) {
			tp->rx_opt.tstamp_ok = 1;
			tcp_store_ts_recent(tp);
			tp->tcp_header_len =
				sizeof(struct tcphdr) + TCPOLEN_TSTAMP_ALIGNED;
		} else {
			tp->tcp_header_len = sizeof(struct tcphdr);
		}

		tp->rcv_nxt = TCP_SKB_CB(skb)->seq + 1;
		tp->copied_seq = tp->rcv_nxt;
		tp->rcv_wup = TCP_SKB_CB(skb)->seq + 1;

		/* RFC1323: The window in SYN & SYN/ACK segments is
		 * never scaled.
		 */
		tp->snd_wnd    = ntohs(th->window);
		tp->snd_wl1    = TCP_SKB_CB(skb)->seq;
		tp->max_window = tp->snd_wnd;

		tcp_ecn_rcv_syn(tp, th);

		tcp_mtup_init(sk);
		tcp_sync_mss(sk, icsk->icsk_pmtu_cookie);
		tcp_initialize_rcv_mss(sk);

		tcp_send_synack(sk);
#if 0
		/* Note, we could accept data and URG from this segment.
		 * There are no obstacles to make this (except that we must
		 * either change tcp_recvmsg() to prevent it from returning data
		 * before 3WHS completes per RFC793, or employ TCP Fast Open).
		 *
		 * However, if we ignore data in ACKless segments sometimes,
		 * we have no reasons to accept it sometimes.
		 * Also, seems the code doing it in step6 of tcp_rcv_state_process
		 * is not flawless. So, discard packet for sanity.
		 * Uncomment this return to process the data.
		 */
		return -1;
#else
		goto discard;
#endif
	}
	/* "fifth, if neither of the SYN or RST bits is set then
	 * drop the segment and return."
	 */

discard_and_undo:
	tcp_clear_options(&tp->rx_opt);
	tp->rx_opt.mss_clamp = saved_clamp;
	goto discard;

reset_and_undo:
	tcp_clear_options(&tp->rx_opt);
	tp->rx_opt.mss_clamp = saved_clamp;
	return 1;
}

/*
 *	This function implements the receiving procedure of RFC 793 for
 *	all states except ESTABLISHED and TIME_WAIT.
 *	It's called from both tcp_v4_rcv and tcp_v6_rcv and should be
 *	address independent.
 */

int tcp_rcv_state_process(struct sock *sk, struct sk_buff *skb)
{
	struct tcp_sock *tp = tcp_sk(sk);
	struct inet_connection_sock *icsk = inet_csk(sk);
	const struct tcphdr *th = tcp_hdr(skb);
	struct request_sock *req;
	int queued = 0;
	bool acceptable;

	switch (sk->sk_state) {
	case TCP_CLOSE:
		goto discard;

	case TCP_LISTEN:
		if (th->ack)
			return 1;

		if (th->rst)
			goto discard;

		if (th->syn) {
			if (th->fin)
				goto discard;
			/* It is possible that we process SYN packets from backlog,
			 * so we need to make sure to disable BH right there.
			 */
			local_bh_disable();
			acceptable = icsk->icsk_af_ops->conn_request(sk, skb) >= 0;
			local_bh_enable();

			if (!acceptable)
				return 1;
			consume_skb(skb);
			return 0;
		}
		goto discard;

	case TCP_SYN_SENT:
		tp->rx_opt.saw_tstamp = 0;
		tcp_mstamp_refresh(tp);
		queued = tcp_rcv_synsent_state_process(sk, skb, th);
		if (queued >= 0)
			return queued;

		/* Do step6 onward by hand. */
		tcp_urg(sk, skb, th);
		__kfree_skb(skb);
		tcp_data_snd_check(sk);
		return 0;
	}

	tcp_mstamp_refresh(tp);
	tp->rx_opt.saw_tstamp = 0;
	req = tp->fastopen_rsk;
	if (req) {
		WARN_ON_ONCE(sk->sk_state != TCP_SYN_RECV &&
		    sk->sk_state != TCP_FIN_WAIT1);

		if (!tcp_check_req(sk, skb, req, true))
			goto discard;
	}

	if (!th->ack && !th->rst && !th->syn)
		goto discard;

	if (!tcp_validate_incoming(sk, skb, th, 0))
		return 0;

	/* step 5: check the ACK field */
	acceptable = tcp_ack(sk, skb, FLAG_SLOWPATH |
				      FLAG_UPDATE_TS_RECENT |
				      FLAG_NO_CHALLENGE_ACK) > 0;

	if (!acceptable) {
		if (sk->sk_state == TCP_SYN_RECV)
			return 1;	/* send one RST */
		tcp_send_challenge_ack(sk, skb);
		goto discard;
	}
	switch (sk->sk_state) {
	case TCP_SYN_RECV:
		if (!tp->srtt_us)
			tcp_synack_rtt_meas(sk, req);

		/* Once we leave TCP_SYN_RECV, we no longer need req
		 * so release it.
		 */
		if (req) {
			inet_csk(sk)->icsk_retransmits = 0;
			reqsk_fastopen_remove(sk, req, false);
			/* Re-arm the timer because data may have been sent out.
			 * This is similar to the regular data transmission case
			 * when new data has just been ack'ed.
			 *
			 * (TFO) - we could try to be more aggressive and
			 * retransmitting any data sooner based on when they
			 * are sent out.
			 */
			tcp_rearm_rto(sk);
		} else {
			tcp_init_transfer(sk, BPF_SOCK_OPS_PASSIVE_ESTABLISHED_CB);
			tp->copied_seq = tp->rcv_nxt;
		}
		smp_mb();
		tcp_set_state(sk, TCP_ESTABLISHED);
		sk->sk_state_change(sk);

		/* Note, that this wakeup is only for marginal crossed SYN case.
		 * Passively open sockets are not waked up, because
		 * sk->sk_sleep == NULL and sk->sk_socket == NULL.
		 */
		if (sk->sk_socket)
			sk_wake_async(sk, SOCK_WAKE_IO, POLL_OUT);

		tp->snd_una = TCP_SKB_CB(skb)->ack_seq;
		tp->snd_wnd = ntohs(th->window) << tp->rx_opt.snd_wscale;
		tcp_init_wl(tp, TCP_SKB_CB(skb)->seq);

		if (tp->rx_opt.tstamp_ok)
			tp->advmss -= TCPOLEN_TSTAMP_ALIGNED;

		if (!inet_csk(sk)->icsk_ca_ops->cong_control)
			tcp_update_pacing_rate(sk);

		/* Prevent spurious tcp_cwnd_restart() on first data packet */
		tp->lsndtime = tcp_jiffies32;

		tcp_initialize_rcv_mss(sk);
		tcp_fast_path_on(tp);
		break;

	case TCP_FIN_WAIT1: {
		int tmo;

		/* If we enter the TCP_FIN_WAIT1 state and we are a
		 * Fast Open socket and this is the first acceptable
		 * ACK we have received, this would have acknowledged
		 * our SYNACK so stop the SYNACK timer.
		 */
		if (req) {
			/* We no longer need the request sock. */
			reqsk_fastopen_remove(sk, req, false);
			tcp_rearm_rto(sk);
		}
		if (tp->snd_una != tp->write_seq)
			break;

		tcp_set_state(sk, TCP_FIN_WAIT2);
		sk->sk_shutdown |= SEND_SHUTDOWN;

		sk_dst_confirm(sk);

		if (!sock_flag(sk, SOCK_DEAD)) {
			/* Wake up lingering close() */
			sk->sk_state_change(sk);
			break;
		}

		if (tp->linger2 < 0) {
			tcp_done(sk);
			NET_INC_STATS(sock_net(sk), LINUX_MIB_TCPABORTONDATA);
			return 1;
		}
		if (TCP_SKB_CB(skb)->end_seq != TCP_SKB_CB(skb)->seq &&
		    after(TCP_SKB_CB(skb)->end_seq - th->fin, tp->rcv_nxt)) {
			/* Receive out of order FIN after close() */
			if (tp->syn_fastopen && th->fin)
				tcp_fastopen_active_disable(sk);
			tcp_done(sk);
			NET_INC_STATS(sock_net(sk), LINUX_MIB_TCPABORTONDATA);
			return 1;
		}

		tmo = tcp_fin_time(sk);
		if (tmo > TCP_TIMEWAIT_LEN) {
			inet_csk_reset_keepalive_timer(sk, tmo - TCP_TIMEWAIT_LEN);
		} else if (th->fin || sock_owned_by_user(sk)) {
			/* Bad case. We could lose such FIN otherwise.
			 * It is not a big problem, but it looks confusing
			 * and not so rare event. We still can lose it now,
			 * if it spins in bh_lock_sock(), but it is really
			 * marginal case.
			 */
			inet_csk_reset_keepalive_timer(sk, tmo);
		} else {
			tcp_time_wait(sk, TCP_FIN_WAIT2, tmo);
			goto discard;
		}
		break;
	}

	case TCP_CLOSING:
		if (tp->snd_una == tp->write_seq) {
			tcp_time_wait(sk, TCP_TIME_WAIT, 0);
			goto discard;
		}
		break;

	case TCP_LAST_ACK:
		if (tp->snd_una == tp->write_seq) {
			tcp_update_metrics(sk);
			tcp_done(sk);
			goto discard;
		}
		break;
	}

	/* step 6: check the URG bit */
	tcp_urg(sk, skb, th);

	/* step 7: process the segment text */
	switch (sk->sk_state) {
	case TCP_CLOSE_WAIT:
	case TCP_CLOSING:
	case TCP_LAST_ACK:
		if (!before(TCP_SKB_CB(skb)->seq, tp->rcv_nxt))
			break;
		/* fall through */
	case TCP_FIN_WAIT1:
	case TCP_FIN_WAIT2:
		/* RFC 793 says to queue data in these states,
		 * RFC 1122 says we MUST send a reset.
		 * BSD 4.4 also does reset.
		 */
		if (sk->sk_shutdown & RCV_SHUTDOWN) {
			if (TCP_SKB_CB(skb)->end_seq != TCP_SKB_CB(skb)->seq &&
			    after(TCP_SKB_CB(skb)->end_seq - th->fin, tp->rcv_nxt)) {
				NET_INC_STATS(sock_net(sk), LINUX_MIB_TCPABORTONDATA);
				tcp_reset(sk);
				return 1;
			}
		}
		/* Fall through */
	case TCP_ESTABLISHED:
		tcp_data_queue(sk, skb);
		queued = 1;
		break;
	}

	/* tcp_data could move socket to TIME-WAIT */
	if (sk->sk_state != TCP_CLOSE) {
		tcp_data_snd_check(sk);
		tcp_ack_snd_check(sk);
	}

	if (!queued) {
discard:
		tcp_drop(sk, skb);
	}
	return 0;
}
EXPORT_SYMBOL(tcp_rcv_state_process);

static inline void pr_drop_req(struct request_sock *req, __u16 port, int family)
{
	struct inet_request_sock *ireq = inet_rsk(req);

	if (family == AF_INET)
		net_dbg_ratelimited("drop open request from %pI4/%u\n",
				    &ireq->ir_rmt_addr, port);
#if IS_ENABLED(CONFIG_IPV6)
	else if (family == AF_INET6)
		net_dbg_ratelimited("drop open request from %pI6/%u\n",
				    &ireq->ir_v6_rmt_addr, port);
#endif
}

/* RFC3168 : 6.1.1 SYN packets must not have ECT/ECN bits set
 *
 * If we receive a SYN packet with these bits set, it means a
 * network is playing bad games with TOS bits. In order to
 * avoid possible false congestion notifications, we disable
 * TCP ECN negotiation.
 *
 * Exception: tcp_ca wants ECN. This is required for DCTCP
 * congestion control: Linux DCTCP asserts ECT on all packets,
 * including SYN, which is most optimal solution; however,
 * others, such as FreeBSD do not.
 */
static void tcp_ecn_create_request(struct request_sock *req,
				   const struct sk_buff *skb,
				   const struct sock *listen_sk,
				   const struct dst_entry *dst)
{
	const struct tcphdr *th = tcp_hdr(skb);
	const struct net *net = sock_net(listen_sk);
	bool th_ecn = th->ece && th->cwr;
	bool ect, ecn_ok;
	u32 ecn_ok_dst;

	if (!th_ecn)
		return;

	ect = !INET_ECN_is_not_ect(TCP_SKB_CB(skb)->ip_dsfield);
	ecn_ok_dst = dst_feature(dst, DST_FEATURE_ECN_MASK);
	ecn_ok = net->ipv4.sysctl_tcp_ecn || ecn_ok_dst;

	if ((!ect && ecn_ok) || tcp_ca_needs_ecn(listen_sk) ||
	    (ecn_ok_dst & DST_FEATURE_ECN_CA) ||
	    tcp_bpf_ca_needs_ecn((struct sock *)req))
		inet_rsk(req)->ecn_ok = 1;
}

static void tcp_openreq_init(struct request_sock *req,
			     const struct tcp_options_received *rx_opt,
			     struct sk_buff *skb, const struct sock *sk)
{
	struct inet_request_sock *ireq = inet_rsk(req);

	req->rsk_rcv_wnd = 0;		/* So that tcp_send_synack() knows! */
	req->cookie_ts = 0;
	tcp_rsk(req)->rcv_isn = TCP_SKB_CB(skb)->seq;
	tcp_rsk(req)->rcv_nxt = TCP_SKB_CB(skb)->seq + 1;
	tcp_rsk(req)->snt_synack = tcp_clock_us();
	tcp_rsk(req)->last_oow_ack_time = 0;
	req->mss = rx_opt->mss_clamp;
	req->ts_recent = rx_opt->saw_tstamp ? rx_opt->rcv_tsval : 0;
	ireq->tstamp_ok = rx_opt->tstamp_ok;
	ireq->sack_ok = rx_opt->sack_ok;
	ireq->snd_wscale = rx_opt->snd_wscale;
	ireq->wscale_ok = rx_opt->wscale_ok;
	ireq->acked = 0;
	ireq->ecn_ok = 0;
	ireq->ir_rmt_port = tcp_hdr(skb)->source;
	ireq->ir_num = ntohs(tcp_hdr(skb)->dest);
	ireq->ir_mark = inet_request_mark(sk, skb);
#if IS_ENABLED(CONFIG_SMC)
	ireq->smc_ok = rx_opt->smc_ok;
#endif
}

struct request_sock *inet_reqsk_alloc(const struct request_sock_ops *ops,
				      struct sock *sk_listener,
				      bool attach_listener)
{
	struct request_sock *req = reqsk_alloc(ops, sk_listener,
					       attach_listener);

	if (req) {
		struct inet_request_sock *ireq = inet_rsk(req);

		ireq->ireq_opt = NULL;
#if IS_ENABLED(CONFIG_IPV6)
		ireq->pktopts = NULL;
#endif
		atomic64_set(&ireq->ir_cookie, 0);
		ireq->ireq_state = TCP_NEW_SYN_RECV;
		write_pnet(&ireq->ireq_net, sock_net(sk_listener));
		ireq->ireq_family = sk_listener->sk_family;
	}

	return req;
}
EXPORT_SYMBOL(inet_reqsk_alloc);

/*
 * Return true if a syncookie should be sent
 */
static bool tcp_syn_flood_action(const struct sock *sk,
				 const struct sk_buff *skb,
				 const char *proto)
{
	struct request_sock_queue *queue = &inet_csk(sk)->icsk_accept_queue;
	const char *msg = "Dropping request";
	bool want_cookie = false;
	struct net *net = sock_net(sk);

#ifdef CONFIG_SYN_COOKIES
	if (net->ipv4.sysctl_tcp_syncookies) {
		msg = "Sending cookies";
		want_cookie = true;
		__NET_INC_STATS(sock_net(sk), LINUX_MIB_TCPREQQFULLDOCOOKIES);
	} else
#endif
		__NET_INC_STATS(sock_net(sk), LINUX_MIB_TCPREQQFULLDROP);

	if (!queue->synflood_warned &&
	    net->ipv4.sysctl_tcp_syncookies != 2 &&
	    xchg(&queue->synflood_warned, 1) == 0)
		pr_info("%s: Possible SYN flooding on port %d. %s.  Check SNMP counters.\n",
			proto, ntohs(tcp_hdr(skb)->dest), msg);

	return want_cookie;
}

static void tcp_reqsk_record_syn(const struct sock *sk,
				 struct request_sock *req,
				 const struct sk_buff *skb)
{
	if (tcp_sk(sk)->save_syn) {
		u32 len = skb_network_header_len(skb) + tcp_hdrlen(skb);
		u32 *copy;

		copy = kmalloc(len + sizeof(u32), GFP_ATOMIC);
		if (copy) {
			copy[0] = len;
			memcpy(&copy[1], skb_network_header(skb), len);
			req->saved_syn = copy;
		}
	}
}

int tcp_conn_request(struct request_sock_ops *rsk_ops,
		     const struct tcp_request_sock_ops *af_ops,
		     struct sock *sk, struct sk_buff *skb)
{
	struct tcp_fastopen_cookie foc = { .len = -1 };
	__u32 isn = TCP_SKB_CB(skb)->tcp_tw_isn;
	struct tcp_options_received tmp_opt;
	struct tcp_sock *tp = tcp_sk(sk);
	struct net *net = sock_net(sk);
	struct sock *fastopen_sk = NULL;
	struct request_sock *req;
	bool want_cookie = false;
	struct dst_entry *dst;
	struct flowi fl;

	/* TW buckets are converted to open requests without
	 * limitations, they conserve resources and peer is
	 * evidently real one.
	 */
	if ((net->ipv4.sysctl_tcp_syncookies == 2 ||
	     inet_csk_reqsk_queue_is_full(sk)) && !isn) {
		want_cookie = tcp_syn_flood_action(sk, skb, rsk_ops->slab_name);
		if (!want_cookie)
			goto drop;
	}

	if (sk_acceptq_is_full(sk)) {
		NET_INC_STATS(sock_net(sk), LINUX_MIB_LISTENOVERFLOWS);
		goto drop;
	}

	req = inet_reqsk_alloc(rsk_ops, sk, !want_cookie);
	if (!req)
		goto drop;

	tcp_rsk(req)->af_specific = af_ops;
	tcp_rsk(req)->ts_off = 0;

	tcp_clear_options(&tmp_opt);
	tmp_opt.mss_clamp = af_ops->mss_clamp;
	tmp_opt.user_mss  = tp->rx_opt.user_mss;
	tcp_parse_options(sock_net(sk), skb, &tmp_opt, 0,
			  want_cookie ? NULL : &foc);

	if (want_cookie && !tmp_opt.saw_tstamp)
		tcp_clear_options(&tmp_opt);

	tmp_opt.tstamp_ok = tmp_opt.saw_tstamp;
	tcp_openreq_init(req, &tmp_opt, skb, sk);
	inet_rsk(req)->no_srccheck = inet_sk(sk)->transparent;

	/* Note: tcp_v6_init_req() might override ir_iif for link locals */
	inet_rsk(req)->ir_iif = inet_request_bound_dev_if(sk, skb);

	af_ops->init_req(req, sk, skb);

	if (security_inet_conn_request(sk, skb, req))
		goto drop_and_free;

	if (tmp_opt.tstamp_ok)
		tcp_rsk(req)->ts_off = af_ops->init_ts_off(net, skb);

	dst = af_ops->route_req(sk, &fl, req);
	if (!dst)
		goto drop_and_free;

	if (!want_cookie && !isn) {
		/* Kill the following clause, if you dislike this way. */
		if (!net->ipv4.sysctl_tcp_syncookies &&
		    (net->ipv4.sysctl_max_syn_backlog - inet_csk_reqsk_queue_len(sk) <
		     (net->ipv4.sysctl_max_syn_backlog >> 2)) &&
		    !tcp_peer_is_proven(req, dst)) {
			/* Without syncookies last quarter of
			 * backlog is filled with destinations,
			 * proven to be alive.
			 * It means that we continue to communicate
			 * to destinations, already remembered
			 * to the moment of synflood.
			 */
			pr_drop_req(req, ntohs(tcp_hdr(skb)->source),
				    rsk_ops->family);
			goto drop_and_release;
		}

		isn = af_ops->init_seq(skb);
	}

	tcp_ecn_create_request(req, skb, sk, dst);

	if (want_cookie) {
		isn = cookie_init_sequence(af_ops, sk, skb, &req->mss);
		req->cookie_ts = tmp_opt.tstamp_ok;
		if (!tmp_opt.tstamp_ok)
			inet_rsk(req)->ecn_ok = 0;
	}

	tcp_rsk(req)->snt_isn = isn;
	tcp_rsk(req)->txhash = net_tx_rndhash();
	tcp_openreq_init_rwin(req, sk, dst);
	if (!want_cookie) {
		tcp_reqsk_record_syn(sk, req, skb);
		fastopen_sk = tcp_try_fastopen(sk, skb, req, &foc, dst);
	}
	if (fastopen_sk) {
		af_ops->send_synack(fastopen_sk, dst, &fl, req,
				    &foc, TCP_SYNACK_FASTOPEN);
		/* Add the child socket directly into the accept queue */
		inet_csk_reqsk_queue_add(sk, req, fastopen_sk);
		sk->sk_data_ready(sk);
		bh_unlock_sock(fastopen_sk);
		sock_put(fastopen_sk);
	} else {
		tcp_rsk(req)->tfo_listener = false;
		if (!want_cookie)
			inet_csk_reqsk_queue_hash_add(sk, req,
				tcp_timeout_init((struct sock *)req));
		af_ops->send_synack(sk, dst, &fl, req, &foc,
				    !want_cookie ? TCP_SYNACK_NORMAL :
						   TCP_SYNACK_COOKIE);
		if (want_cookie) {
			reqsk_free(req);
			return 0;
		}
	}
	reqsk_put(req);
	return 0;

drop_and_release:
	dst_release(dst);
drop_and_free:
	reqsk_free(req);
drop:
	tcp_listendrop(sk);
	return 0;
}
EXPORT_SYMBOL(tcp_conn_request);<|MERGE_RESOLUTION|>--- conflicted
+++ resolved
@@ -3633,10 +3633,7 @@
 
 	delivered = tp->delivered - delivered;	/* freshly ACKed or SACKed */
 	lost = tp->lost - lost;			/* freshly marked lost */
-<<<<<<< HEAD
-=======
 	rs.is_ack_delayed = !!(flag & FLAG_ACK_MAYBE_DELAYED);
->>>>>>> 03a0dded
 	tcp_rate_gen(sk, delivered, lost, is_sack_reneg, sack_state.rate);
 	tcp_cong_control(sk, ack, delivered, flag, sack_state.rate);
 	tcp_xmit_recovery(sk, rexmit);
