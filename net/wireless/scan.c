// SPDX-License-Identifier: GPL-2.0
/*
 * cfg80211 scan result handling
 *
 * Copyright 2008 Johannes Berg <johannes@sipsolutions.net>
 * Copyright 2013-2014  Intel Mobile Communications GmbH
 * Copyright 2016	Intel Deutschland GmbH
 * Copyright (C) 2018-2022 Intel Corporation
 */
#include <linux/kernel.h>
#include <linux/slab.h>
#include <linux/module.h>
#include <linux/netdevice.h>
#include <linux/wireless.h>
#include <linux/nl80211.h>
#include <linux/etherdevice.h>
#include <linux/crc32.h>
#include <linux/bitfield.h>
#include <net/arp.h>
#include <net/cfg80211.h>
#include <net/cfg80211-wext.h>
#include <net/iw_handler.h>
#include "core.h"
#include "nl80211.h"
#include "wext-compat.h"
#include "rdev-ops.h"

/**
 * DOC: BSS tree/list structure
 *
 * At the top level, the BSS list is kept in both a list in each
 * registered device (@bss_list) as well as an RB-tree for faster
 * lookup. In the RB-tree, entries can be looked up using their
 * channel, MESHID, MESHCONF (for MBSSes) or channel, BSSID, SSID
 * for other BSSes.
 *
 * Due to the possibility of hidden SSIDs, there's a second level
 * structure, the "hidden_list" and "hidden_beacon_bss" pointer.
 * The hidden_list connects all BSSes belonging to a single AP
 * that has a hidden SSID, and connects beacon and probe response
 * entries. For a probe response entry for a hidden SSID, the
 * hidden_beacon_bss pointer points to the BSS struct holding the
 * beacon's information.
 *
 * Reference counting is done for all these references except for
 * the hidden_list, so that a beacon BSS struct that is otherwise
 * not referenced has one reference for being on the bss_list and
 * one for each probe response entry that points to it using the
 * hidden_beacon_bss pointer. When a BSS struct that has such a
 * pointer is get/put, the refcount update is also propagated to
 * the referenced struct, this ensure that it cannot get removed
 * while somebody is using the probe response version.
 *
 * Note that the hidden_beacon_bss pointer never changes, due to
 * the reference counting. Therefore, no locking is needed for
 * it.
 *
 * Also note that the hidden_beacon_bss pointer is only relevant
 * if the driver uses something other than the IEs, e.g. private
 * data stored in the BSS struct, since the beacon IEs are
 * also linked into the probe response struct.
 */

/*
 * Limit the number of BSS entries stored in mac80211. Each one is
 * a bit over 4k at most, so this limits to roughly 4-5M of memory.
 * If somebody wants to really attack this though, they'd likely
 * use small beacons, and only one type of frame, limiting each of
 * the entries to a much smaller size (in order to generate more
 * entries in total, so overhead is bigger.)
 */
static int bss_entries_limit = 1000;
module_param(bss_entries_limit, int, 0644);
MODULE_PARM_DESC(bss_entries_limit,
                 "limit to number of scan BSS entries (per wiphy, default 1000)");

#define IEEE80211_SCAN_RESULT_EXPIRE	(30 * HZ)

/**
 * struct cfg80211_colocated_ap - colocated AP information
 *
 * @list: linked list to all colocated aPS
 * @bssid: BSSID of the reported AP
 * @ssid: SSID of the reported AP
 * @ssid_len: length of the ssid
 * @center_freq: frequency the reported AP is on
 * @unsolicited_probe: the reported AP is part of an ESS, where all the APs
 *	that operate in the same channel as the reported AP and that might be
 *	detected by a STA receiving this frame, are transmitting unsolicited
 *	Probe Response frames every 20 TUs
 * @oct_recommended: OCT is recommended to exchange MMPDUs with the reported AP
 * @same_ssid: the reported AP has the same SSID as the reporting AP
 * @multi_bss: the reported AP is part of a multiple BSSID set
 * @transmitted_bssid: the reported AP is the transmitting BSSID
 * @colocated_ess: all the APs that share the same ESS as the reported AP are
 *	colocated and can be discovered via legacy bands.
 * @short_ssid_valid: short_ssid is valid and can be used
 * @short_ssid: the short SSID for this SSID
 */
struct cfg80211_colocated_ap {
	struct list_head list;
	u8 bssid[ETH_ALEN];
	u8 ssid[IEEE80211_MAX_SSID_LEN];
	size_t ssid_len;
	u32 short_ssid;
	u32 center_freq;
	u8 unsolicited_probe:1,
	   oct_recommended:1,
	   same_ssid:1,
	   multi_bss:1,
	   transmitted_bssid:1,
	   colocated_ess:1,
	   short_ssid_valid:1;
};

static void bss_free(struct cfg80211_internal_bss *bss)
{
	struct cfg80211_bss_ies *ies;

	if (WARN_ON(atomic_read(&bss->hold)))
		return;

	ies = (void *)rcu_access_pointer(bss->pub.beacon_ies);
	if (ies && !bss->pub.hidden_beacon_bss)
		kfree_rcu(ies, rcu_head);
	ies = (void *)rcu_access_pointer(bss->pub.proberesp_ies);
	if (ies)
		kfree_rcu(ies, rcu_head);

	/*
	 * This happens when the module is removed, it doesn't
	 * really matter any more save for completeness
	 */
	if (!list_empty(&bss->hidden_list))
		list_del(&bss->hidden_list);

	kfree(bss);
}

static inline void bss_ref_get(struct cfg80211_registered_device *rdev,
			       struct cfg80211_internal_bss *bss)
{
	lockdep_assert_held(&rdev->bss_lock);

	bss->refcount++;

	if (bss->pub.hidden_beacon_bss)
		bss_from_pub(bss->pub.hidden_beacon_bss)->refcount++;

	if (bss->pub.transmitted_bss)
		bss_from_pub(bss->pub.transmitted_bss)->refcount++;
}

static inline void bss_ref_put(struct cfg80211_registered_device *rdev,
			       struct cfg80211_internal_bss *bss)
{
	lockdep_assert_held(&rdev->bss_lock);

	if (bss->pub.hidden_beacon_bss) {
		struct cfg80211_internal_bss *hbss;
		hbss = container_of(bss->pub.hidden_beacon_bss,
				    struct cfg80211_internal_bss,
				    pub);
		hbss->refcount--;
		if (hbss->refcount == 0)
			bss_free(hbss);
	}

	if (bss->pub.transmitted_bss) {
		struct cfg80211_internal_bss *tbss;

		tbss = container_of(bss->pub.transmitted_bss,
				    struct cfg80211_internal_bss,
				    pub);
		tbss->refcount--;
		if (tbss->refcount == 0)
			bss_free(tbss);
	}

	bss->refcount--;
	if (bss->refcount == 0)
		bss_free(bss);
}

static bool __cfg80211_unlink_bss(struct cfg80211_registered_device *rdev,
				  struct cfg80211_internal_bss *bss)
{
	lockdep_assert_held(&rdev->bss_lock);

	if (!list_empty(&bss->hidden_list)) {
		/*
		 * don't remove the beacon entry if it has
		 * probe responses associated with it
		 */
		if (!bss->pub.hidden_beacon_bss)
			return false;
		/*
		 * if it's a probe response entry break its
		 * link to the other entries in the group
		 */
		list_del_init(&bss->hidden_list);
	}

	list_del_init(&bss->list);
	list_del_init(&bss->pub.nontrans_list);
	rb_erase(&bss->rbn, &rdev->bss_tree);
	rdev->bss_entries--;
	WARN_ONCE((rdev->bss_entries == 0) ^ list_empty(&rdev->bss_list),
		  "rdev bss entries[%d]/list[empty:%d] corruption\n",
		  rdev->bss_entries, list_empty(&rdev->bss_list));
	bss_ref_put(rdev, bss);
	return true;
}

bool cfg80211_is_element_inherited(const struct element *elem,
				   const struct element *non_inherit_elem)
{
	u8 id_len, ext_id_len, i, loop_len, id;
	const u8 *list;

	if (elem->id == WLAN_EID_MULTIPLE_BSSID)
		return false;

	if (!non_inherit_elem || non_inherit_elem->datalen < 2)
		return true;

	/*
	 * non inheritance element format is:
	 * ext ID (56) | IDs list len | list | extension IDs list len | list
	 * Both lists are optional. Both lengths are mandatory.
	 * This means valid length is:
	 * elem_len = 1 (extension ID) + 2 (list len fields) + list lengths
	 */
	id_len = non_inherit_elem->data[1];
	if (non_inherit_elem->datalen < 3 + id_len)
		return true;

	ext_id_len = non_inherit_elem->data[2 + id_len];
	if (non_inherit_elem->datalen < 3 + id_len + ext_id_len)
		return true;

	if (elem->id == WLAN_EID_EXTENSION) {
		if (!ext_id_len)
			return true;
		loop_len = ext_id_len;
		list = &non_inherit_elem->data[3 + id_len];
		id = elem->data[0];
	} else {
		if (!id_len)
			return true;
		loop_len = id_len;
		list = &non_inherit_elem->data[2];
		id = elem->id;
	}

	for (i = 0; i < loop_len; i++) {
		if (list[i] == id)
			return false;
	}

	return true;
}
EXPORT_SYMBOL(cfg80211_is_element_inherited);

static size_t cfg80211_gen_new_ie(const u8 *ie, size_t ielen,
				  const u8 *subelement, size_t subie_len,
				  u8 *new_ie, gfp_t gfp)
{
	u8 *pos, *tmp;
	const u8 *tmp_old, *tmp_new;
	const struct element *non_inherit_elem;
	u8 *sub_copy;

	/* copy subelement as we need to change its content to
	 * mark an ie after it is processed.
	 */
	sub_copy = kmemdup(subelement, subie_len, gfp);
	if (!sub_copy)
		return 0;

	pos = &new_ie[0];

	/* set new ssid */
	tmp_new = cfg80211_find_ie(WLAN_EID_SSID, sub_copy, subie_len);
	if (tmp_new) {
		memcpy(pos, tmp_new, tmp_new[1] + 2);
		pos += (tmp_new[1] + 2);
	}

	/* get non inheritance list if exists */
	non_inherit_elem =
		cfg80211_find_ext_elem(WLAN_EID_EXT_NON_INHERITANCE,
				       sub_copy, subie_len);

	/* go through IEs in ie (skip SSID) and subelement,
	 * merge them into new_ie
	 */
	tmp_old = cfg80211_find_ie(WLAN_EID_SSID, ie, ielen);
	tmp_old = (tmp_old) ? tmp_old + tmp_old[1] + 2 : ie;

	while (tmp_old + 2 - ie <= ielen &&
	       tmp_old + tmp_old[1] + 2 - ie <= ielen) {
		if (tmp_old[0] == 0) {
			tmp_old++;
			continue;
		}

		if (tmp_old[0] == WLAN_EID_EXTENSION)
			tmp = (u8 *)cfg80211_find_ext_ie(tmp_old[2], sub_copy,
							 subie_len);
		else
			tmp = (u8 *)cfg80211_find_ie(tmp_old[0], sub_copy,
						     subie_len);

		if (!tmp) {
			const struct element *old_elem = (void *)tmp_old;

			/* ie in old ie but not in subelement */
			if (cfg80211_is_element_inherited(old_elem,
							  non_inherit_elem)) {
				memcpy(pos, tmp_old, tmp_old[1] + 2);
				pos += tmp_old[1] + 2;
			}
		} else {
			/* ie in transmitting ie also in subelement,
			 * copy from subelement and flag the ie in subelement
			 * as copied (by setting eid field to WLAN_EID_SSID,
			 * which is skipped anyway).
			 * For vendor ie, compare OUI + type + subType to
			 * determine if they are the same ie.
			 */
			if (tmp_old[0] == WLAN_EID_VENDOR_SPECIFIC) {
				if (!memcmp(tmp_old + 2, tmp + 2, 5)) {
					/* same vendor ie, copy from
					 * subelement
					 */
					memcpy(pos, tmp, tmp[1] + 2);
					pos += tmp[1] + 2;
					tmp[0] = WLAN_EID_SSID;
				} else {
					memcpy(pos, tmp_old, tmp_old[1] + 2);
					pos += tmp_old[1] + 2;
				}
			} else {
				/* copy ie from subelement into new ie */
				memcpy(pos, tmp, tmp[1] + 2);
				pos += tmp[1] + 2;
				tmp[0] = WLAN_EID_SSID;
			}
		}

		if (tmp_old + tmp_old[1] + 2 - ie == ielen)
			break;

		tmp_old += tmp_old[1] + 2;
	}

	/* go through subelement again to check if there is any ie not
	 * copied to new ie, skip ssid, capability, bssid-index ie
	 */
	tmp_new = sub_copy;
	while (tmp_new + 2 - sub_copy <= subie_len &&
	       tmp_new + tmp_new[1] + 2 - sub_copy <= subie_len) {
		if (!(tmp_new[0] == WLAN_EID_NON_TX_BSSID_CAP ||
		      tmp_new[0] == WLAN_EID_SSID)) {
			memcpy(pos, tmp_new, tmp_new[1] + 2);
			pos += tmp_new[1] + 2;
		}
		if (tmp_new + tmp_new[1] + 2 - sub_copy == subie_len)
			break;
		tmp_new += tmp_new[1] + 2;
	}

	kfree(sub_copy);
	return pos - new_ie;
}

static bool is_bss(struct cfg80211_bss *a, const u8 *bssid,
		   const u8 *ssid, size_t ssid_len)
{
	const struct cfg80211_bss_ies *ies;
	const struct element *ssid_elem;

	if (bssid && !ether_addr_equal(a->bssid, bssid))
		return false;

	if (!ssid)
		return true;

	ies = rcu_access_pointer(a->ies);
	if (!ies)
		return false;
	ssid_elem = cfg80211_find_elem(WLAN_EID_SSID, ies->data, ies->len);
	if (!ssid_elem)
		return false;
	if (ssid_elem->datalen != ssid_len)
		return false;
	return memcmp(ssid_elem->data, ssid, ssid_len) == 0;
}

static int
cfg80211_add_nontrans_list(struct cfg80211_bss *trans_bss,
			   struct cfg80211_bss *nontrans_bss)
{
	const struct element *ssid_elem;
	struct cfg80211_bss *bss = NULL;

	rcu_read_lock();
	ssid_elem = ieee80211_bss_get_elem(nontrans_bss, WLAN_EID_SSID);
	if (!ssid_elem) {
		rcu_read_unlock();
		return -EINVAL;
	}

	/* check if nontrans_bss is in the list */
	list_for_each_entry(bss, &trans_bss->nontrans_list, nontrans_list) {
		if (is_bss(bss, nontrans_bss->bssid, ssid_elem->data,
			   ssid_elem->datalen)) {
			rcu_read_unlock();
			return 0;
		}
	}

	rcu_read_unlock();

	/*
	 * This is a bit weird - it's not on the list, but already on another
	 * one! The only way that could happen is if there's some BSSID/SSID
	 * shared by multiple APs in their multi-BSSID profiles, potentially
	 * with hidden SSID mixed in ... ignore it.
	 */
	if (!list_empty(&nontrans_bss->nontrans_list))
		return -EINVAL;

	/* add to the list */
	list_add_tail(&nontrans_bss->nontrans_list, &trans_bss->nontrans_list);
	return 0;
}

static void __cfg80211_bss_expire(struct cfg80211_registered_device *rdev,
				  unsigned long expire_time)
{
	struct cfg80211_internal_bss *bss, *tmp;
	bool expired = false;

	lockdep_assert_held(&rdev->bss_lock);

	list_for_each_entry_safe(bss, tmp, &rdev->bss_list, list) {
		if (atomic_read(&bss->hold))
			continue;
		if (!time_after(expire_time, bss->ts))
			continue;

		if (__cfg80211_unlink_bss(rdev, bss))
			expired = true;
	}

	if (expired)
		rdev->bss_generation++;
}

static bool cfg80211_bss_expire_oldest(struct cfg80211_registered_device *rdev)
{
	struct cfg80211_internal_bss *bss, *oldest = NULL;
	bool ret;

	lockdep_assert_held(&rdev->bss_lock);

	list_for_each_entry(bss, &rdev->bss_list, list) {
		if (atomic_read(&bss->hold))
			continue;

		if (!list_empty(&bss->hidden_list) &&
		    !bss->pub.hidden_beacon_bss)
			continue;

		if (oldest && time_before(oldest->ts, bss->ts))
			continue;
		oldest = bss;
	}

	if (WARN_ON(!oldest))
		return false;

	/*
	 * The callers make sure to increase rdev->bss_generation if anything
	 * gets removed (and a new entry added), so there's no need to also do
	 * it here.
	 */

	ret = __cfg80211_unlink_bss(rdev, oldest);
	WARN_ON(!ret);
	return ret;
}

static u8 cfg80211_parse_bss_param(u8 data,
				   struct cfg80211_colocated_ap *coloc_ap)
{
	coloc_ap->oct_recommended =
		u8_get_bits(data, IEEE80211_RNR_TBTT_PARAMS_OCT_RECOMMENDED);
	coloc_ap->same_ssid =
		u8_get_bits(data, IEEE80211_RNR_TBTT_PARAMS_SAME_SSID);
	coloc_ap->multi_bss =
		u8_get_bits(data, IEEE80211_RNR_TBTT_PARAMS_MULTI_BSSID);
	coloc_ap->transmitted_bssid =
		u8_get_bits(data, IEEE80211_RNR_TBTT_PARAMS_TRANSMITTED_BSSID);
	coloc_ap->unsolicited_probe =
		u8_get_bits(data, IEEE80211_RNR_TBTT_PARAMS_PROBE_ACTIVE);
	coloc_ap->colocated_ess =
		u8_get_bits(data, IEEE80211_RNR_TBTT_PARAMS_COLOC_ESS);

	return u8_get_bits(data, IEEE80211_RNR_TBTT_PARAMS_COLOC_AP);
}

static int cfg80211_calc_short_ssid(const struct cfg80211_bss_ies *ies,
				    const struct element **elem, u32 *s_ssid)
{

	*elem = cfg80211_find_elem(WLAN_EID_SSID, ies->data, ies->len);
	if (!*elem || (*elem)->datalen > IEEE80211_MAX_SSID_LEN)
		return -EINVAL;

	*s_ssid = ~crc32_le(~0, (*elem)->data, (*elem)->datalen);
	return 0;
}

static void cfg80211_free_coloc_ap_list(struct list_head *coloc_ap_list)
{
	struct cfg80211_colocated_ap *ap, *tmp_ap;

	list_for_each_entry_safe(ap, tmp_ap, coloc_ap_list, list) {
		list_del(&ap->list);
		kfree(ap);
	}
}

static int cfg80211_parse_ap_info(struct cfg80211_colocated_ap *entry,
				  const u8 *pos, u8 length,
				  const struct element *ssid_elem,
				  int s_ssid_tmp)
{
	/* skip the TBTT offset */
	pos++;

	memcpy(entry->bssid, pos, ETH_ALEN);
	pos += ETH_ALEN;

	if (length >= IEEE80211_TBTT_INFO_OFFSET_BSSID_SSSID_BSS_PARAM) {
		memcpy(&entry->short_ssid, pos,
		       sizeof(entry->short_ssid));
		entry->short_ssid_valid = true;
		pos += 4;
	}

	/* skip non colocated APs */
	if (!cfg80211_parse_bss_param(*pos, entry))
		return -EINVAL;
	pos++;

	if (length == IEEE80211_TBTT_INFO_OFFSET_BSSID_BSS_PARAM) {
		/*
		 * no information about the short ssid. Consider the entry valid
		 * for now. It would later be dropped in case there are explicit
		 * SSIDs that need to be matched
		 */
		if (!entry->same_ssid)
			return 0;
	}

	if (entry->same_ssid) {
		entry->short_ssid = s_ssid_tmp;
		entry->short_ssid_valid = true;

		/*
		 * This is safe because we validate datalen in
		 * cfg80211_parse_colocated_ap(), before calling this
		 * function.
		 */
		memcpy(&entry->ssid, &ssid_elem->data,
		       ssid_elem->datalen);
		entry->ssid_len = ssid_elem->datalen;
	}
	return 0;
}

static int cfg80211_parse_colocated_ap(const struct cfg80211_bss_ies *ies,
				       struct list_head *list)
{
	struct ieee80211_neighbor_ap_info *ap_info;
	const struct element *elem, *ssid_elem;
	const u8 *pos, *end;
	u32 s_ssid_tmp;
	int n_coloc = 0, ret;
	LIST_HEAD(ap_list);

	elem = cfg80211_find_elem(WLAN_EID_REDUCED_NEIGHBOR_REPORT, ies->data,
				  ies->len);
	if (!elem)
		return 0;

	pos = elem->data;
	end = pos + elem->datalen;

	ret = cfg80211_calc_short_ssid(ies, &ssid_elem, &s_ssid_tmp);
	if (ret)
		return ret;

	/* RNR IE may contain more than one NEIGHBOR_AP_INFO */
	while (pos + sizeof(*ap_info) <= end) {
		enum nl80211_band band;
		int freq;
		u8 length, i, count;

		ap_info = (void *)pos;
		count = u8_get_bits(ap_info->tbtt_info_hdr,
				    IEEE80211_AP_INFO_TBTT_HDR_COUNT) + 1;
		length = ap_info->tbtt_info_len;

		pos += sizeof(*ap_info);

		if (!ieee80211_operating_class_to_band(ap_info->op_class,
						       &band))
			break;

		freq = ieee80211_channel_to_frequency(ap_info->channel, band);

		if (end - pos < count * length)
			break;

		/*
		 * TBTT info must include bss param + BSSID +
		 * (short SSID or same_ssid bit to be set).
		 * ignore other options, and move to the
		 * next AP info
		 */
		if (band != NL80211_BAND_6GHZ ||
		    (length != IEEE80211_TBTT_INFO_OFFSET_BSSID_BSS_PARAM &&
		     length < IEEE80211_TBTT_INFO_OFFSET_BSSID_SSSID_BSS_PARAM)) {
			pos += count * length;
			continue;
		}

		for (i = 0; i < count; i++) {
			struct cfg80211_colocated_ap *entry;

			entry = kzalloc(sizeof(*entry) + IEEE80211_MAX_SSID_LEN,
					GFP_ATOMIC);

			if (!entry)
				break;

			entry->center_freq = freq;

			if (!cfg80211_parse_ap_info(entry, pos, length,
						    ssid_elem, s_ssid_tmp)) {
				n_coloc++;
				list_add_tail(&entry->list, &ap_list);
			} else {
				kfree(entry);
			}

			pos += length;
		}
	}

	if (pos != end) {
		cfg80211_free_coloc_ap_list(&ap_list);
		return 0;
	}

	list_splice_tail(&ap_list, list);
	return n_coloc;
}

static  void cfg80211_scan_req_add_chan(struct cfg80211_scan_request *request,
					struct ieee80211_channel *chan,
					bool add_to_6ghz)
{
	int i;
	u32 n_channels = request->n_channels;
	struct cfg80211_scan_6ghz_params *params =
		&request->scan_6ghz_params[request->n_6ghz_params];

	for (i = 0; i < n_channels; i++) {
		if (request->channels[i] == chan) {
			if (add_to_6ghz)
				params->channel_idx = i;
			return;
		}
	}

	request->channels[n_channels] = chan;
	if (add_to_6ghz)
		request->scan_6ghz_params[request->n_6ghz_params].channel_idx =
			n_channels;

	request->n_channels++;
}

static bool cfg80211_find_ssid_match(struct cfg80211_colocated_ap *ap,
				     struct cfg80211_scan_request *request)
{
	int i;
	u32 s_ssid;

	for (i = 0; i < request->n_ssids; i++) {
		/* wildcard ssid in the scan request */
		if (!request->ssids[i].ssid_len) {
			if (ap->multi_bss && !ap->transmitted_bssid)
				continue;

			return true;
		}

		if (ap->ssid_len &&
		    ap->ssid_len == request->ssids[i].ssid_len) {
			if (!memcmp(request->ssids[i].ssid, ap->ssid,
				    ap->ssid_len))
				return true;
		} else if (ap->short_ssid_valid) {
			s_ssid = ~crc32_le(~0, request->ssids[i].ssid,
					   request->ssids[i].ssid_len);

			if (ap->short_ssid == s_ssid)
				return true;
		}
	}

	return false;
}

static int cfg80211_scan_6ghz(struct cfg80211_registered_device *rdev)
{
	u8 i;
	struct cfg80211_colocated_ap *ap;
	int n_channels, count = 0, err;
	struct cfg80211_scan_request *request, *rdev_req = rdev->scan_req;
	LIST_HEAD(coloc_ap_list);
	bool need_scan_psc = true;
	const struct ieee80211_sband_iftype_data *iftd;

	rdev_req->scan_6ghz = true;

	if (!rdev->wiphy.bands[NL80211_BAND_6GHZ])
		return -EOPNOTSUPP;

	iftd = ieee80211_get_sband_iftype_data(rdev->wiphy.bands[NL80211_BAND_6GHZ],
					       rdev_req->wdev->iftype);
	if (!iftd || !iftd->he_cap.has_he)
		return -EOPNOTSUPP;

	n_channels = rdev->wiphy.bands[NL80211_BAND_6GHZ]->n_channels;

	if (rdev_req->flags & NL80211_SCAN_FLAG_COLOCATED_6GHZ) {
		struct cfg80211_internal_bss *intbss;

		spin_lock_bh(&rdev->bss_lock);
		list_for_each_entry(intbss, &rdev->bss_list, list) {
			struct cfg80211_bss *res = &intbss->pub;
			const struct cfg80211_bss_ies *ies;

			ies = rcu_access_pointer(res->ies);
			count += cfg80211_parse_colocated_ap(ies,
							     &coloc_ap_list);
		}
		spin_unlock_bh(&rdev->bss_lock);
	}

	request = kzalloc(struct_size(request, channels, n_channels) +
			  sizeof(*request->scan_6ghz_params) * count +
			  sizeof(*request->ssids) * rdev_req->n_ssids,
			  GFP_KERNEL);
	if (!request) {
		cfg80211_free_coloc_ap_list(&coloc_ap_list);
		return -ENOMEM;
	}

	*request = *rdev_req;
	request->n_channels = 0;
	request->scan_6ghz_params =
		(void *)&request->channels[n_channels];

	/*
	 * PSC channels should not be scanned in case of direct scan with 1 SSID
	 * and at least one of the reported co-located APs with same SSID
	 * indicating that all APs in the same ESS are co-located
	 */
	if (count && request->n_ssids == 1 && request->ssids[0].ssid_len) {
		list_for_each_entry(ap, &coloc_ap_list, list) {
			if (ap->colocated_ess &&
			    cfg80211_find_ssid_match(ap, request)) {
				need_scan_psc = false;
				break;
			}
		}
	}

	/*
	 * add to the scan request the channels that need to be scanned
	 * regardless of the collocated APs (PSC channels or all channels
	 * in case that NL80211_SCAN_FLAG_COLOCATED_6GHZ is not set)
	 */
	for (i = 0; i < rdev_req->n_channels; i++) {
		if (rdev_req->channels[i]->band == NL80211_BAND_6GHZ &&
		    ((need_scan_psc &&
		      cfg80211_channel_is_psc(rdev_req->channels[i])) ||
		     !(rdev_req->flags & NL80211_SCAN_FLAG_COLOCATED_6GHZ))) {
			cfg80211_scan_req_add_chan(request,
						   rdev_req->channels[i],
						   false);
		}
	}

	if (!(rdev_req->flags & NL80211_SCAN_FLAG_COLOCATED_6GHZ))
		goto skip;

	list_for_each_entry(ap, &coloc_ap_list, list) {
		bool found = false;
		struct cfg80211_scan_6ghz_params *scan_6ghz_params =
			&request->scan_6ghz_params[request->n_6ghz_params];
		struct ieee80211_channel *chan =
			ieee80211_get_channel(&rdev->wiphy, ap->center_freq);

		if (!chan || chan->flags & IEEE80211_CHAN_DISABLED)
			continue;

		for (i = 0; i < rdev_req->n_channels; i++) {
			if (rdev_req->channels[i] == chan)
				found = true;
		}

		if (!found)
			continue;

		if (request->n_ssids > 0 &&
		    !cfg80211_find_ssid_match(ap, request))
			continue;

		if (!request->n_ssids && ap->multi_bss && !ap->transmitted_bssid)
			continue;

		cfg80211_scan_req_add_chan(request, chan, true);
		memcpy(scan_6ghz_params->bssid, ap->bssid, ETH_ALEN);
		scan_6ghz_params->short_ssid = ap->short_ssid;
		scan_6ghz_params->short_ssid_valid = ap->short_ssid_valid;
		scan_6ghz_params->unsolicited_probe = ap->unsolicited_probe;

		/*
		 * If a PSC channel is added to the scan and 'need_scan_psc' is
		 * set to false, then all the APs that the scan logic is
		 * interested with on the channel are collocated and thus there
		 * is no need to perform the initial PSC channel listen.
		 */
		if (cfg80211_channel_is_psc(chan) && !need_scan_psc)
			scan_6ghz_params->psc_no_listen = true;

		request->n_6ghz_params++;
	}

skip:
	cfg80211_free_coloc_ap_list(&coloc_ap_list);

	if (request->n_channels) {
		struct cfg80211_scan_request *old = rdev->int_scan_req;
		rdev->int_scan_req = request;

		/*
		 * Add the ssids from the parent scan request to the new scan
		 * request, so the driver would be able to use them in its
		 * probe requests to discover hidden APs on PSC channels.
		 */
		request->ssids = (void *)&request->channels[request->n_channels];
		request->n_ssids = rdev_req->n_ssids;
		memcpy(request->ssids, rdev_req->ssids, sizeof(*request->ssids) *
		       request->n_ssids);

		/*
		 * If this scan follows a previous scan, save the scan start
		 * info from the first part of the scan
		 */
		if (old)
			rdev->int_scan_req->info = old->info;

		err = rdev_scan(rdev, request);
		if (err) {
			rdev->int_scan_req = old;
			kfree(request);
		} else {
			kfree(old);
		}

		return err;
	}

	kfree(request);
	return -EINVAL;
}

int cfg80211_scan(struct cfg80211_registered_device *rdev)
{
	struct cfg80211_scan_request *request;
	struct cfg80211_scan_request *rdev_req = rdev->scan_req;
	u32 n_channels = 0, idx, i;

	if (!(rdev->wiphy.flags & WIPHY_FLAG_SPLIT_SCAN_6GHZ))
		return rdev_scan(rdev, rdev_req);

	for (i = 0; i < rdev_req->n_channels; i++) {
		if (rdev_req->channels[i]->band != NL80211_BAND_6GHZ)
			n_channels++;
	}

	if (!n_channels)
		return cfg80211_scan_6ghz(rdev);

	request = kzalloc(struct_size(request, channels, n_channels),
			  GFP_KERNEL);
	if (!request)
		return -ENOMEM;

	*request = *rdev_req;
	request->n_channels = n_channels;

	for (i = idx = 0; i < rdev_req->n_channels; i++) {
		if (rdev_req->channels[i]->band != NL80211_BAND_6GHZ)
			request->channels[idx++] = rdev_req->channels[i];
	}

	rdev_req->scan_6ghz = false;
	rdev->int_scan_req = request;
	return rdev_scan(rdev, request);
}

void ___cfg80211_scan_done(struct cfg80211_registered_device *rdev,
			   bool send_message)
{
	struct cfg80211_scan_request *request, *rdev_req;
	struct wireless_dev *wdev;
	struct sk_buff *msg;
#ifdef CONFIG_CFG80211_WEXT
	union iwreq_data wrqu;
#endif

	lockdep_assert_held(&rdev->wiphy.mtx);

	if (rdev->scan_msg) {
		nl80211_send_scan_msg(rdev, rdev->scan_msg);
		rdev->scan_msg = NULL;
		return;
	}

	rdev_req = rdev->scan_req;
	if (!rdev_req)
		return;

	wdev = rdev_req->wdev;
	request = rdev->int_scan_req ? rdev->int_scan_req : rdev_req;

	if (wdev_running(wdev) &&
	    (rdev->wiphy.flags & WIPHY_FLAG_SPLIT_SCAN_6GHZ) &&
	    !rdev_req->scan_6ghz && !request->info.aborted &&
	    !cfg80211_scan_6ghz(rdev))
		return;

	/*
	 * This must be before sending the other events!
	 * Otherwise, wpa_supplicant gets completely confused with
	 * wext events.
	 */
	if (wdev->netdev)
		cfg80211_sme_scan_done(wdev->netdev);

	if (!request->info.aborted &&
	    request->flags & NL80211_SCAN_FLAG_FLUSH) {
		/* flush entries from previous scans */
		spin_lock_bh(&rdev->bss_lock);
		__cfg80211_bss_expire(rdev, request->scan_start);
		spin_unlock_bh(&rdev->bss_lock);
	}

	msg = nl80211_build_scan_msg(rdev, wdev, request->info.aborted);

#ifdef CONFIG_CFG80211_WEXT
	if (wdev->netdev && !request->info.aborted) {
		memset(&wrqu, 0, sizeof(wrqu));

		wireless_send_event(wdev->netdev, SIOCGIWSCAN, &wrqu, NULL);
	}
#endif

	dev_put(wdev->netdev);

	kfree(rdev->int_scan_req);
	rdev->int_scan_req = NULL;

	kfree(rdev->scan_req);
	rdev->scan_req = NULL;

	if (!send_message)
		rdev->scan_msg = msg;
	else
		nl80211_send_scan_msg(rdev, msg);
}

void __cfg80211_scan_done(struct work_struct *wk)
{
	struct cfg80211_registered_device *rdev;

	rdev = container_of(wk, struct cfg80211_registered_device,
			    scan_done_wk);

	wiphy_lock(&rdev->wiphy);
	___cfg80211_scan_done(rdev, true);
	wiphy_unlock(&rdev->wiphy);
}

void cfg80211_scan_done(struct cfg80211_scan_request *request,
			struct cfg80211_scan_info *info)
{
	struct cfg80211_scan_info old_info = request->info;

	trace_cfg80211_scan_done(request, info);
	WARN_ON(request != wiphy_to_rdev(request->wiphy)->scan_req &&
		request != wiphy_to_rdev(request->wiphy)->int_scan_req);

	request->info = *info;

	/*
	 * In case the scan is split, the scan_start_tsf and tsf_bssid should
	 * be of the first part. In such a case old_info.scan_start_tsf should
	 * be non zero.
	 */
	if (request->scan_6ghz && old_info.scan_start_tsf) {
		request->info.scan_start_tsf = old_info.scan_start_tsf;
		memcpy(request->info.tsf_bssid, old_info.tsf_bssid,
		       sizeof(request->info.tsf_bssid));
	}

	request->notified = true;
	queue_work(cfg80211_wq, &wiphy_to_rdev(request->wiphy)->scan_done_wk);
}
EXPORT_SYMBOL(cfg80211_scan_done);

void cfg80211_add_sched_scan_req(struct cfg80211_registered_device *rdev,
				 struct cfg80211_sched_scan_request *req)
{
	lockdep_assert_held(&rdev->wiphy.mtx);

	list_add_rcu(&req->list, &rdev->sched_scan_req_list);
}

static void cfg80211_del_sched_scan_req(struct cfg80211_registered_device *rdev,
					struct cfg80211_sched_scan_request *req)
{
	lockdep_assert_held(&rdev->wiphy.mtx);

	list_del_rcu(&req->list);
	kfree_rcu(req, rcu_head);
}

static struct cfg80211_sched_scan_request *
cfg80211_find_sched_scan_req(struct cfg80211_registered_device *rdev, u64 reqid)
{
	struct cfg80211_sched_scan_request *pos;

	list_for_each_entry_rcu(pos, &rdev->sched_scan_req_list, list,
				lockdep_is_held(&rdev->wiphy.mtx)) {
		if (pos->reqid == reqid)
			return pos;
	}
	return NULL;
}

/*
 * Determines if a scheduled scan request can be handled. When a legacy
 * scheduled scan is running no other scheduled scan is allowed regardless
 * whether the request is for legacy or multi-support scan. When a multi-support
 * scheduled scan is running a request for legacy scan is not allowed. In this
 * case a request for multi-support scan can be handled if resources are
 * available, ie. struct wiphy::max_sched_scan_reqs limit is not yet reached.
 */
int cfg80211_sched_scan_req_possible(struct cfg80211_registered_device *rdev,
				     bool want_multi)
{
	struct cfg80211_sched_scan_request *pos;
	int i = 0;

	list_for_each_entry(pos, &rdev->sched_scan_req_list, list) {
		/* request id zero means legacy in progress */
		if (!i && !pos->reqid)
			return -EINPROGRESS;
		i++;
	}

	if (i) {
		/* no legacy allowed when multi request(s) are active */
		if (!want_multi)
			return -EINPROGRESS;

		/* resource limit reached */
		if (i == rdev->wiphy.max_sched_scan_reqs)
			return -ENOSPC;
	}
	return 0;
}

void cfg80211_sched_scan_results_wk(struct work_struct *work)
{
	struct cfg80211_registered_device *rdev;
	struct cfg80211_sched_scan_request *req, *tmp;

	rdev = container_of(work, struct cfg80211_registered_device,
			   sched_scan_res_wk);

	wiphy_lock(&rdev->wiphy);
	list_for_each_entry_safe(req, tmp, &rdev->sched_scan_req_list, list) {
		if (req->report_results) {
			req->report_results = false;
			if (req->flags & NL80211_SCAN_FLAG_FLUSH) {
				/* flush entries from previous scans */
				spin_lock_bh(&rdev->bss_lock);
				__cfg80211_bss_expire(rdev, req->scan_start);
				spin_unlock_bh(&rdev->bss_lock);
				req->scan_start = jiffies;
			}
			nl80211_send_sched_scan(req,
						NL80211_CMD_SCHED_SCAN_RESULTS);
		}
	}
	wiphy_unlock(&rdev->wiphy);
}

void cfg80211_sched_scan_results(struct wiphy *wiphy, u64 reqid)
{
	struct cfg80211_registered_device *rdev = wiphy_to_rdev(wiphy);
	struct cfg80211_sched_scan_request *request;

	trace_cfg80211_sched_scan_results(wiphy, reqid);
	/* ignore if we're not scanning */

	rcu_read_lock();
	request = cfg80211_find_sched_scan_req(rdev, reqid);
	if (request) {
		request->report_results = true;
		queue_work(cfg80211_wq, &rdev->sched_scan_res_wk);
	}
	rcu_read_unlock();
}
EXPORT_SYMBOL(cfg80211_sched_scan_results);

void cfg80211_sched_scan_stopped_locked(struct wiphy *wiphy, u64 reqid)
{
	struct cfg80211_registered_device *rdev = wiphy_to_rdev(wiphy);

	lockdep_assert_held(&wiphy->mtx);

	trace_cfg80211_sched_scan_stopped(wiphy, reqid);

	__cfg80211_stop_sched_scan(rdev, reqid, true);
}
EXPORT_SYMBOL(cfg80211_sched_scan_stopped_locked);

void cfg80211_sched_scan_stopped(struct wiphy *wiphy, u64 reqid)
{
	wiphy_lock(wiphy);
	cfg80211_sched_scan_stopped_locked(wiphy, reqid);
	wiphy_unlock(wiphy);
}
EXPORT_SYMBOL(cfg80211_sched_scan_stopped);

int cfg80211_stop_sched_scan_req(struct cfg80211_registered_device *rdev,
				 struct cfg80211_sched_scan_request *req,
				 bool driver_initiated)
{
	lockdep_assert_held(&rdev->wiphy.mtx);

	if (!driver_initiated) {
		int err = rdev_sched_scan_stop(rdev, req->dev, req->reqid);
		if (err)
			return err;
	}

	nl80211_send_sched_scan(req, NL80211_CMD_SCHED_SCAN_STOPPED);

	cfg80211_del_sched_scan_req(rdev, req);

	return 0;
}

int __cfg80211_stop_sched_scan(struct cfg80211_registered_device *rdev,
			       u64 reqid, bool driver_initiated)
{
	struct cfg80211_sched_scan_request *sched_scan_req;

	lockdep_assert_held(&rdev->wiphy.mtx);

	sched_scan_req = cfg80211_find_sched_scan_req(rdev, reqid);
	if (!sched_scan_req)
		return -ENOENT;

	return cfg80211_stop_sched_scan_req(rdev, sched_scan_req,
					    driver_initiated);
}

void cfg80211_bss_age(struct cfg80211_registered_device *rdev,
                      unsigned long age_secs)
{
	struct cfg80211_internal_bss *bss;
	unsigned long age_jiffies = msecs_to_jiffies(age_secs * MSEC_PER_SEC);

	spin_lock_bh(&rdev->bss_lock);
	list_for_each_entry(bss, &rdev->bss_list, list)
		bss->ts -= age_jiffies;
	spin_unlock_bh(&rdev->bss_lock);
}

void cfg80211_bss_expire(struct cfg80211_registered_device *rdev)
{
	__cfg80211_bss_expire(rdev, jiffies - IEEE80211_SCAN_RESULT_EXPIRE);
}

void cfg80211_bss_flush(struct wiphy *wiphy)
{
	struct cfg80211_registered_device *rdev = wiphy_to_rdev(wiphy);

	spin_lock_bh(&rdev->bss_lock);
	__cfg80211_bss_expire(rdev, jiffies);
	spin_unlock_bh(&rdev->bss_lock);
}
EXPORT_SYMBOL(cfg80211_bss_flush);

const struct element *
cfg80211_find_elem_match(u8 eid, const u8 *ies, unsigned int len,
			 const u8 *match, unsigned int match_len,
			 unsigned int match_offset)
{
	const struct element *elem;

	for_each_element_id(elem, eid, ies, len) {
		if (elem->datalen >= match_offset + match_len &&
		    !memcmp(elem->data + match_offset, match, match_len))
			return elem;
	}

	return NULL;
}
EXPORT_SYMBOL(cfg80211_find_elem_match);

const struct element *cfg80211_find_vendor_elem(unsigned int oui, int oui_type,
						const u8 *ies,
						unsigned int len)
{
	const struct element *elem;
	u8 match[] = { oui >> 16, oui >> 8, oui, oui_type };
	int match_len = (oui_type < 0) ? 3 : sizeof(match);

	if (WARN_ON(oui_type > 0xff))
		return NULL;

	elem = cfg80211_find_elem_match(WLAN_EID_VENDOR_SPECIFIC, ies, len,
					match, match_len, 0);

	if (!elem || elem->datalen < 4)
		return NULL;

	return elem;
}
EXPORT_SYMBOL(cfg80211_find_vendor_elem);

/**
 * enum bss_compare_mode - BSS compare mode
 * @BSS_CMP_REGULAR: regular compare mode (for insertion and normal find)
 * @BSS_CMP_HIDE_ZLEN: find hidden SSID with zero-length mode
 * @BSS_CMP_HIDE_NUL: find hidden SSID with NUL-ed out mode
 */
enum bss_compare_mode {
	BSS_CMP_REGULAR,
	BSS_CMP_HIDE_ZLEN,
	BSS_CMP_HIDE_NUL,
};

static int cmp_bss(struct cfg80211_bss *a,
		   struct cfg80211_bss *b,
		   enum bss_compare_mode mode)
{
	const struct cfg80211_bss_ies *a_ies, *b_ies;
	const u8 *ie1 = NULL;
	const u8 *ie2 = NULL;
	int i, r;

	if (a->channel != b->channel)
		return b->channel->center_freq - a->channel->center_freq;

	a_ies = rcu_access_pointer(a->ies);
	if (!a_ies)
		return -1;
	b_ies = rcu_access_pointer(b->ies);
	if (!b_ies)
		return 1;

	if (WLAN_CAPABILITY_IS_STA_BSS(a->capability))
		ie1 = cfg80211_find_ie(WLAN_EID_MESH_ID,
				       a_ies->data, a_ies->len);
	if (WLAN_CAPABILITY_IS_STA_BSS(b->capability))
		ie2 = cfg80211_find_ie(WLAN_EID_MESH_ID,
				       b_ies->data, b_ies->len);
	if (ie1 && ie2) {
		int mesh_id_cmp;

		if (ie1[1] == ie2[1])
			mesh_id_cmp = memcmp(ie1 + 2, ie2 + 2, ie1[1]);
		else
			mesh_id_cmp = ie2[1] - ie1[1];

		ie1 = cfg80211_find_ie(WLAN_EID_MESH_CONFIG,
				       a_ies->data, a_ies->len);
		ie2 = cfg80211_find_ie(WLAN_EID_MESH_CONFIG,
				       b_ies->data, b_ies->len);
		if (ie1 && ie2) {
			if (mesh_id_cmp)
				return mesh_id_cmp;
			if (ie1[1] != ie2[1])
				return ie2[1] - ie1[1];
			return memcmp(ie1 + 2, ie2 + 2, ie1[1]);
		}
	}

	r = memcmp(a->bssid, b->bssid, sizeof(a->bssid));
	if (r)
		return r;

	ie1 = cfg80211_find_ie(WLAN_EID_SSID, a_ies->data, a_ies->len);
	ie2 = cfg80211_find_ie(WLAN_EID_SSID, b_ies->data, b_ies->len);

	if (!ie1 && !ie2)
		return 0;

	/*
	 * Note that with "hide_ssid", the function returns a match if
	 * the already-present BSS ("b") is a hidden SSID beacon for
	 * the new BSS ("a").
	 */

	/* sort missing IE before (left of) present IE */
	if (!ie1)
		return -1;
	if (!ie2)
		return 1;

	switch (mode) {
	case BSS_CMP_HIDE_ZLEN:
		/*
		 * In ZLEN mode we assume the BSS entry we're
		 * looking for has a zero-length SSID. So if
		 * the one we're looking at right now has that,
		 * return 0. Otherwise, return the difference
		 * in length, but since we're looking for the
		 * 0-length it's really equivalent to returning
		 * the length of the one we're looking at.
		 *
		 * No content comparison is needed as we assume
		 * the content length is zero.
		 */
		return ie2[1];
	case BSS_CMP_REGULAR:
	default:
		/* sort by length first, then by contents */
		if (ie1[1] != ie2[1])
			return ie2[1] - ie1[1];
		return memcmp(ie1 + 2, ie2 + 2, ie1[1]);
	case BSS_CMP_HIDE_NUL:
		if (ie1[1] != ie2[1])
			return ie2[1] - ie1[1];
		/* this is equivalent to memcmp(zeroes, ie2 + 2, len) */
		for (i = 0; i < ie2[1]; i++)
			if (ie2[i + 2])
				return -1;
		return 0;
	}
}

static bool cfg80211_bss_type_match(u16 capability,
				    enum nl80211_band band,
				    enum ieee80211_bss_type bss_type)
{
	bool ret = true;
	u16 mask, val;

	if (bss_type == IEEE80211_BSS_TYPE_ANY)
		return ret;

	if (band == NL80211_BAND_60GHZ) {
		mask = WLAN_CAPABILITY_DMG_TYPE_MASK;
		switch (bss_type) {
		case IEEE80211_BSS_TYPE_ESS:
			val = WLAN_CAPABILITY_DMG_TYPE_AP;
			break;
		case IEEE80211_BSS_TYPE_PBSS:
			val = WLAN_CAPABILITY_DMG_TYPE_PBSS;
			break;
		case IEEE80211_BSS_TYPE_IBSS:
			val = WLAN_CAPABILITY_DMG_TYPE_IBSS;
			break;
		default:
			return false;
		}
	} else {
		mask = WLAN_CAPABILITY_ESS | WLAN_CAPABILITY_IBSS;
		switch (bss_type) {
		case IEEE80211_BSS_TYPE_ESS:
			val = WLAN_CAPABILITY_ESS;
			break;
		case IEEE80211_BSS_TYPE_IBSS:
			val = WLAN_CAPABILITY_IBSS;
			break;
		case IEEE80211_BSS_TYPE_MBSS:
			val = 0;
			break;
		default:
			return false;
		}
	}

	ret = ((capability & mask) == val);
	return ret;
}

/* Returned bss is reference counted and must be cleaned up appropriately. */
struct cfg80211_bss *cfg80211_get_bss(struct wiphy *wiphy,
				      struct ieee80211_channel *channel,
				      const u8 *bssid,
				      const u8 *ssid, size_t ssid_len,
				      enum ieee80211_bss_type bss_type,
				      enum ieee80211_privacy privacy)
{
	struct cfg80211_registered_device *rdev = wiphy_to_rdev(wiphy);
	struct cfg80211_internal_bss *bss, *res = NULL;
	unsigned long now = jiffies;
	int bss_privacy;

	trace_cfg80211_get_bss(wiphy, channel, bssid, ssid, ssid_len, bss_type,
			       privacy);

	spin_lock_bh(&rdev->bss_lock);

	list_for_each_entry(bss, &rdev->bss_list, list) {
		if (!cfg80211_bss_type_match(bss->pub.capability,
					     bss->pub.channel->band, bss_type))
			continue;

		bss_privacy = (bss->pub.capability & WLAN_CAPABILITY_PRIVACY);
		if ((privacy == IEEE80211_PRIVACY_ON && !bss_privacy) ||
		    (privacy == IEEE80211_PRIVACY_OFF && bss_privacy))
			continue;
		if (channel && bss->pub.channel != channel)
			continue;
		if (!is_valid_ether_addr(bss->pub.bssid))
			continue;
		/* Don't get expired BSS structs */
		if (time_after(now, bss->ts + IEEE80211_SCAN_RESULT_EXPIRE) &&
		    !atomic_read(&bss->hold))
			continue;
		if (is_bss(&bss->pub, bssid, ssid, ssid_len)) {
			res = bss;
			bss_ref_get(rdev, res);
			break;
		}
	}

	spin_unlock_bh(&rdev->bss_lock);
	if (!res)
		return NULL;
	trace_cfg80211_return_bss(&res->pub);
	return &res->pub;
}
EXPORT_SYMBOL(cfg80211_get_bss);

static void rb_insert_bss(struct cfg80211_registered_device *rdev,
			  struct cfg80211_internal_bss *bss)
{
	struct rb_node **p = &rdev->bss_tree.rb_node;
	struct rb_node *parent = NULL;
	struct cfg80211_internal_bss *tbss;
	int cmp;

	while (*p) {
		parent = *p;
		tbss = rb_entry(parent, struct cfg80211_internal_bss, rbn);

		cmp = cmp_bss(&bss->pub, &tbss->pub, BSS_CMP_REGULAR);

		if (WARN_ON(!cmp)) {
			/* will sort of leak this BSS */
			return;
		}

		if (cmp < 0)
			p = &(*p)->rb_left;
		else
			p = &(*p)->rb_right;
	}

	rb_link_node(&bss->rbn, parent, p);
	rb_insert_color(&bss->rbn, &rdev->bss_tree);
}

static struct cfg80211_internal_bss *
rb_find_bss(struct cfg80211_registered_device *rdev,
	    struct cfg80211_internal_bss *res,
	    enum bss_compare_mode mode)
{
	struct rb_node *n = rdev->bss_tree.rb_node;
	struct cfg80211_internal_bss *bss;
	int r;

	while (n) {
		bss = rb_entry(n, struct cfg80211_internal_bss, rbn);
		r = cmp_bss(&res->pub, &bss->pub, mode);

		if (r == 0)
			return bss;
		else if (r < 0)
			n = n->rb_left;
		else
			n = n->rb_right;
	}

	return NULL;
}

static bool cfg80211_combine_bsses(struct cfg80211_registered_device *rdev,
				   struct cfg80211_internal_bss *new)
{
	const struct cfg80211_bss_ies *ies;
	struct cfg80211_internal_bss *bss;
	const u8 *ie;
	int i, ssidlen;
	u8 fold = 0;
	u32 n_entries = 0;

	ies = rcu_access_pointer(new->pub.beacon_ies);
	if (WARN_ON(!ies))
		return false;

	ie = cfg80211_find_ie(WLAN_EID_SSID, ies->data, ies->len);
	if (!ie) {
		/* nothing to do */
		return true;
	}

	ssidlen = ie[1];
	for (i = 0; i < ssidlen; i++)
		fold |= ie[2 + i];

	if (fold) {
		/* not a hidden SSID */
		return true;
	}

	/* This is the bad part ... */

	list_for_each_entry(bss, &rdev->bss_list, list) {
		/*
		 * we're iterating all the entries anyway, so take the
		 * opportunity to validate the list length accounting
		 */
		n_entries++;

		if (!ether_addr_equal(bss->pub.bssid, new->pub.bssid))
			continue;
		if (bss->pub.channel != new->pub.channel)
			continue;
		if (bss->pub.scan_width != new->pub.scan_width)
			continue;
		if (rcu_access_pointer(bss->pub.beacon_ies))
			continue;
		ies = rcu_access_pointer(bss->pub.ies);
		if (!ies)
			continue;
		ie = cfg80211_find_ie(WLAN_EID_SSID, ies->data, ies->len);
		if (!ie)
			continue;
		if (ssidlen && ie[1] != ssidlen)
			continue;
		if (WARN_ON_ONCE(bss->pub.hidden_beacon_bss))
			continue;
		if (WARN_ON_ONCE(!list_empty(&bss->hidden_list)))
			list_del(&bss->hidden_list);
		/* combine them */
		list_add(&bss->hidden_list, &new->hidden_list);
		bss->pub.hidden_beacon_bss = &new->pub;
		new->refcount += bss->refcount;
		rcu_assign_pointer(bss->pub.beacon_ies,
				   new->pub.beacon_ies);
	}

	WARN_ONCE(n_entries != rdev->bss_entries,
		  "rdev bss entries[%d]/list[len:%d] corruption\n",
		  rdev->bss_entries, n_entries);

	return true;
}

struct cfg80211_non_tx_bss {
	struct cfg80211_bss *tx_bss;
	u8 max_bssid_indicator;
	u8 bssid_index;
};

static void cfg80211_update_hidden_bsses(struct cfg80211_internal_bss *known,
					 const struct cfg80211_bss_ies *new_ies,
					 const struct cfg80211_bss_ies *old_ies)
{
	struct cfg80211_internal_bss *bss;

	/* Assign beacon IEs to all sub entries */
	list_for_each_entry(bss, &known->hidden_list, hidden_list) {
		const struct cfg80211_bss_ies *ies;

		ies = rcu_access_pointer(bss->pub.beacon_ies);
		WARN_ON(ies != old_ies);

		rcu_assign_pointer(bss->pub.beacon_ies, new_ies);
	}
}

static bool
cfg80211_update_known_bss(struct cfg80211_registered_device *rdev,
			  struct cfg80211_internal_bss *known,
			  struct cfg80211_internal_bss *new,
			  bool signal_valid)
{
	lockdep_assert_held(&rdev->bss_lock);

	/* Update IEs */
	if (rcu_access_pointer(new->pub.proberesp_ies)) {
		const struct cfg80211_bss_ies *old;

		old = rcu_access_pointer(known->pub.proberesp_ies);

		rcu_assign_pointer(known->pub.proberesp_ies,
				   new->pub.proberesp_ies);
		/* Override possible earlier Beacon frame IEs */
		rcu_assign_pointer(known->pub.ies,
				   new->pub.proberesp_ies);
		if (old)
			kfree_rcu((struct cfg80211_bss_ies *)old, rcu_head);
	} else if (rcu_access_pointer(new->pub.beacon_ies)) {
		const struct cfg80211_bss_ies *old;

		if (known->pub.hidden_beacon_bss &&
		    !list_empty(&known->hidden_list)) {
			const struct cfg80211_bss_ies *f;

			/* The known BSS struct is one of the probe
			 * response members of a group, but we're
			 * receiving a beacon (beacon_ies in the new
			 * bss is used). This can only mean that the
			 * AP changed its beacon from not having an
			 * SSID to showing it, which is confusing so
			 * drop this information.
			 */

			f = rcu_access_pointer(new->pub.beacon_ies);
			kfree_rcu((struct cfg80211_bss_ies *)f, rcu_head);
			return false;
		}

		old = rcu_access_pointer(known->pub.beacon_ies);

		rcu_assign_pointer(known->pub.beacon_ies, new->pub.beacon_ies);

		/* Override IEs if they were from a beacon before */
		if (old == rcu_access_pointer(known->pub.ies))
			rcu_assign_pointer(known->pub.ies, new->pub.beacon_ies);

<<<<<<< HEAD
		cfg80211_update_hidden_bsses(known, new->pub.beacon_ies, old);
=======
		cfg80211_update_hidden_bsses(known,
					     rcu_access_pointer(new->pub.beacon_ies),
					     old);
>>>>>>> 163a7fbf

		if (old)
			kfree_rcu((struct cfg80211_bss_ies *)old, rcu_head);
	}

	known->pub.beacon_interval = new->pub.beacon_interval;

	/* don't update the signal if beacon was heard on
	 * adjacent channel.
	 */
	if (signal_valid)
		known->pub.signal = new->pub.signal;
	known->pub.capability = new->pub.capability;
	known->ts = new->ts;
	known->ts_boottime = new->ts_boottime;
	known->parent_tsf = new->parent_tsf;
	known->pub.chains = new->pub.chains;
	memcpy(known->pub.chain_signal, new->pub.chain_signal,
	       IEEE80211_MAX_CHAINS);
	ether_addr_copy(known->parent_bssid, new->parent_bssid);
	known->pub.max_bssid_indicator = new->pub.max_bssid_indicator;
	known->pub.bssid_index = new->pub.bssid_index;

	return true;
}

/* Returned bss is reference counted and must be cleaned up appropriately. */
struct cfg80211_internal_bss *
cfg80211_bss_update(struct cfg80211_registered_device *rdev,
		    struct cfg80211_internal_bss *tmp,
		    bool signal_valid, unsigned long ts)
{
	struct cfg80211_internal_bss *found = NULL;

	if (WARN_ON(!tmp->pub.channel))
		return NULL;

	tmp->ts = ts;

	spin_lock_bh(&rdev->bss_lock);

	if (WARN_ON(!rcu_access_pointer(tmp->pub.ies))) {
		spin_unlock_bh(&rdev->bss_lock);
		return NULL;
	}

	found = rb_find_bss(rdev, tmp, BSS_CMP_REGULAR);

	if (found) {
		if (!cfg80211_update_known_bss(rdev, found, tmp, signal_valid))
			goto drop;
	} else {
		struct cfg80211_internal_bss *new;
		struct cfg80211_internal_bss *hidden;
		struct cfg80211_bss_ies *ies;

		/*
		 * create a copy -- the "res" variable that is passed in
		 * is allocated on the stack since it's not needed in the
		 * more common case of an update
		 */
		new = kzalloc(sizeof(*new) + rdev->wiphy.bss_priv_size,
			      GFP_ATOMIC);
		if (!new) {
			ies = (void *)rcu_dereference(tmp->pub.beacon_ies);
			if (ies)
				kfree_rcu(ies, rcu_head);
			ies = (void *)rcu_dereference(tmp->pub.proberesp_ies);
			if (ies)
				kfree_rcu(ies, rcu_head);
			goto drop;
		}
		memcpy(new, tmp, sizeof(*new));
		new->refcount = 1;
		INIT_LIST_HEAD(&new->hidden_list);
		INIT_LIST_HEAD(&new->pub.nontrans_list);
		/* we'll set this later if it was non-NULL */
		new->pub.transmitted_bss = NULL;

		if (rcu_access_pointer(tmp->pub.proberesp_ies)) {
			hidden = rb_find_bss(rdev, tmp, BSS_CMP_HIDE_ZLEN);
			if (!hidden)
				hidden = rb_find_bss(rdev, tmp,
						     BSS_CMP_HIDE_NUL);
			if (hidden) {
				new->pub.hidden_beacon_bss = &hidden->pub;
				list_add(&new->hidden_list,
					 &hidden->hidden_list);
				hidden->refcount++;
				rcu_assign_pointer(new->pub.beacon_ies,
						   hidden->pub.beacon_ies);
			}
		} else {
			/*
			 * Ok so we found a beacon, and don't have an entry. If
			 * it's a beacon with hidden SSID, we might be in for an
			 * expensive search for any probe responses that should
			 * be grouped with this beacon for updates ...
			 */
			if (!cfg80211_combine_bsses(rdev, new)) {
				bss_ref_put(rdev, new);
				goto drop;
			}
		}

		if (rdev->bss_entries >= bss_entries_limit &&
		    !cfg80211_bss_expire_oldest(rdev)) {
			bss_ref_put(rdev, new);
			goto drop;
		}

		/* This must be before the call to bss_ref_get */
		if (tmp->pub.transmitted_bss) {
			struct cfg80211_internal_bss *pbss =
				container_of(tmp->pub.transmitted_bss,
					     struct cfg80211_internal_bss,
					     pub);

			new->pub.transmitted_bss = tmp->pub.transmitted_bss;
			bss_ref_get(rdev, pbss);
		}

		list_add_tail(&new->list, &rdev->bss_list);
		rdev->bss_entries++;
		rb_insert_bss(rdev, new);
		found = new;
	}

	rdev->bss_generation++;
	bss_ref_get(rdev, found);
	spin_unlock_bh(&rdev->bss_lock);

	return found;
 drop:
	spin_unlock_bh(&rdev->bss_lock);
	return NULL;
}

int cfg80211_get_ies_channel_number(const u8 *ie, size_t ielen,
				    enum nl80211_band band,
				    enum cfg80211_bss_frame_type ftype)
{
	const struct element *tmp;

	if (band == NL80211_BAND_6GHZ) {
		struct ieee80211_he_operation *he_oper;

		tmp = cfg80211_find_ext_elem(WLAN_EID_EXT_HE_OPERATION, ie,
					     ielen);
		if (tmp && tmp->datalen >= sizeof(*he_oper) &&
		    tmp->datalen >= ieee80211_he_oper_size(&tmp->data[1])) {
			const struct ieee80211_he_6ghz_oper *he_6ghz_oper;

			he_oper = (void *)&tmp->data[1];

			he_6ghz_oper = ieee80211_he_6ghz_oper(he_oper);
			if (!he_6ghz_oper)
				return -1;

			if (ftype != CFG80211_BSS_FTYPE_BEACON ||
			    he_6ghz_oper->control & IEEE80211_HE_6GHZ_OPER_CTRL_DUP_BEACON)
				return he_6ghz_oper->primary;
		}
	} else if (band == NL80211_BAND_S1GHZ) {
		tmp = cfg80211_find_elem(WLAN_EID_S1G_OPERATION, ie, ielen);
		if (tmp && tmp->datalen >= sizeof(struct ieee80211_s1g_oper_ie)) {
			struct ieee80211_s1g_oper_ie *s1gop = (void *)tmp->data;

			return s1gop->oper_ch;
		}
	} else {
		tmp = cfg80211_find_elem(WLAN_EID_DS_PARAMS, ie, ielen);
		if (tmp && tmp->datalen == 1)
			return tmp->data[0];

		tmp = cfg80211_find_elem(WLAN_EID_HT_OPERATION, ie, ielen);
		if (tmp &&
		    tmp->datalen >= sizeof(struct ieee80211_ht_operation)) {
			struct ieee80211_ht_operation *htop = (void *)tmp->data;

			return htop->primary_chan;
		}
	}

	return -1;
}
EXPORT_SYMBOL(cfg80211_get_ies_channel_number);

/*
 * Update RX channel information based on the available frame payload
 * information. This is mainly for the 2.4 GHz band where frames can be received
 * from neighboring channels and the Beacon frames use the DSSS Parameter Set
 * element to indicate the current (transmitting) channel, but this might also
 * be needed on other bands if RX frequency does not match with the actual
 * operating channel of a BSS, or if the AP reports a different primary channel.
 */
static struct ieee80211_channel *
cfg80211_get_bss_channel(struct wiphy *wiphy, const u8 *ie, size_t ielen,
			 struct ieee80211_channel *channel,
			 enum nl80211_bss_scan_width scan_width,
			 enum cfg80211_bss_frame_type ftype)
{
	u32 freq;
	int channel_number;
	struct ieee80211_channel *alt_channel;

	channel_number = cfg80211_get_ies_channel_number(ie, ielen,
							 channel->band, ftype);

	if (channel_number < 0) {
		/* No channel information in frame payload */
		return channel;
	}

	freq = ieee80211_channel_to_freq_khz(channel_number, channel->band);

	/*
	 * In 6GHz, duplicated beacon indication is relevant for
	 * beacons only.
	 */
	if (channel->band == NL80211_BAND_6GHZ &&
	    (freq == channel->center_freq ||
	     abs(freq - channel->center_freq) > 80))
		return channel;

	alt_channel = ieee80211_get_channel_khz(wiphy, freq);
	if (!alt_channel) {
		if (channel->band == NL80211_BAND_2GHZ) {
			/*
			 * Better not allow unexpected channels when that could
			 * be going beyond the 1-11 range (e.g., discovering
			 * BSS on channel 12 when radio is configured for
			 * channel 11.
			 */
			return NULL;
		}

		/* No match for the payload channel number - ignore it */
		return channel;
	}

	if (scan_width == NL80211_BSS_CHAN_WIDTH_10 ||
	    scan_width == NL80211_BSS_CHAN_WIDTH_5) {
		/*
		 * Ignore channel number in 5 and 10 MHz channels where there
		 * may not be an n:1 or 1:n mapping between frequencies and
		 * channel numbers.
		 */
		return channel;
	}

	/*
	 * Use the channel determined through the payload channel number
	 * instead of the RX channel reported by the driver.
	 */
	if (alt_channel->flags & IEEE80211_CHAN_DISABLED)
		return NULL;
	return alt_channel;
}

/* Returned bss is reference counted and must be cleaned up appropriately. */
static struct cfg80211_bss *
cfg80211_inform_single_bss_data(struct wiphy *wiphy,
				struct cfg80211_inform_bss *data,
				enum cfg80211_bss_frame_type ftype,
				const u8 *bssid, u64 tsf, u16 capability,
				u16 beacon_interval, const u8 *ie, size_t ielen,
				struct cfg80211_non_tx_bss *non_tx_data,
				gfp_t gfp)
{
	struct cfg80211_registered_device *rdev = wiphy_to_rdev(wiphy);
	struct cfg80211_bss_ies *ies;
	struct ieee80211_channel *channel;
	struct cfg80211_internal_bss tmp = {}, *res;
	int bss_type;
	bool signal_valid;
	unsigned long ts;

	if (WARN_ON(!wiphy))
		return NULL;

	if (WARN_ON(wiphy->signal_type == CFG80211_SIGNAL_TYPE_UNSPEC &&
		    (data->signal < 0 || data->signal > 100)))
		return NULL;

	channel = cfg80211_get_bss_channel(wiphy, ie, ielen, data->chan,
					   data->scan_width, ftype);
	if (!channel)
		return NULL;

	memcpy(tmp.pub.bssid, bssid, ETH_ALEN);
	tmp.pub.channel = channel;
	tmp.pub.scan_width = data->scan_width;
	tmp.pub.signal = data->signal;
	tmp.pub.beacon_interval = beacon_interval;
	tmp.pub.capability = capability;
	tmp.ts_boottime = data->boottime_ns;
	tmp.parent_tsf = data->parent_tsf;
	ether_addr_copy(tmp.parent_bssid, data->parent_bssid);

	if (non_tx_data) {
		tmp.pub.transmitted_bss = non_tx_data->tx_bss;
		ts = bss_from_pub(non_tx_data->tx_bss)->ts;
		tmp.pub.bssid_index = non_tx_data->bssid_index;
		tmp.pub.max_bssid_indicator = non_tx_data->max_bssid_indicator;
	} else {
		ts = jiffies;
	}

	/*
	 * If we do not know here whether the IEs are from a Beacon or Probe
	 * Response frame, we need to pick one of the options and only use it
	 * with the driver that does not provide the full Beacon/Probe Response
	 * frame. Use Beacon frame pointer to avoid indicating that this should
	 * override the IEs pointer should we have received an earlier
	 * indication of Probe Response data.
	 */
	ies = kzalloc(sizeof(*ies) + ielen, gfp);
	if (!ies)
		return NULL;
	ies->len = ielen;
	ies->tsf = tsf;
	ies->from_beacon = false;
	memcpy(ies->data, ie, ielen);

	switch (ftype) {
	case CFG80211_BSS_FTYPE_BEACON:
		ies->from_beacon = true;
		fallthrough;
	case CFG80211_BSS_FTYPE_UNKNOWN:
		rcu_assign_pointer(tmp.pub.beacon_ies, ies);
		break;
	case CFG80211_BSS_FTYPE_PRESP:
		rcu_assign_pointer(tmp.pub.proberesp_ies, ies);
		break;
	}
	rcu_assign_pointer(tmp.pub.ies, ies);

	signal_valid = data->chan == channel;
	res = cfg80211_bss_update(wiphy_to_rdev(wiphy), &tmp, signal_valid, ts);
	if (!res)
		return NULL;

	if (channel->band == NL80211_BAND_60GHZ) {
		bss_type = res->pub.capability & WLAN_CAPABILITY_DMG_TYPE_MASK;
		if (bss_type == WLAN_CAPABILITY_DMG_TYPE_AP ||
		    bss_type == WLAN_CAPABILITY_DMG_TYPE_PBSS)
			regulatory_hint_found_beacon(wiphy, channel, gfp);
	} else {
		if (res->pub.capability & WLAN_CAPABILITY_ESS)
			regulatory_hint_found_beacon(wiphy, channel, gfp);
	}

	if (non_tx_data) {
		/* this is a nontransmitting bss, we need to add it to
		 * transmitting bss' list if it is not there
		 */
		spin_lock_bh(&rdev->bss_lock);
		if (cfg80211_add_nontrans_list(non_tx_data->tx_bss,
					       &res->pub)) {
			if (__cfg80211_unlink_bss(rdev, res)) {
				rdev->bss_generation++;
				res = NULL;
			}
		}
		spin_unlock_bh(&rdev->bss_lock);

		if (!res)
			return NULL;
	}

	trace_cfg80211_return_bss(&res->pub);
	/* cfg80211_bss_update gives us a referenced result */
	return &res->pub;
}

static const struct element
*cfg80211_get_profile_continuation(const u8 *ie, size_t ielen,
				   const struct element *mbssid_elem,
				   const struct element *sub_elem)
{
	const u8 *mbssid_end = mbssid_elem->data + mbssid_elem->datalen;
	const struct element *next_mbssid;
	const struct element *next_sub;

	next_mbssid = cfg80211_find_elem(WLAN_EID_MULTIPLE_BSSID,
					 mbssid_end,
					 ielen - (mbssid_end - ie));

	/*
	 * If it is not the last subelement in current MBSSID IE or there isn't
	 * a next MBSSID IE - profile is complete.
	*/
	if ((sub_elem->data + sub_elem->datalen < mbssid_end - 1) ||
	    !next_mbssid)
		return NULL;

	/* For any length error, just return NULL */

	if (next_mbssid->datalen < 4)
		return NULL;

	next_sub = (void *)&next_mbssid->data[1];

	if (next_mbssid->data + next_mbssid->datalen <
	    next_sub->data + next_sub->datalen)
		return NULL;

	if (next_sub->id != 0 || next_sub->datalen < 2)
		return NULL;

	/*
	 * Check if the first element in the next sub element is a start
	 * of a new profile
	 */
	return next_sub->data[0] == WLAN_EID_NON_TX_BSSID_CAP ?
	       NULL : next_mbssid;
}

size_t cfg80211_merge_profile(const u8 *ie, size_t ielen,
			      const struct element *mbssid_elem,
			      const struct element *sub_elem,
			      u8 *merged_ie, size_t max_copy_len)
{
	size_t copied_len = sub_elem->datalen;
	const struct element *next_mbssid;

	if (sub_elem->datalen > max_copy_len)
		return 0;

	memcpy(merged_ie, sub_elem->data, sub_elem->datalen);

	while ((next_mbssid = cfg80211_get_profile_continuation(ie, ielen,
								mbssid_elem,
								sub_elem))) {
		const struct element *next_sub = (void *)&next_mbssid->data[1];

		if (copied_len + next_sub->datalen > max_copy_len)
			break;
		memcpy(merged_ie + copied_len, next_sub->data,
		       next_sub->datalen);
		copied_len += next_sub->datalen;
	}

	return copied_len;
}
EXPORT_SYMBOL(cfg80211_merge_profile);

static void cfg80211_parse_mbssid_data(struct wiphy *wiphy,
				       struct cfg80211_inform_bss *data,
				       enum cfg80211_bss_frame_type ftype,
				       const u8 *bssid, u64 tsf,
				       u16 beacon_interval, const u8 *ie,
				       size_t ielen,
				       struct cfg80211_non_tx_bss *non_tx_data,
				       gfp_t gfp)
{
	const u8 *mbssid_index_ie;
	const struct element *elem, *sub;
	size_t new_ie_len;
	u8 new_bssid[ETH_ALEN];
	u8 *new_ie, *profile;
	u64 seen_indices = 0;
	u16 capability;
	struct cfg80211_bss *bss;

	if (!non_tx_data)
		return;
	if (!cfg80211_find_elem(WLAN_EID_MULTIPLE_BSSID, ie, ielen))
		return;
	if (!wiphy->support_mbssid)
		return;
	if (wiphy->support_only_he_mbssid &&
	    !cfg80211_find_ext_elem(WLAN_EID_EXT_HE_CAPABILITY, ie, ielen))
		return;

	new_ie = kmalloc(IEEE80211_MAX_DATA_LEN, gfp);
	if (!new_ie)
		return;

	profile = kmalloc(ielen, gfp);
	if (!profile)
		goto out;

	for_each_element_id(elem, WLAN_EID_MULTIPLE_BSSID, ie, ielen) {
		if (elem->datalen < 4)
			continue;
		if (elem->data[0] < 1 || (int)elem->data[0] > 8)
			continue;
		for_each_element(sub, elem->data + 1, elem->datalen - 1) {
			u8 profile_len;

			if (sub->id != 0 || sub->datalen < 4) {
				/* not a valid BSS profile */
				continue;
			}

			if (sub->data[0] != WLAN_EID_NON_TX_BSSID_CAP ||
			    sub->data[1] != 2) {
				/* The first element within the Nontransmitted
				 * BSSID Profile is not the Nontransmitted
				 * BSSID Capability element.
				 */
				continue;
			}

			memset(profile, 0, ielen);
			profile_len = cfg80211_merge_profile(ie, ielen,
							     elem,
							     sub,
							     profile,
							     ielen);

			/* found a Nontransmitted BSSID Profile */
			mbssid_index_ie = cfg80211_find_ie
				(WLAN_EID_MULTI_BSSID_IDX,
				 profile, profile_len);
			if (!mbssid_index_ie || mbssid_index_ie[1] < 1 ||
			    mbssid_index_ie[2] == 0 ||
			    mbssid_index_ie[2] > 46) {
				/* No valid Multiple BSSID-Index element */
				continue;
			}

			if (seen_indices & BIT_ULL(mbssid_index_ie[2]))
				/* We don't support legacy split of a profile */
				net_dbg_ratelimited("Partial info for BSSID index %d\n",
						    mbssid_index_ie[2]);

			seen_indices |= BIT_ULL(mbssid_index_ie[2]);

			non_tx_data->bssid_index = mbssid_index_ie[2];
			non_tx_data->max_bssid_indicator = elem->data[0];

			cfg80211_gen_new_bssid(bssid,
					       non_tx_data->max_bssid_indicator,
					       non_tx_data->bssid_index,
					       new_bssid);
			memset(new_ie, 0, IEEE80211_MAX_DATA_LEN);
			new_ie_len = cfg80211_gen_new_ie(ie, ielen,
							 profile,
							 profile_len, new_ie,
							 gfp);
			if (!new_ie_len)
				continue;

			capability = get_unaligned_le16(profile + 2);
			bss = cfg80211_inform_single_bss_data(wiphy, data,
							      ftype,
							      new_bssid, tsf,
							      capability,
							      beacon_interval,
							      new_ie,
							      new_ie_len,
							      non_tx_data,
							      gfp);
			if (!bss)
				break;
			cfg80211_put_bss(wiphy, bss);
		}
	}

out:
	kfree(new_ie);
	kfree(profile);
}

struct cfg80211_bss *
cfg80211_inform_bss_data(struct wiphy *wiphy,
			 struct cfg80211_inform_bss *data,
			 enum cfg80211_bss_frame_type ftype,
			 const u8 *bssid, u64 tsf, u16 capability,
			 u16 beacon_interval, const u8 *ie, size_t ielen,
			 gfp_t gfp)
{
	struct cfg80211_bss *res;
	struct cfg80211_non_tx_bss non_tx_data;

	res = cfg80211_inform_single_bss_data(wiphy, data, ftype, bssid, tsf,
					      capability, beacon_interval, ie,
					      ielen, NULL, gfp);
	if (!res)
		return NULL;
	non_tx_data.tx_bss = res;
	cfg80211_parse_mbssid_data(wiphy, data, ftype, bssid, tsf,
				   beacon_interval, ie, ielen, &non_tx_data,
				   gfp);
	return res;
}
EXPORT_SYMBOL(cfg80211_inform_bss_data);

static void
cfg80211_parse_mbssid_frame_data(struct wiphy *wiphy,
				 struct cfg80211_inform_bss *data,
				 struct ieee80211_mgmt *mgmt, size_t len,
				 struct cfg80211_non_tx_bss *non_tx_data,
				 gfp_t gfp)
{
	enum cfg80211_bss_frame_type ftype;
	const u8 *ie = mgmt->u.probe_resp.variable;
	size_t ielen = len - offsetof(struct ieee80211_mgmt,
				      u.probe_resp.variable);

	ftype = ieee80211_is_beacon(mgmt->frame_control) ?
		CFG80211_BSS_FTYPE_BEACON : CFG80211_BSS_FTYPE_PRESP;

	cfg80211_parse_mbssid_data(wiphy, data, ftype, mgmt->bssid,
				   le64_to_cpu(mgmt->u.probe_resp.timestamp),
				   le16_to_cpu(mgmt->u.probe_resp.beacon_int),
				   ie, ielen, non_tx_data, gfp);
}

static void
cfg80211_update_notlisted_nontrans(struct wiphy *wiphy,
				   struct cfg80211_bss *nontrans_bss,
				   struct ieee80211_mgmt *mgmt, size_t len)
{
	u8 *ie, *new_ie, *pos;
	const struct element *nontrans_ssid;
	const u8 *trans_ssid, *mbssid;
	size_t ielen = len - offsetof(struct ieee80211_mgmt,
				      u.probe_resp.variable);
	size_t new_ie_len;
	struct cfg80211_bss_ies *new_ies;
	const struct cfg80211_bss_ies *old;
	size_t cpy_len;

	lockdep_assert_held(&wiphy_to_rdev(wiphy)->bss_lock);

	ie = mgmt->u.probe_resp.variable;

	new_ie_len = ielen;
	trans_ssid = cfg80211_find_ie(WLAN_EID_SSID, ie, ielen);
	if (!trans_ssid)
		return;
	new_ie_len -= trans_ssid[1];
	mbssid = cfg80211_find_ie(WLAN_EID_MULTIPLE_BSSID, ie, ielen);
	/*
	 * It's not valid to have the MBSSID element before SSID
	 * ignore if that happens - the code below assumes it is
	 * after (while copying things inbetween).
	 */
	if (!mbssid || mbssid < trans_ssid)
		return;
	new_ie_len -= mbssid[1];

	nontrans_ssid = ieee80211_bss_get_elem(nontrans_bss, WLAN_EID_SSID);
	if (!nontrans_ssid)
		return;

	new_ie_len += nontrans_ssid->datalen;

	/* generate new ie for nontrans BSS
	 * 1. replace SSID with nontrans BSS' SSID
	 * 2. skip MBSSID IE
	 */
	new_ie = kzalloc(new_ie_len, GFP_ATOMIC);
	if (!new_ie)
		return;

	new_ies = kzalloc(sizeof(*new_ies) + new_ie_len, GFP_ATOMIC);
	if (!new_ies)
		goto out_free;

	pos = new_ie;

	/* copy the nontransmitted SSID */
	cpy_len = nontrans_ssid->datalen + 2;
	memcpy(pos, nontrans_ssid, cpy_len);
	pos += cpy_len;
	/* copy the IEs between SSID and MBSSID */
	cpy_len = trans_ssid[1] + 2;
	memcpy(pos, (trans_ssid + cpy_len), (mbssid - (trans_ssid + cpy_len)));
	pos += (mbssid - (trans_ssid + cpy_len));
	/* copy the IEs after MBSSID */
	cpy_len = mbssid[1] + 2;
	memcpy(pos, mbssid + cpy_len, ((ie + ielen) - (mbssid + cpy_len)));

	/* update ie */
	new_ies->len = new_ie_len;
	new_ies->tsf = le64_to_cpu(mgmt->u.probe_resp.timestamp);
	new_ies->from_beacon = ieee80211_is_beacon(mgmt->frame_control);
	memcpy(new_ies->data, new_ie, new_ie_len);
	if (ieee80211_is_probe_resp(mgmt->frame_control)) {
		old = rcu_access_pointer(nontrans_bss->proberesp_ies);
		rcu_assign_pointer(nontrans_bss->proberesp_ies, new_ies);
		rcu_assign_pointer(nontrans_bss->ies, new_ies);
		if (old)
			kfree_rcu((struct cfg80211_bss_ies *)old, rcu_head);
	} else {
		old = rcu_access_pointer(nontrans_bss->beacon_ies);
		rcu_assign_pointer(nontrans_bss->beacon_ies, new_ies);
		cfg80211_update_hidden_bsses(bss_from_pub(nontrans_bss),
					     new_ies, old);
		rcu_assign_pointer(nontrans_bss->ies, new_ies);
		if (old)
			kfree_rcu((struct cfg80211_bss_ies *)old, rcu_head);
	}

out_free:
	kfree(new_ie);
}

/* cfg80211_inform_bss_width_frame helper */
static struct cfg80211_bss *
cfg80211_inform_single_bss_frame_data(struct wiphy *wiphy,
				      struct cfg80211_inform_bss *data,
				      struct ieee80211_mgmt *mgmt, size_t len,
				      gfp_t gfp)
{
	struct cfg80211_internal_bss tmp = {}, *res;
	struct cfg80211_bss_ies *ies;
	struct ieee80211_channel *channel;
	bool signal_valid;
	struct ieee80211_ext *ext = NULL;
	u8 *bssid, *variable;
	u16 capability, beacon_int;
	size_t ielen, min_hdr_len = offsetof(struct ieee80211_mgmt,
					     u.probe_resp.variable);
	int bss_type;
	enum cfg80211_bss_frame_type ftype;

	BUILD_BUG_ON(offsetof(struct ieee80211_mgmt, u.probe_resp.variable) !=
			offsetof(struct ieee80211_mgmt, u.beacon.variable));

	trace_cfg80211_inform_bss_frame(wiphy, data, mgmt, len);

	if (WARN_ON(!mgmt))
		return NULL;

	if (WARN_ON(!wiphy))
		return NULL;

	if (WARN_ON(wiphy->signal_type == CFG80211_SIGNAL_TYPE_UNSPEC &&
		    (data->signal < 0 || data->signal > 100)))
		return NULL;

	if (ieee80211_is_s1g_beacon(mgmt->frame_control)) {
		ext = (void *) mgmt;
		min_hdr_len = offsetof(struct ieee80211_ext, u.s1g_beacon);
		if (ieee80211_is_s1g_short_beacon(mgmt->frame_control))
			min_hdr_len = offsetof(struct ieee80211_ext,
					       u.s1g_short_beacon.variable);
	}

	if (WARN_ON(len < min_hdr_len))
		return NULL;

	ielen = len - min_hdr_len;
	variable = mgmt->u.probe_resp.variable;
	if (ext) {
		if (ieee80211_is_s1g_short_beacon(mgmt->frame_control))
			variable = ext->u.s1g_short_beacon.variable;
		else
			variable = ext->u.s1g_beacon.variable;
	}

	if (ieee80211_is_beacon(mgmt->frame_control))
		ftype = CFG80211_BSS_FTYPE_BEACON;
	else if (ieee80211_is_probe_resp(mgmt->frame_control))
		ftype = CFG80211_BSS_FTYPE_PRESP;
	else
		ftype = CFG80211_BSS_FTYPE_UNKNOWN;

	channel = cfg80211_get_bss_channel(wiphy, variable,
					   ielen, data->chan, data->scan_width,
					   ftype);
	if (!channel)
		return NULL;

	if (ext) {
		const struct ieee80211_s1g_bcn_compat_ie *compat;
		const struct element *elem;

		elem = cfg80211_find_elem(WLAN_EID_S1G_BCN_COMPAT,
					  variable, ielen);
		if (!elem)
			return NULL;
		if (elem->datalen < sizeof(*compat))
			return NULL;
		compat = (void *)elem->data;
		bssid = ext->u.s1g_beacon.sa;
		capability = le16_to_cpu(compat->compat_info);
		beacon_int = le16_to_cpu(compat->beacon_int);
	} else {
		bssid = mgmt->bssid;
		beacon_int = le16_to_cpu(mgmt->u.probe_resp.beacon_int);
		capability = le16_to_cpu(mgmt->u.probe_resp.capab_info);
	}

	ies = kzalloc(sizeof(*ies) + ielen, gfp);
	if (!ies)
		return NULL;
	ies->len = ielen;
	ies->tsf = le64_to_cpu(mgmt->u.probe_resp.timestamp);
	ies->from_beacon = ieee80211_is_beacon(mgmt->frame_control) ||
			   ieee80211_is_s1g_beacon(mgmt->frame_control);
	memcpy(ies->data, variable, ielen);

	if (ieee80211_is_probe_resp(mgmt->frame_control))
		rcu_assign_pointer(tmp.pub.proberesp_ies, ies);
	else
		rcu_assign_pointer(tmp.pub.beacon_ies, ies);
	rcu_assign_pointer(tmp.pub.ies, ies);

	memcpy(tmp.pub.bssid, bssid, ETH_ALEN);
	tmp.pub.beacon_interval = beacon_int;
	tmp.pub.capability = capability;
	tmp.pub.channel = channel;
	tmp.pub.scan_width = data->scan_width;
	tmp.pub.signal = data->signal;
	tmp.ts_boottime = data->boottime_ns;
	tmp.parent_tsf = data->parent_tsf;
	tmp.pub.chains = data->chains;
	memcpy(tmp.pub.chain_signal, data->chain_signal, IEEE80211_MAX_CHAINS);
	ether_addr_copy(tmp.parent_bssid, data->parent_bssid);

	signal_valid = data->chan == channel;
	res = cfg80211_bss_update(wiphy_to_rdev(wiphy), &tmp, signal_valid,
				  jiffies);
	if (!res)
		return NULL;

	if (channel->band == NL80211_BAND_60GHZ) {
		bss_type = res->pub.capability & WLAN_CAPABILITY_DMG_TYPE_MASK;
		if (bss_type == WLAN_CAPABILITY_DMG_TYPE_AP ||
		    bss_type == WLAN_CAPABILITY_DMG_TYPE_PBSS)
			regulatory_hint_found_beacon(wiphy, channel, gfp);
	} else {
		if (res->pub.capability & WLAN_CAPABILITY_ESS)
			regulatory_hint_found_beacon(wiphy, channel, gfp);
	}

	trace_cfg80211_return_bss(&res->pub);
	/* cfg80211_bss_update gives us a referenced result */
	return &res->pub;
}

struct cfg80211_bss *
cfg80211_inform_bss_frame_data(struct wiphy *wiphy,
			       struct cfg80211_inform_bss *data,
			       struct ieee80211_mgmt *mgmt, size_t len,
			       gfp_t gfp)
{
	struct cfg80211_bss *res, *tmp_bss;
	const u8 *ie = mgmt->u.probe_resp.variable;
	const struct cfg80211_bss_ies *ies1, *ies2;
	size_t ielen = len - offsetof(struct ieee80211_mgmt,
				      u.probe_resp.variable);
	struct cfg80211_non_tx_bss non_tx_data;

	res = cfg80211_inform_single_bss_frame_data(wiphy, data, mgmt,
						    len, gfp);
	if (!res || !wiphy->support_mbssid ||
	    !cfg80211_find_elem(WLAN_EID_MULTIPLE_BSSID, ie, ielen))
		return res;
	if (wiphy->support_only_he_mbssid &&
	    !cfg80211_find_ext_elem(WLAN_EID_EXT_HE_CAPABILITY, ie, ielen))
		return res;

	non_tx_data.tx_bss = res;
	/* process each non-transmitting bss */
	cfg80211_parse_mbssid_frame_data(wiphy, data, mgmt, len,
					 &non_tx_data, gfp);

	spin_lock_bh(&wiphy_to_rdev(wiphy)->bss_lock);

	/* check if the res has other nontransmitting bss which is not
	 * in MBSSID IE
	 */
	ies1 = rcu_access_pointer(res->ies);

	/* go through nontrans_list, if the timestamp of the BSS is
	 * earlier than the timestamp of the transmitting BSS then
	 * update it
	 */
	list_for_each_entry(tmp_bss, &res->nontrans_list,
			    nontrans_list) {
		ies2 = rcu_access_pointer(tmp_bss->ies);
		if (ies2->tsf < ies1->tsf)
			cfg80211_update_notlisted_nontrans(wiphy, tmp_bss,
							   mgmt, len);
	}
	spin_unlock_bh(&wiphy_to_rdev(wiphy)->bss_lock);

	return res;
}
EXPORT_SYMBOL(cfg80211_inform_bss_frame_data);

void cfg80211_ref_bss(struct wiphy *wiphy, struct cfg80211_bss *pub)
{
	struct cfg80211_registered_device *rdev = wiphy_to_rdev(wiphy);
	struct cfg80211_internal_bss *bss;

	if (!pub)
		return;

	bss = container_of(pub, struct cfg80211_internal_bss, pub);

	spin_lock_bh(&rdev->bss_lock);
	bss_ref_get(rdev, bss);
	spin_unlock_bh(&rdev->bss_lock);
}
EXPORT_SYMBOL(cfg80211_ref_bss);

void cfg80211_put_bss(struct wiphy *wiphy, struct cfg80211_bss *pub)
{
	struct cfg80211_registered_device *rdev = wiphy_to_rdev(wiphy);
	struct cfg80211_internal_bss *bss;

	if (!pub)
		return;

	bss = container_of(pub, struct cfg80211_internal_bss, pub);

	spin_lock_bh(&rdev->bss_lock);
	bss_ref_put(rdev, bss);
	spin_unlock_bh(&rdev->bss_lock);
}
EXPORT_SYMBOL(cfg80211_put_bss);

void cfg80211_unlink_bss(struct wiphy *wiphy, struct cfg80211_bss *pub)
{
	struct cfg80211_registered_device *rdev = wiphy_to_rdev(wiphy);
	struct cfg80211_internal_bss *bss, *tmp1;
	struct cfg80211_bss *nontrans_bss, *tmp;

	if (WARN_ON(!pub))
		return;

	bss = container_of(pub, struct cfg80211_internal_bss, pub);

	spin_lock_bh(&rdev->bss_lock);
	if (list_empty(&bss->list))
		goto out;

	list_for_each_entry_safe(nontrans_bss, tmp,
				 &pub->nontrans_list,
				 nontrans_list) {
		tmp1 = container_of(nontrans_bss,
				    struct cfg80211_internal_bss, pub);
		if (__cfg80211_unlink_bss(rdev, tmp1))
			rdev->bss_generation++;
	}

	if (__cfg80211_unlink_bss(rdev, bss))
		rdev->bss_generation++;
out:
	spin_unlock_bh(&rdev->bss_lock);
}
EXPORT_SYMBOL(cfg80211_unlink_bss);

void cfg80211_bss_iter(struct wiphy *wiphy,
		       struct cfg80211_chan_def *chandef,
		       void (*iter)(struct wiphy *wiphy,
				    struct cfg80211_bss *bss,
				    void *data),
		       void *iter_data)
{
	struct cfg80211_registered_device *rdev = wiphy_to_rdev(wiphy);
	struct cfg80211_internal_bss *bss;

	spin_lock_bh(&rdev->bss_lock);

	list_for_each_entry(bss, &rdev->bss_list, list) {
		if (!chandef || cfg80211_is_sub_chan(chandef, bss->pub.channel,
						     false))
			iter(wiphy, &bss->pub, iter_data);
	}

	spin_unlock_bh(&rdev->bss_lock);
}
EXPORT_SYMBOL(cfg80211_bss_iter);

void cfg80211_update_assoc_bss_entry(struct wireless_dev *wdev,
				     unsigned int link_id,
				     struct ieee80211_channel *chan)
{
	struct wiphy *wiphy = wdev->wiphy;
	struct cfg80211_registered_device *rdev = wiphy_to_rdev(wiphy);
	struct cfg80211_internal_bss *cbss = wdev->links[link_id].client.current_bss;
	struct cfg80211_internal_bss *new = NULL;
	struct cfg80211_internal_bss *bss;
	struct cfg80211_bss *nontrans_bss;
	struct cfg80211_bss *tmp;

	spin_lock_bh(&rdev->bss_lock);

	/*
	 * Some APs use CSA also for bandwidth changes, i.e., without actually
	 * changing the control channel, so no need to update in such a case.
	 */
	if (cbss->pub.channel == chan)
		goto done;

	/* use transmitting bss */
	if (cbss->pub.transmitted_bss)
		cbss = container_of(cbss->pub.transmitted_bss,
				    struct cfg80211_internal_bss,
				    pub);

	cbss->pub.channel = chan;

	list_for_each_entry(bss, &rdev->bss_list, list) {
		if (!cfg80211_bss_type_match(bss->pub.capability,
					     bss->pub.channel->band,
					     wdev->conn_bss_type))
			continue;

		if (bss == cbss)
			continue;

		if (!cmp_bss(&bss->pub, &cbss->pub, BSS_CMP_REGULAR)) {
			new = bss;
			break;
		}
	}

	if (new) {
		/* to save time, update IEs for transmitting bss only */
		if (cfg80211_update_known_bss(rdev, cbss, new, false)) {
			new->pub.proberesp_ies = NULL;
			new->pub.beacon_ies = NULL;
		}

		list_for_each_entry_safe(nontrans_bss, tmp,
					 &new->pub.nontrans_list,
					 nontrans_list) {
			bss = container_of(nontrans_bss,
					   struct cfg80211_internal_bss, pub);
			if (__cfg80211_unlink_bss(rdev, bss))
				rdev->bss_generation++;
		}

		WARN_ON(atomic_read(&new->hold));
		if (!WARN_ON(!__cfg80211_unlink_bss(rdev, new)))
			rdev->bss_generation++;
	}

	rb_erase(&cbss->rbn, &rdev->bss_tree);
	rb_insert_bss(rdev, cbss);
	rdev->bss_generation++;

	list_for_each_entry_safe(nontrans_bss, tmp,
				 &cbss->pub.nontrans_list,
				 nontrans_list) {
		bss = container_of(nontrans_bss,
				   struct cfg80211_internal_bss, pub);
		bss->pub.channel = chan;
		rb_erase(&bss->rbn, &rdev->bss_tree);
		rb_insert_bss(rdev, bss);
		rdev->bss_generation++;
	}

done:
	spin_unlock_bh(&rdev->bss_lock);
}

#ifdef CONFIG_CFG80211_WEXT
static struct cfg80211_registered_device *
cfg80211_get_dev_from_ifindex(struct net *net, int ifindex)
{
	struct cfg80211_registered_device *rdev;
	struct net_device *dev;

	ASSERT_RTNL();

	dev = dev_get_by_index(net, ifindex);
	if (!dev)
		return ERR_PTR(-ENODEV);
	if (dev->ieee80211_ptr)
		rdev = wiphy_to_rdev(dev->ieee80211_ptr->wiphy);
	else
		rdev = ERR_PTR(-ENODEV);
	dev_put(dev);
	return rdev;
}

int cfg80211_wext_siwscan(struct net_device *dev,
			  struct iw_request_info *info,
			  union iwreq_data *wrqu, char *extra)
{
	struct cfg80211_registered_device *rdev;
	struct wiphy *wiphy;
	struct iw_scan_req *wreq = NULL;
	struct cfg80211_scan_request *creq;
	int i, err, n_channels = 0;
	enum nl80211_band band;

	if (!netif_running(dev))
		return -ENETDOWN;

	if (wrqu->data.length == sizeof(struct iw_scan_req))
		wreq = (struct iw_scan_req *)extra;

	rdev = cfg80211_get_dev_from_ifindex(dev_net(dev), dev->ifindex);

	if (IS_ERR(rdev))
		return PTR_ERR(rdev);

	if (rdev->scan_req || rdev->scan_msg)
		return -EBUSY;

	wiphy = &rdev->wiphy;

	/* Determine number of channels, needed to allocate creq */
	if (wreq && wreq->num_channels)
		n_channels = wreq->num_channels;
	else
		n_channels = ieee80211_get_num_supported_channels(wiphy);

	creq = kzalloc(sizeof(*creq) + sizeof(struct cfg80211_ssid) +
		       n_channels * sizeof(void *),
		       GFP_ATOMIC);
	if (!creq)
		return -ENOMEM;

	creq->wiphy = wiphy;
	creq->wdev = dev->ieee80211_ptr;
	/* SSIDs come after channels */
	creq->ssids = (void *)&creq->channels[n_channels];
	creq->n_channels = n_channels;
	creq->n_ssids = 1;
	creq->scan_start = jiffies;

	/* translate "Scan on frequencies" request */
	i = 0;
	for (band = 0; band < NUM_NL80211_BANDS; band++) {
		int j;

		if (!wiphy->bands[band])
			continue;

		for (j = 0; j < wiphy->bands[band]->n_channels; j++) {
			/* ignore disabled channels */
			if (wiphy->bands[band]->channels[j].flags &
						IEEE80211_CHAN_DISABLED)
				continue;

			/* If we have a wireless request structure and the
			 * wireless request specifies frequencies, then search
			 * for the matching hardware channel.
			 */
			if (wreq && wreq->num_channels) {
				int k;
				int wiphy_freq = wiphy->bands[band]->channels[j].center_freq;
				for (k = 0; k < wreq->num_channels; k++) {
					struct iw_freq *freq =
						&wreq->channel_list[k];
					int wext_freq =
						cfg80211_wext_freq(freq);

					if (wext_freq == wiphy_freq)
						goto wext_freq_found;
				}
				goto wext_freq_not_found;
			}

		wext_freq_found:
			creq->channels[i] = &wiphy->bands[band]->channels[j];
			i++;
		wext_freq_not_found: ;
		}
	}
	/* No channels found? */
	if (!i) {
		err = -EINVAL;
		goto out;
	}

	/* Set real number of channels specified in creq->channels[] */
	creq->n_channels = i;

	/* translate "Scan for SSID" request */
	if (wreq) {
		if (wrqu->data.flags & IW_SCAN_THIS_ESSID) {
			if (wreq->essid_len > IEEE80211_MAX_SSID_LEN) {
				err = -EINVAL;
				goto out;
			}
			memcpy(creq->ssids[0].ssid, wreq->essid, wreq->essid_len);
			creq->ssids[0].ssid_len = wreq->essid_len;
		}
		if (wreq->scan_type == IW_SCAN_TYPE_PASSIVE)
			creq->n_ssids = 0;
	}

	for (i = 0; i < NUM_NL80211_BANDS; i++)
		if (wiphy->bands[i])
			creq->rates[i] = (1 << wiphy->bands[i]->n_bitrates) - 1;

	eth_broadcast_addr(creq->bssid);

	wiphy_lock(&rdev->wiphy);

	rdev->scan_req = creq;
	err = rdev_scan(rdev, creq);
	if (err) {
		rdev->scan_req = NULL;
		/* creq will be freed below */
	} else {
		nl80211_send_scan_start(rdev, dev->ieee80211_ptr);
		/* creq now owned by driver */
		creq = NULL;
		dev_hold(dev);
	}
	wiphy_unlock(&rdev->wiphy);
 out:
	kfree(creq);
	return err;
}
EXPORT_WEXT_HANDLER(cfg80211_wext_siwscan);

static char *ieee80211_scan_add_ies(struct iw_request_info *info,
				    const struct cfg80211_bss_ies *ies,
				    char *current_ev, char *end_buf)
{
	const u8 *pos, *end, *next;
	struct iw_event iwe;

	if (!ies)
		return current_ev;

	/*
	 * If needed, fragment the IEs buffer (at IE boundaries) into short
	 * enough fragments to fit into IW_GENERIC_IE_MAX octet messages.
	 */
	pos = ies->data;
	end = pos + ies->len;

	while (end - pos > IW_GENERIC_IE_MAX) {
		next = pos + 2 + pos[1];
		while (next + 2 + next[1] - pos < IW_GENERIC_IE_MAX)
			next = next + 2 + next[1];

		memset(&iwe, 0, sizeof(iwe));
		iwe.cmd = IWEVGENIE;
		iwe.u.data.length = next - pos;
		current_ev = iwe_stream_add_point_check(info, current_ev,
							end_buf, &iwe,
							(void *)pos);
		if (IS_ERR(current_ev))
			return current_ev;
		pos = next;
	}

	if (end > pos) {
		memset(&iwe, 0, sizeof(iwe));
		iwe.cmd = IWEVGENIE;
		iwe.u.data.length = end - pos;
		current_ev = iwe_stream_add_point_check(info, current_ev,
							end_buf, &iwe,
							(void *)pos);
		if (IS_ERR(current_ev))
			return current_ev;
	}

	return current_ev;
}

static char *
ieee80211_bss(struct wiphy *wiphy, struct iw_request_info *info,
	      struct cfg80211_internal_bss *bss, char *current_ev,
	      char *end_buf)
{
	const struct cfg80211_bss_ies *ies;
	struct iw_event iwe;
	const u8 *ie;
	u8 buf[50];
	u8 *cfg, *p, *tmp;
	int rem, i, sig;
	bool ismesh = false;

	memset(&iwe, 0, sizeof(iwe));
	iwe.cmd = SIOCGIWAP;
	iwe.u.ap_addr.sa_family = ARPHRD_ETHER;
	memcpy(iwe.u.ap_addr.sa_data, bss->pub.bssid, ETH_ALEN);
	current_ev = iwe_stream_add_event_check(info, current_ev, end_buf, &iwe,
						IW_EV_ADDR_LEN);
	if (IS_ERR(current_ev))
		return current_ev;

	memset(&iwe, 0, sizeof(iwe));
	iwe.cmd = SIOCGIWFREQ;
	iwe.u.freq.m = ieee80211_frequency_to_channel(bss->pub.channel->center_freq);
	iwe.u.freq.e = 0;
	current_ev = iwe_stream_add_event_check(info, current_ev, end_buf, &iwe,
						IW_EV_FREQ_LEN);
	if (IS_ERR(current_ev))
		return current_ev;

	memset(&iwe, 0, sizeof(iwe));
	iwe.cmd = SIOCGIWFREQ;
	iwe.u.freq.m = bss->pub.channel->center_freq;
	iwe.u.freq.e = 6;
	current_ev = iwe_stream_add_event_check(info, current_ev, end_buf, &iwe,
						IW_EV_FREQ_LEN);
	if (IS_ERR(current_ev))
		return current_ev;

	if (wiphy->signal_type != CFG80211_SIGNAL_TYPE_NONE) {
		memset(&iwe, 0, sizeof(iwe));
		iwe.cmd = IWEVQUAL;
		iwe.u.qual.updated = IW_QUAL_LEVEL_UPDATED |
				     IW_QUAL_NOISE_INVALID |
				     IW_QUAL_QUAL_UPDATED;
		switch (wiphy->signal_type) {
		case CFG80211_SIGNAL_TYPE_MBM:
			sig = bss->pub.signal / 100;
			iwe.u.qual.level = sig;
			iwe.u.qual.updated |= IW_QUAL_DBM;
			if (sig < -110)		/* rather bad */
				sig = -110;
			else if (sig > -40)	/* perfect */
				sig = -40;
			/* will give a range of 0 .. 70 */
			iwe.u.qual.qual = sig + 110;
			break;
		case CFG80211_SIGNAL_TYPE_UNSPEC:
			iwe.u.qual.level = bss->pub.signal;
			/* will give range 0 .. 100 */
			iwe.u.qual.qual = bss->pub.signal;
			break;
		default:
			/* not reached */
			break;
		}
		current_ev = iwe_stream_add_event_check(info, current_ev,
							end_buf, &iwe,
							IW_EV_QUAL_LEN);
		if (IS_ERR(current_ev))
			return current_ev;
	}

	memset(&iwe, 0, sizeof(iwe));
	iwe.cmd = SIOCGIWENCODE;
	if (bss->pub.capability & WLAN_CAPABILITY_PRIVACY)
		iwe.u.data.flags = IW_ENCODE_ENABLED | IW_ENCODE_NOKEY;
	else
		iwe.u.data.flags = IW_ENCODE_DISABLED;
	iwe.u.data.length = 0;
	current_ev = iwe_stream_add_point_check(info, current_ev, end_buf,
						&iwe, "");
	if (IS_ERR(current_ev))
		return current_ev;

	rcu_read_lock();
	ies = rcu_dereference(bss->pub.ies);
	rem = ies->len;
	ie = ies->data;

	while (rem >= 2) {
		/* invalid data */
		if (ie[1] > rem - 2)
			break;

		switch (ie[0]) {
		case WLAN_EID_SSID:
			memset(&iwe, 0, sizeof(iwe));
			iwe.cmd = SIOCGIWESSID;
			iwe.u.data.length = ie[1];
			iwe.u.data.flags = 1;
			current_ev = iwe_stream_add_point_check(info,
								current_ev,
								end_buf, &iwe,
								(u8 *)ie + 2);
			if (IS_ERR(current_ev))
				goto unlock;
			break;
		case WLAN_EID_MESH_ID:
			memset(&iwe, 0, sizeof(iwe));
			iwe.cmd = SIOCGIWESSID;
			iwe.u.data.length = ie[1];
			iwe.u.data.flags = 1;
			current_ev = iwe_stream_add_point_check(info,
								current_ev,
								end_buf, &iwe,
								(u8 *)ie + 2);
			if (IS_ERR(current_ev))
				goto unlock;
			break;
		case WLAN_EID_MESH_CONFIG:
			ismesh = true;
			if (ie[1] != sizeof(struct ieee80211_meshconf_ie))
				break;
			cfg = (u8 *)ie + 2;
			memset(&iwe, 0, sizeof(iwe));
			iwe.cmd = IWEVCUSTOM;
			sprintf(buf, "Mesh Network Path Selection Protocol ID: "
				"0x%02X", cfg[0]);
			iwe.u.data.length = strlen(buf);
			current_ev = iwe_stream_add_point_check(info,
								current_ev,
								end_buf,
								&iwe, buf);
			if (IS_ERR(current_ev))
				goto unlock;
			sprintf(buf, "Path Selection Metric ID: 0x%02X",
				cfg[1]);
			iwe.u.data.length = strlen(buf);
			current_ev = iwe_stream_add_point_check(info,
								current_ev,
								end_buf,
								&iwe, buf);
			if (IS_ERR(current_ev))
				goto unlock;
			sprintf(buf, "Congestion Control Mode ID: 0x%02X",
				cfg[2]);
			iwe.u.data.length = strlen(buf);
			current_ev = iwe_stream_add_point_check(info,
								current_ev,
								end_buf,
								&iwe, buf);
			if (IS_ERR(current_ev))
				goto unlock;
			sprintf(buf, "Synchronization ID: 0x%02X", cfg[3]);
			iwe.u.data.length = strlen(buf);
			current_ev = iwe_stream_add_point_check(info,
								current_ev,
								end_buf,
								&iwe, buf);
			if (IS_ERR(current_ev))
				goto unlock;
			sprintf(buf, "Authentication ID: 0x%02X", cfg[4]);
			iwe.u.data.length = strlen(buf);
			current_ev = iwe_stream_add_point_check(info,
								current_ev,
								end_buf,
								&iwe, buf);
			if (IS_ERR(current_ev))
				goto unlock;
			sprintf(buf, "Formation Info: 0x%02X", cfg[5]);
			iwe.u.data.length = strlen(buf);
			current_ev = iwe_stream_add_point_check(info,
								current_ev,
								end_buf,
								&iwe, buf);
			if (IS_ERR(current_ev))
				goto unlock;
			sprintf(buf, "Capabilities: 0x%02X", cfg[6]);
			iwe.u.data.length = strlen(buf);
			current_ev = iwe_stream_add_point_check(info,
								current_ev,
								end_buf,
								&iwe, buf);
			if (IS_ERR(current_ev))
				goto unlock;
			break;
		case WLAN_EID_SUPP_RATES:
		case WLAN_EID_EXT_SUPP_RATES:
			/* display all supported rates in readable format */
			p = current_ev + iwe_stream_lcp_len(info);

			memset(&iwe, 0, sizeof(iwe));
			iwe.cmd = SIOCGIWRATE;
			/* Those two flags are ignored... */
			iwe.u.bitrate.fixed = iwe.u.bitrate.disabled = 0;

			for (i = 0; i < ie[1]; i++) {
				iwe.u.bitrate.value =
					((ie[i + 2] & 0x7f) * 500000);
				tmp = p;
				p = iwe_stream_add_value(info, current_ev, p,
							 end_buf, &iwe,
							 IW_EV_PARAM_LEN);
				if (p == tmp) {
					current_ev = ERR_PTR(-E2BIG);
					goto unlock;
				}
			}
			current_ev = p;
			break;
		}
		rem -= ie[1] + 2;
		ie += ie[1] + 2;
	}

	if (bss->pub.capability & (WLAN_CAPABILITY_ESS | WLAN_CAPABILITY_IBSS) ||
	    ismesh) {
		memset(&iwe, 0, sizeof(iwe));
		iwe.cmd = SIOCGIWMODE;
		if (ismesh)
			iwe.u.mode = IW_MODE_MESH;
		else if (bss->pub.capability & WLAN_CAPABILITY_ESS)
			iwe.u.mode = IW_MODE_MASTER;
		else
			iwe.u.mode = IW_MODE_ADHOC;
		current_ev = iwe_stream_add_event_check(info, current_ev,
							end_buf, &iwe,
							IW_EV_UINT_LEN);
		if (IS_ERR(current_ev))
			goto unlock;
	}

	memset(&iwe, 0, sizeof(iwe));
	iwe.cmd = IWEVCUSTOM;
	sprintf(buf, "tsf=%016llx", (unsigned long long)(ies->tsf));
	iwe.u.data.length = strlen(buf);
	current_ev = iwe_stream_add_point_check(info, current_ev, end_buf,
						&iwe, buf);
	if (IS_ERR(current_ev))
		goto unlock;
	memset(&iwe, 0, sizeof(iwe));
	iwe.cmd = IWEVCUSTOM;
	sprintf(buf, " Last beacon: %ums ago",
		elapsed_jiffies_msecs(bss->ts));
	iwe.u.data.length = strlen(buf);
	current_ev = iwe_stream_add_point_check(info, current_ev,
						end_buf, &iwe, buf);
	if (IS_ERR(current_ev))
		goto unlock;

	current_ev = ieee80211_scan_add_ies(info, ies, current_ev, end_buf);

 unlock:
	rcu_read_unlock();
	return current_ev;
}


static int ieee80211_scan_results(struct cfg80211_registered_device *rdev,
				  struct iw_request_info *info,
				  char *buf, size_t len)
{
	char *current_ev = buf;
	char *end_buf = buf + len;
	struct cfg80211_internal_bss *bss;
	int err = 0;

	spin_lock_bh(&rdev->bss_lock);
	cfg80211_bss_expire(rdev);

	list_for_each_entry(bss, &rdev->bss_list, list) {
		if (buf + len - current_ev <= IW_EV_ADDR_LEN) {
			err = -E2BIG;
			break;
		}
		current_ev = ieee80211_bss(&rdev->wiphy, info, bss,
					   current_ev, end_buf);
		if (IS_ERR(current_ev)) {
			err = PTR_ERR(current_ev);
			break;
		}
	}
	spin_unlock_bh(&rdev->bss_lock);

	if (err)
		return err;
	return current_ev - buf;
}


int cfg80211_wext_giwscan(struct net_device *dev,
			  struct iw_request_info *info,
			  struct iw_point *data, char *extra)
{
	struct cfg80211_registered_device *rdev;
	int res;

	if (!netif_running(dev))
		return -ENETDOWN;

	rdev = cfg80211_get_dev_from_ifindex(dev_net(dev), dev->ifindex);

	if (IS_ERR(rdev))
		return PTR_ERR(rdev);

	if (rdev->scan_req || rdev->scan_msg)
		return -EAGAIN;

	res = ieee80211_scan_results(rdev, info, extra, data->length);
	data->length = 0;
	if (res >= 0) {
		data->length = res;
		res = 0;
	}

	return res;
}
EXPORT_WEXT_HANDLER(cfg80211_wext_giwscan);
#endif<|MERGE_RESOLUTION|>--- conflicted
+++ resolved
@@ -1674,13 +1674,9 @@
 		if (old == rcu_access_pointer(known->pub.ies))
 			rcu_assign_pointer(known->pub.ies, new->pub.beacon_ies);
 
-<<<<<<< HEAD
-		cfg80211_update_hidden_bsses(known, new->pub.beacon_ies, old);
-=======
 		cfg80211_update_hidden_bsses(known,
 					     rcu_access_pointer(new->pub.beacon_ies),
 					     old);
->>>>>>> 163a7fbf
 
 		if (old)
 			kfree_rcu((struct cfg80211_bss_ies *)old, rcu_head);
