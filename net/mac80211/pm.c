#include <net/mac80211.h>
#include <net/rtnetlink.h>

#include "ieee80211_i.h"
#include "mesh.h"
#include "driver-ops.h"
#include "led.h"

int __ieee80211_suspend(struct ieee80211_hw *hw, struct cfg80211_wowlan *wowlan)
{
	struct ieee80211_local *local = hw_to_local(hw);
	struct ieee80211_sub_if_data *sdata;
	struct sta_info *sta;

	if (!local->open_count)
		goto suspend;

	ieee80211_scan_cancel(local);

	ieee80211_dfs_cac_cancel(local);

	ieee80211_roc_purge(local, NULL);

	ieee80211_del_virtual_monitor(local);

	if (hw->flags & IEEE80211_HW_AMPDU_AGGREGATION) {
		mutex_lock(&local->sta_mtx);
		list_for_each_entry(sta, &local->sta_list, list) {
			set_sta_flag(sta, WLAN_STA_BLOCK_BA);
			ieee80211_sta_tear_down_BA_sessions(
					sta, AGG_STOP_LOCAL_REQUEST);
		}
		mutex_unlock(&local->sta_mtx);
	}

	ieee80211_stop_queues_by_reason(hw,
					IEEE80211_MAX_QUEUE_MAP,
					IEEE80211_QUEUE_STOP_REASON_SUSPEND);

	/* flush out all packets and station cleanup call_rcu()s */
	synchronize_net();
	rcu_barrier();

	ieee80211_flush_queues(local, NULL);

	local->quiescing = true;
	/* make quiescing visible to timers everywhere */
	mb();

	flush_workqueue(local->workqueue);

	/* Don't try to run timers while suspended. */
	del_timer_sync(&local->sta_cleanup);

	 /*
	 * Note that this particular timer doesn't need to be
	 * restarted at resume.
	 */
	cancel_work_sync(&local->dynamic_ps_enable_work);
	del_timer_sync(&local->dynamic_ps_timer);

	local->wowlan = wowlan && local->open_count;
	if (local->wowlan) {
		int err = drv_suspend(local, wowlan);
		if (err < 0) {
			local->quiescing = false;
			local->wowlan = false;
			if (hw->flags & IEEE80211_HW_AMPDU_AGGREGATION) {
				mutex_lock(&local->sta_mtx);
				list_for_each_entry(sta,
						    &local->sta_list, list) {
					clear_sta_flag(sta, WLAN_STA_BLOCK_BA);
				}
				mutex_unlock(&local->sta_mtx);
			}
			ieee80211_wake_queues_by_reason(hw,
					IEEE80211_MAX_QUEUE_MAP,
					IEEE80211_QUEUE_STOP_REASON_SUSPEND);
			return err;
		} else if (err > 0) {
			WARN_ON(err != 1);
			return err;
		} else {
			goto suspend;
		}
	}

	/* tear down aggregation sessions and remove STAs */
	mutex_lock(&local->sta_mtx);
	list_for_each_entry(sta, &local->sta_list, list) {
		if (sta->uploaded) {
			enum ieee80211_sta_state state;

			state = sta->sta_state;
			for (; state > IEEE80211_STA_NOTEXIST; state--)
				WARN_ON(drv_sta_state(local, sta->sdata, sta,
						      state, state - 1));
		}
	}
	mutex_unlock(&local->sta_mtx);

	/* remove all interfaces */
	list_for_each_entry(sdata, &local->interfaces, list) {
		if (!ieee80211_sdata_running(sdata))
			continue;
<<<<<<< HEAD
		drv_remove_interface(local, sdata);
	}

	sdata = rtnl_dereference(local->monitor_sdata);
	if (sdata)
=======
>>>>>>> b006ed54
		drv_remove_interface(local, sdata);

	/*
	 * We disconnected on all interfaces before suspend, all channel
	 * contexts should be released.
	 */
	WARN_ON(!list_empty(&local->chanctx_list));

	/* stop hardware - this must stop RX */
	if (local->open_count)
		ieee80211_stop_device(local);

 suspend:
	local->suspended = true;
	/* need suspended to be visible before quiescing is false */
	barrier();
	local->quiescing = false;

	return 0;
}

/*
 * __ieee80211_resume() is a static inline which just calls
 * ieee80211_reconfig(), which is also needed for hardware
 * hang/firmware failure/etc. recovery.
 */

void ieee80211_report_wowlan_wakeup(struct ieee80211_vif *vif,
				    struct cfg80211_wowlan_wakeup *wakeup,
				    gfp_t gfp)
{
	struct ieee80211_sub_if_data *sdata = vif_to_sdata(vif);

	cfg80211_report_wowlan_wakeup(&sdata->wdev, wakeup, gfp);
}
EXPORT_SYMBOL(ieee80211_report_wowlan_wakeup);<|MERGE_RESOLUTION|>--- conflicted
+++ resolved
@@ -103,15 +103,8 @@
 	list_for_each_entry(sdata, &local->interfaces, list) {
 		if (!ieee80211_sdata_running(sdata))
 			continue;
-<<<<<<< HEAD
 		drv_remove_interface(local, sdata);
 	}
-
-	sdata = rtnl_dereference(local->monitor_sdata);
-	if (sdata)
-=======
->>>>>>> b006ed54
-		drv_remove_interface(local, sdata);
 
 	/*
 	 * We disconnected on all interfaces before suspend, all channel
