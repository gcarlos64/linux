--- conflicted
+++ resolved
@@ -1189,10 +1189,7 @@
 	}
 	link = device_link_add(dev, &reset_pdev->dev,
 		DL_FLAG_AUTOPROBE_CONSUMER);
-<<<<<<< HEAD
-=======
 	put_device(&reset_pdev->dev);
->>>>>>> df0cc57e
 	if (!link) {
 		dev_notice(dev, "add reset device_link fail\n");
 		goto skip_reset;
