/*
 * Copyright (c) 2010 Broadcom Corporation
 *
 * Permission to use, copy, modify, and/or distribute this software for any
 * purpose with or without fee is hereby granted, provided that the above
 * copyright notice and this permission notice appear in all copies.
 *
 * THE SOFTWARE IS PROVIDED "AS IS" AND THE AUTHOR DISCLAIMS ALL WARRANTIES
 * WITH REGARD TO THIS SOFTWARE INCLUDING ALL IMPLIED WARRANTIES OF
 * MERCHANTABILITY AND FITNESS. IN NO EVENT SHALL THE AUTHOR BE LIABLE FOR ANY
 * SPECIAL, DIRECT, INDIRECT, OR CONSEQUENTIAL DAMAGES OR ANY DAMAGES
 * WHATSOEVER RESULTING FROM LOSS OF USE, DATA OR PROFITS, WHETHER IN AN ACTION
 * OF CONTRACT, NEGLIGENCE OR OTHER TORTIOUS ACTION, ARISING OUT OF OR IN
 * CONNECTION WITH THE USE OR PERFORMANCE OF THIS SOFTWARE.
 */

/* Toplevel file. Relies on dhd_linux.c to send commands to the dongle. */

#define pr_fmt(fmt) KBUILD_MODNAME ": " fmt

#include <linux/kernel.h>
#include <linux/etherdevice.h>
#include <net/cfg80211.h>
#include <net/netlink.h>

#include <brcmu_utils.h>
#include <defs.h>
#include <brcmu_wifi.h>
#include "dhd.h"
#include "wl_cfg80211.h"
#include "fwil.h"

#define BRCMF_SCAN_IE_LEN_MAX		2048
#define BRCMF_PNO_VERSION		2
#define BRCMF_PNO_TIME			30
#define BRCMF_PNO_REPEAT		4
#define BRCMF_PNO_FREQ_EXPO_MAX		3
#define BRCMF_PNO_MAX_PFN_COUNT		16
#define BRCMF_PNO_ENABLE_ADAPTSCAN_BIT	6
#define BRCMF_PNO_HIDDEN_BIT		2
#define BRCMF_PNO_WPA_AUTH_ANY		0xFFFFFFFF
#define BRCMF_PNO_SCAN_COMPLETE		1
#define BRCMF_PNO_SCAN_INCOMPLETE	0

#define BRCMF_IFACE_MAX_CNT		2

#define TLV_LEN_OFF			1	/* length offset */
#define TLV_HDR_LEN			2	/* header length */
#define TLV_BODY_OFF			2	/* body offset */
#define TLV_OUI_LEN			3	/* oui id length */
#define WPA_OUI				"\x00\x50\xF2"	/* WPA OUI */
#define WPA_OUI_TYPE			1
#define RSN_OUI				"\x00\x0F\xAC"	/* RSN OUI */
#define	WME_OUI_TYPE			2

#define VS_IE_FIXED_HDR_LEN		6
#define WPA_IE_VERSION_LEN		2
#define WPA_IE_MIN_OUI_LEN		4
#define WPA_IE_SUITE_COUNT_LEN		2

#define WPA_CIPHER_NONE			0	/* None */
#define WPA_CIPHER_WEP_40		1	/* WEP (40-bit) */
#define WPA_CIPHER_TKIP			2	/* TKIP: default for WPA */
#define WPA_CIPHER_AES_CCM		4	/* AES (CCM) */
#define WPA_CIPHER_WEP_104		5	/* WEP (104-bit) */

#define RSN_AKM_NONE			0	/* None (IBSS) */
#define RSN_AKM_UNSPECIFIED		1	/* Over 802.1x */
#define RSN_AKM_PSK			2	/* Pre-shared Key */
#define RSN_CAP_LEN			2	/* Length of RSN capabilities */
#define RSN_CAP_PTK_REPLAY_CNTR_MASK	0x000C

#define VNDR_IE_CMD_LEN			4	/* length of the set command
						 * string :"add", "del" (+ NUL)
						 */
#define VNDR_IE_COUNT_OFFSET		4
#define VNDR_IE_PKTFLAG_OFFSET		8
#define VNDR_IE_VSIE_OFFSET		12
#define VNDR_IE_HDR_SIZE		12
#define VNDR_IE_BEACON_FLAG		0x1
#define VNDR_IE_PRBRSP_FLAG		0x2
#define MAX_VNDR_IE_NUMBER		5

#define	DOT11_MGMT_HDR_LEN		24	/* d11 management header len */
#define	DOT11_BCN_PRB_FIXED_LEN		12	/* beacon/probe fixed length */

#define BRCMF_ASSOC_PARAMS_FIXED_SIZE \
	(sizeof(struct brcmf_assoc_params_le) - sizeof(u16))

static u32 brcmf_dbg_level = WL_DBG_ERR;

static bool check_vif_up(struct brcmf_cfg80211_vif *vif)
{
	if (!test_bit(BRCMF_VIF_STATUS_READY, &vif->sme_state)) {
		WL_INFO("device is not ready : status (%lu)\n",
			vif->sme_state);
		return false;
	}
	return true;
}

#define CHAN2G(_channel, _freq, _flags) {			\
	.band			= IEEE80211_BAND_2GHZ,		\
	.center_freq		= (_freq),			\
	.hw_value		= (_channel),			\
	.flags			= (_flags),			\
	.max_antenna_gain	= 0,				\
	.max_power		= 30,				\
}

#define CHAN5G(_channel, _flags) {				\
	.band			= IEEE80211_BAND_5GHZ,		\
	.center_freq		= 5000 + (5 * (_channel)),	\
	.hw_value		= (_channel),			\
	.flags			= (_flags),			\
	.max_antenna_gain	= 0,				\
	.max_power		= 30,				\
}

#define RATE_TO_BASE100KBPS(rate)   (((rate) * 10) / 2)
#define RATETAB_ENT(_rateid, _flags) \
	{                                                               \
		.bitrate        = RATE_TO_BASE100KBPS(_rateid),     \
		.hw_value       = (_rateid),                            \
		.flags          = (_flags),                             \
	}

static struct ieee80211_rate __wl_rates[] = {
	RATETAB_ENT(BRCM_RATE_1M, 0),
	RATETAB_ENT(BRCM_RATE_2M, IEEE80211_RATE_SHORT_PREAMBLE),
	RATETAB_ENT(BRCM_RATE_5M5, IEEE80211_RATE_SHORT_PREAMBLE),
	RATETAB_ENT(BRCM_RATE_11M, IEEE80211_RATE_SHORT_PREAMBLE),
	RATETAB_ENT(BRCM_RATE_6M, 0),
	RATETAB_ENT(BRCM_RATE_9M, 0),
	RATETAB_ENT(BRCM_RATE_12M, 0),
	RATETAB_ENT(BRCM_RATE_18M, 0),
	RATETAB_ENT(BRCM_RATE_24M, 0),
	RATETAB_ENT(BRCM_RATE_36M, 0),
	RATETAB_ENT(BRCM_RATE_48M, 0),
	RATETAB_ENT(BRCM_RATE_54M, 0),
};

#define wl_a_rates		(__wl_rates + 4)
#define wl_a_rates_size	8
#define wl_g_rates		(__wl_rates + 0)
#define wl_g_rates_size	12

static struct ieee80211_channel __wl_2ghz_channels[] = {
	CHAN2G(1, 2412, 0),
	CHAN2G(2, 2417, 0),
	CHAN2G(3, 2422, 0),
	CHAN2G(4, 2427, 0),
	CHAN2G(5, 2432, 0),
	CHAN2G(6, 2437, 0),
	CHAN2G(7, 2442, 0),
	CHAN2G(8, 2447, 0),
	CHAN2G(9, 2452, 0),
	CHAN2G(10, 2457, 0),
	CHAN2G(11, 2462, 0),
	CHAN2G(12, 2467, 0),
	CHAN2G(13, 2472, 0),
	CHAN2G(14, 2484, 0),
};

static struct ieee80211_channel __wl_5ghz_a_channels[] = {
	CHAN5G(34, 0), CHAN5G(36, 0),
	CHAN5G(38, 0), CHAN5G(40, 0),
	CHAN5G(42, 0), CHAN5G(44, 0),
	CHAN5G(46, 0), CHAN5G(48, 0),
	CHAN5G(52, 0), CHAN5G(56, 0),
	CHAN5G(60, 0), CHAN5G(64, 0),
	CHAN5G(100, 0), CHAN5G(104, 0),
	CHAN5G(108, 0), CHAN5G(112, 0),
	CHAN5G(116, 0), CHAN5G(120, 0),
	CHAN5G(124, 0), CHAN5G(128, 0),
	CHAN5G(132, 0), CHAN5G(136, 0),
	CHAN5G(140, 0), CHAN5G(149, 0),
	CHAN5G(153, 0), CHAN5G(157, 0),
	CHAN5G(161, 0), CHAN5G(165, 0),
	CHAN5G(184, 0), CHAN5G(188, 0),
	CHAN5G(192, 0), CHAN5G(196, 0),
	CHAN5G(200, 0), CHAN5G(204, 0),
	CHAN5G(208, 0), CHAN5G(212, 0),
	CHAN5G(216, 0),
};

static struct ieee80211_channel __wl_5ghz_n_channels[] = {
	CHAN5G(32, 0), CHAN5G(34, 0),
	CHAN5G(36, 0), CHAN5G(38, 0),
	CHAN5G(40, 0), CHAN5G(42, 0),
	CHAN5G(44, 0), CHAN5G(46, 0),
	CHAN5G(48, 0), CHAN5G(50, 0),
	CHAN5G(52, 0), CHAN5G(54, 0),
	CHAN5G(56, 0), CHAN5G(58, 0),
	CHAN5G(60, 0), CHAN5G(62, 0),
	CHAN5G(64, 0), CHAN5G(66, 0),
	CHAN5G(68, 0), CHAN5G(70, 0),
	CHAN5G(72, 0), CHAN5G(74, 0),
	CHAN5G(76, 0), CHAN5G(78, 0),
	CHAN5G(80, 0), CHAN5G(82, 0),
	CHAN5G(84, 0), CHAN5G(86, 0),
	CHAN5G(88, 0), CHAN5G(90, 0),
	CHAN5G(92, 0), CHAN5G(94, 0),
	CHAN5G(96, 0), CHAN5G(98, 0),
	CHAN5G(100, 0), CHAN5G(102, 0),
	CHAN5G(104, 0), CHAN5G(106, 0),
	CHAN5G(108, 0), CHAN5G(110, 0),
	CHAN5G(112, 0), CHAN5G(114, 0),
	CHAN5G(116, 0), CHAN5G(118, 0),
	CHAN5G(120, 0), CHAN5G(122, 0),
	CHAN5G(124, 0), CHAN5G(126, 0),
	CHAN5G(128, 0), CHAN5G(130, 0),
	CHAN5G(132, 0), CHAN5G(134, 0),
	CHAN5G(136, 0), CHAN5G(138, 0),
	CHAN5G(140, 0), CHAN5G(142, 0),
	CHAN5G(144, 0), CHAN5G(145, 0),
	CHAN5G(146, 0), CHAN5G(147, 0),
	CHAN5G(148, 0), CHAN5G(149, 0),
	CHAN5G(150, 0), CHAN5G(151, 0),
	CHAN5G(152, 0), CHAN5G(153, 0),
	CHAN5G(154, 0), CHAN5G(155, 0),
	CHAN5G(156, 0), CHAN5G(157, 0),
	CHAN5G(158, 0), CHAN5G(159, 0),
	CHAN5G(160, 0), CHAN5G(161, 0),
	CHAN5G(162, 0), CHAN5G(163, 0),
	CHAN5G(164, 0), CHAN5G(165, 0),
	CHAN5G(166, 0), CHAN5G(168, 0),
	CHAN5G(170, 0), CHAN5G(172, 0),
	CHAN5G(174, 0), CHAN5G(176, 0),
	CHAN5G(178, 0), CHAN5G(180, 0),
	CHAN5G(182, 0), CHAN5G(184, 0),
	CHAN5G(186, 0), CHAN5G(188, 0),
	CHAN5G(190, 0), CHAN5G(192, 0),
	CHAN5G(194, 0), CHAN5G(196, 0),
	CHAN5G(198, 0), CHAN5G(200, 0),
	CHAN5G(202, 0), CHAN5G(204, 0),
	CHAN5G(206, 0), CHAN5G(208, 0),
	CHAN5G(210, 0), CHAN5G(212, 0),
	CHAN5G(214, 0), CHAN5G(216, 0),
	CHAN5G(218, 0), CHAN5G(220, 0),
	CHAN5G(222, 0), CHAN5G(224, 0),
	CHAN5G(226, 0), CHAN5G(228, 0),
};

static struct ieee80211_supported_band __wl_band_2ghz = {
	.band = IEEE80211_BAND_2GHZ,
	.channels = __wl_2ghz_channels,
	.n_channels = ARRAY_SIZE(__wl_2ghz_channels),
	.bitrates = wl_g_rates,
	.n_bitrates = wl_g_rates_size,
};

static struct ieee80211_supported_band __wl_band_5ghz_a = {
	.band = IEEE80211_BAND_5GHZ,
	.channels = __wl_5ghz_a_channels,
	.n_channels = ARRAY_SIZE(__wl_5ghz_a_channels),
	.bitrates = wl_a_rates,
	.n_bitrates = wl_a_rates_size,
};

static struct ieee80211_supported_band __wl_band_5ghz_n = {
	.band = IEEE80211_BAND_5GHZ,
	.channels = __wl_5ghz_n_channels,
	.n_channels = ARRAY_SIZE(__wl_5ghz_n_channels),
	.bitrates = wl_a_rates,
	.n_bitrates = wl_a_rates_size,
};

static const u32 __wl_cipher_suites[] = {
	WLAN_CIPHER_SUITE_WEP40,
	WLAN_CIPHER_SUITE_WEP104,
	WLAN_CIPHER_SUITE_TKIP,
	WLAN_CIPHER_SUITE_CCMP,
	WLAN_CIPHER_SUITE_AES_CMAC,
};

/* tag_ID/length/value_buffer tuple */
struct brcmf_tlv {
	u8 id;
	u8 len;
	u8 data[1];
};

/* Vendor specific ie. id = 221, oui and type defines exact ie */
struct brcmf_vs_tlv {
	u8 id;
	u8 len;
	u8 oui[3];
	u8 oui_type;
};

struct parsed_vndr_ie_info {
	u8 *ie_ptr;
	u32 ie_len;	/* total length including id & length field */
	struct brcmf_vs_tlv vndrie;
};

struct parsed_vndr_ies {
	u32 count;
	struct parsed_vndr_ie_info ie_info[MAX_VNDR_IE_NUMBER];
};

/* Quarter dBm units to mW
 * Table starts at QDBM_OFFSET, so the first entry is mW for qdBm=153
 * Table is offset so the last entry is largest mW value that fits in
 * a u16.
 */

#define QDBM_OFFSET 153		/* Offset for first entry */
#define QDBM_TABLE_LEN 40	/* Table size */

/* Smallest mW value that will round up to the first table entry, QDBM_OFFSET.
 * Value is ( mW(QDBM_OFFSET - 1) + mW(QDBM_OFFSET) ) / 2
 */
#define QDBM_TABLE_LOW_BOUND 6493	/* Low bound */

/* Largest mW value that will round down to the last table entry,
 * QDBM_OFFSET + QDBM_TABLE_LEN-1.
 * Value is ( mW(QDBM_OFFSET + QDBM_TABLE_LEN - 1) +
 * mW(QDBM_OFFSET + QDBM_TABLE_LEN) ) / 2.
 */
#define QDBM_TABLE_HIGH_BOUND 64938	/* High bound */

static const u16 nqdBm_to_mW_map[QDBM_TABLE_LEN] = {
/* qdBm:	+0	+1	+2	+3	+4	+5	+6	+7 */
/* 153: */ 6683, 7079, 7499, 7943, 8414, 8913, 9441, 10000,
/* 161: */ 10593, 11220, 11885, 12589, 13335, 14125, 14962, 15849,
/* 169: */ 16788, 17783, 18836, 19953, 21135, 22387, 23714, 25119,
/* 177: */ 26607, 28184, 29854, 31623, 33497, 35481, 37584, 39811,
/* 185: */ 42170, 44668, 47315, 50119, 53088, 56234, 59566, 63096
};

static u16 brcmf_qdbm_to_mw(u8 qdbm)
{
	uint factor = 1;
	int idx = qdbm - QDBM_OFFSET;

	if (idx >= QDBM_TABLE_LEN)
		/* clamp to max u16 mW value */
		return 0xFFFF;

	/* scale the qdBm index up to the range of the table 0-40
	 * where an offset of 40 qdBm equals a factor of 10 mW.
	 */
	while (idx < 0) {
		idx += 40;
		factor *= 10;
	}

	/* return the mW value scaled down to the correct factor of 10,
	 * adding in factor/2 to get proper rounding.
	 */
	return (nqdBm_to_mW_map[idx] + factor / 2) / factor;
}

static u8 brcmf_mw_to_qdbm(u16 mw)
{
	u8 qdbm;
	int offset;
	uint mw_uint = mw;
	uint boundary;

	/* handle boundary case */
	if (mw_uint <= 1)
		return 0;

	offset = QDBM_OFFSET;

	/* move mw into the range of the table */
	while (mw_uint < QDBM_TABLE_LOW_BOUND) {
		mw_uint *= 10;
		offset -= 40;
	}

	for (qdbm = 0; qdbm < QDBM_TABLE_LEN - 1; qdbm++) {
		boundary = nqdBm_to_mW_map[qdbm] + (nqdBm_to_mW_map[qdbm + 1] -
						    nqdBm_to_mW_map[qdbm]) / 2;
		if (mw_uint < boundary)
			break;
	}

	qdbm += (u8) offset;

	return qdbm;
}

static u16 channel_to_chanspec(struct ieee80211_channel *ch)
{
	u16 chanspec;

	chanspec = ieee80211_frequency_to_channel(ch->center_freq);
	chanspec &= WL_CHANSPEC_CHAN_MASK;

	if (ch->band == IEEE80211_BAND_2GHZ)
		chanspec |= WL_CHANSPEC_BAND_2G;
	else
		chanspec |= WL_CHANSPEC_BAND_5G;

	if (ch->flags & IEEE80211_CHAN_NO_HT40) {
		chanspec |= WL_CHANSPEC_BW_20;
		chanspec |= WL_CHANSPEC_CTL_SB_NONE;
	} else {
		chanspec |= WL_CHANSPEC_BW_40;
		if (ch->flags & IEEE80211_CHAN_NO_HT40PLUS)
			chanspec |= WL_CHANSPEC_CTL_SB_LOWER;
		else
			chanspec |= WL_CHANSPEC_CTL_SB_UPPER;
	}
	return chanspec;
}

static void convert_key_from_CPU(struct brcmf_wsec_key *key,
				 struct brcmf_wsec_key_le *key_le)
{
	key_le->index = cpu_to_le32(key->index);
	key_le->len = cpu_to_le32(key->len);
	key_le->algo = cpu_to_le32(key->algo);
	key_le->flags = cpu_to_le32(key->flags);
	key_le->rxiv.hi = cpu_to_le32(key->rxiv.hi);
	key_le->rxiv.lo = cpu_to_le16(key->rxiv.lo);
	key_le->iv_initialized = cpu_to_le32(key->iv_initialized);
	memcpy(key_le->data, key->data, sizeof(key->data));
	memcpy(key_le->ea, key->ea, sizeof(key->ea));
}

static int
send_key_to_dongle(struct net_device *ndev, struct brcmf_wsec_key *key)
{
	int err;
	struct brcmf_wsec_key_le key_le;

	convert_key_from_CPU(key, &key_le);

	brcmf_netdev_wait_pend8021x(ndev);

	err = brcmf_fil_bsscfg_data_set(netdev_priv(ndev), "wsec_key", &key_le,
					sizeof(key_le));

	if (err)
		WL_ERR("wsec_key error (%d)\n", err);
	return err;
}

static s32
brcmf_cfg80211_change_iface(struct wiphy *wiphy, struct net_device *ndev,
			 enum nl80211_iftype type, u32 *flags,
			 struct vif_params *params)
{
	struct brcmf_if *ifp = netdev_priv(ndev);
	struct brcmf_cfg80211_info *cfg = wiphy_to_cfg(wiphy);
	s32 infra = 0;
	s32 ap = 0;
	s32 err = 0;

	WL_TRACE("Enter, ndev=%p, type=%d\n", ndev, type);

	switch (type) {
	case NL80211_IFTYPE_MONITOR:
	case NL80211_IFTYPE_WDS:
		WL_ERR("type (%d) : currently we do not support this type\n",
		       type);
		return -EOPNOTSUPP;
	case NL80211_IFTYPE_ADHOC:
		cfg->conf->mode = WL_MODE_IBSS;
		infra = 0;
		break;
	case NL80211_IFTYPE_STATION:
		cfg->conf->mode = WL_MODE_BSS;
		infra = 1;
		break;
	case NL80211_IFTYPE_AP:
		cfg->conf->mode = WL_MODE_AP;
		ap = 1;
		break;
	default:
		err = -EINVAL;
		goto done;
	}

	if (ap) {
		set_bit(BRCMF_VIF_STATUS_AP_CREATING, &ifp->vif->sme_state);
<<<<<<< HEAD
		if (!cfg->ap_info)
			cfg->ap_info = kzalloc(sizeof(*cfg->ap_info),
					       GFP_KERNEL);
		if (!cfg->ap_info) {
			err = -ENOMEM;
			goto done;
		}
=======
>>>>>>> 0751f865
		WL_INFO("IF Type = AP\n");
	} else {
		err = brcmf_fil_cmd_int_set(netdev_priv(ndev),
					    BRCMF_C_SET_INFRA, infra);
		if (err) {
			WL_ERR("WLC_SET_INFRA error (%d)\n", err);
			err = -EAGAIN;
			goto done;
		}
		WL_INFO("IF Type = %s\n",
			(cfg->conf->mode == WL_MODE_IBSS) ?
			"Adhoc" : "Infra");
	}
	ndev->ieee80211_ptr->iftype = type;

done:
	WL_TRACE("Exit\n");

	return err;
}

static void brcmf_set_mpc(struct net_device *ndev, int mpc)
{
	struct brcmf_if *ifp = netdev_priv(ndev);
	s32 err = 0;

	if (check_vif_up(ifp->vif)) {
		err = brcmf_fil_iovar_int_set(ifp, "mpc", mpc);
		if (err) {
			WL_ERR("fail to set mpc\n");
			return;
		}
		WL_INFO("MPC : %d\n", mpc);
	}
}

<<<<<<< HEAD
static void brcmf_iscan_prep(struct brcmf_scan_params_le *params_le,
			     struct brcmf_ssid *ssid)
{
	memset(params_le->bssid, 0xFF, ETH_ALEN);
	params_le->bss_type = DOT11_BSSTYPE_ANY;
	params_le->scan_type = 0;
	params_le->channel_num = 0;
	params_le->nprobes = cpu_to_le32(-1);
	params_le->active_time = cpu_to_le32(-1);
	params_le->passive_time = cpu_to_le32(-1);
	params_le->home_time = cpu_to_le32(-1);
	if (ssid && ssid->SSID_len) {
		params_le->ssid_le.SSID_len = cpu_to_le32(ssid->SSID_len);
		memcpy(&params_le->ssid_le.SSID, ssid->SSID, ssid->SSID_len);
	}
}

static s32
brcmf_run_iscan(struct brcmf_cfg80211_iscan_ctrl *iscan,
		struct brcmf_ssid *ssid, u16 action)
{
	s32 params_size = BRCMF_SCAN_PARAMS_FIXED_SIZE +
			  offsetof(struct brcmf_iscan_params_le, params_le);
	struct brcmf_iscan_params_le *params;
	s32 err = 0;

	if (ssid && ssid->SSID_len)
		params_size += sizeof(struct brcmf_ssid);
	params = kzalloc(params_size, GFP_KERNEL);
	if (!params)
		return -ENOMEM;
	BUG_ON(params_size >= BRCMF_DCMD_SMLEN);

	brcmf_iscan_prep(&params->params_le, ssid);

	params->version = cpu_to_le32(BRCMF_ISCAN_REQ_VERSION);
	params->action = cpu_to_le16(action);
	params->scan_duration = cpu_to_le16(0);

	err = brcmf_fil_iovar_data_set(netdev_priv(iscan->ndev), "iscan",
				       params, params_size);
	if (err) {
		if (err == -EBUSY)
			WL_INFO("system busy : iscan canceled\n");
		else
			WL_ERR("error (%d)\n", err);
	}

	kfree(params);
	return err;
}

static s32 brcmf_do_iscan(struct brcmf_cfg80211_info *cfg)
{
	struct brcmf_cfg80211_iscan_ctrl *iscan = cfg_to_iscan(cfg);
	struct net_device *ndev = cfg_to_ndev(cfg);
	struct brcmf_ssid ssid;
	u32 passive_scan;
	s32 err = 0;

	/* Broadcast scan by default */
	memset(&ssid, 0, sizeof(ssid));

	iscan->state = WL_ISCAN_STATE_SCANING;

	passive_scan = cfg->active_scan ? 0 : 1;
	err = brcmf_fil_cmd_int_set(netdev_priv(ndev),
				    BRCMF_C_SET_PASSIVE_SCAN, passive_scan);
	if (err) {
		WL_ERR("error (%d)\n", err);
		return err;
	}
	brcmf_set_mpc(ndev, 0);
	cfg->iscan_kickstart = true;
	err = brcmf_run_iscan(iscan, &ssid, BRCMF_SCAN_ACTION_START);
	if (err) {
		brcmf_set_mpc(ndev, 1);
		cfg->iscan_kickstart = false;
		return err;
	}
	mod_timer(&iscan->timer, jiffies + iscan->timer_ms * HZ / 1000);
	iscan->timer_on = 1;
	return err;
}

static s32
brcmf_cfg80211_iscan(struct wiphy *wiphy, struct net_device *ndev,
		     struct cfg80211_scan_request *request,
		     struct cfg80211_ssid *this_ssid)
{
	struct brcmf_if *ifp = netdev_priv(ndev);
	struct brcmf_cfg80211_info *cfg = ndev_to_cfg(ndev);
	struct cfg80211_ssid *ssids;
	struct brcmf_cfg80211_scan_req *sr = cfg->scan_req_int;
	u32 passive_scan;
	bool iscan_req;
	bool spec_scan;
	s32 err = 0;
	u32 SSID_len;

	if (test_bit(BRCMF_SCAN_STATUS_BUSY, &cfg->scan_status)) {
		WL_ERR("Scanning already: status (%lu)\n", cfg->scan_status);
		return -EAGAIN;
	}
	if (test_bit(BRCMF_SCAN_STATUS_ABORT, &cfg->scan_status)) {
		WL_ERR("Scanning being aborted: status (%lu)\n",
		       cfg->scan_status);
		return -EAGAIN;
	}
	if (test_bit(BRCMF_VIF_STATUS_CONNECTING, &ifp->vif->sme_state)) {
		WL_ERR("Connecting: status (%lu)\n", ifp->vif->sme_state);
		return -EAGAIN;
	}

	iscan_req = false;
	spec_scan = false;
	if (request) {
		/* scan bss */
		ssids = request->ssids;
		if (cfg->iscan_on && (!ssids || !ssids->ssid_len))
			iscan_req = true;
	} else {
		/* scan in ibss */
		/* we don't do iscan in ibss */
		ssids = this_ssid;
	}

	cfg->scan_request = request;
	set_bit(BRCMF_SCAN_STATUS_BUSY, &cfg->scan_status);
	if (iscan_req) {
		err = brcmf_do_iscan(cfg);
		if (!err)
			return err;
		else
			goto scan_out;
	} else {
		WL_SCAN("ssid \"%s\", ssid_len (%d)\n",
		       ssids->ssid, ssids->ssid_len);
		memset(&sr->ssid_le, 0, sizeof(sr->ssid_le));
		SSID_len = min_t(u8, sizeof(sr->ssid_le.SSID), ssids->ssid_len);
		sr->ssid_le.SSID_len = cpu_to_le32(0);
		if (SSID_len) {
			memcpy(sr->ssid_le.SSID, ssids->ssid, SSID_len);
			sr->ssid_le.SSID_len = cpu_to_le32(SSID_len);
			spec_scan = true;
		} else {
			WL_SCAN("Broadcast scan\n");
		}

		passive_scan = cfg->active_scan ? 0 : 1;
		err = brcmf_fil_cmd_int_set(ifp, BRCMF_C_SET_PASSIVE_SCAN,
					    passive_scan);
		if (err) {
			WL_ERR("WLC_SET_PASSIVE_SCAN error (%d)\n", err);
			goto scan_out;
		}
		brcmf_set_mpc(ndev, 0);
		err = brcmf_fil_cmd_data_set(ifp, BRCMF_C_SCAN,
					     &sr->ssid_le, sizeof(sr->ssid_le));
		if (err) {
			if (err == -EBUSY)
				WL_INFO("system busy : scan for \"%s\" "
					"canceled\n", sr->ssid_le.SSID);
			else
				WL_ERR("WLC_SCAN error (%d)\n", err);

			brcmf_set_mpc(ndev, 1);
			goto scan_out;
		}
	}

	return 0;

scan_out:
	clear_bit(BRCMF_SCAN_STATUS_BUSY, &cfg->scan_status);
	cfg->scan_request = NULL;
	return err;
}

=======
>>>>>>> 0751f865
static void brcmf_escan_prep(struct brcmf_scan_params_le *params_le,
			     struct cfg80211_scan_request *request)
{
	u32 n_ssids;
	u32 n_channels;
	s32 i;
	s32 offset;
	u16 chanspec;
	char *ptr;
	struct brcmf_ssid_le ssid_le;

	memset(params_le->bssid, 0xFF, ETH_ALEN);
	params_le->bss_type = DOT11_BSSTYPE_ANY;
	params_le->scan_type = 0;
	params_le->channel_num = 0;
	params_le->nprobes = cpu_to_le32(-1);
	params_le->active_time = cpu_to_le32(-1);
	params_le->passive_time = cpu_to_le32(-1);
	params_le->home_time = cpu_to_le32(-1);
	memset(&params_le->ssid_le, 0, sizeof(params_le->ssid_le));

	/* if request is null exit so it will be all channel broadcast scan */
	if (!request)
		return;

	n_ssids = request->n_ssids;
	n_channels = request->n_channels;
	/* Copy channel array if applicable */
	WL_SCAN("### List of channelspecs to scan ### %d\n", n_channels);
	if (n_channels > 0) {
		for (i = 0; i < n_channels; i++) {
			chanspec = channel_to_chanspec(request->channels[i]);
			WL_SCAN("Chan : %d, Channel spec: %x\n",
				request->channels[i]->hw_value, chanspec);
			params_le->channel_list[i] = cpu_to_le16(chanspec);
		}
	} else {
		WL_SCAN("Scanning all channels\n");
	}
	/* Copy ssid array if applicable */
	WL_SCAN("### List of SSIDs to scan ### %d\n", n_ssids);
	if (n_ssids > 0) {
		offset = offsetof(struct brcmf_scan_params_le, channel_list) +
				n_channels * sizeof(u16);
		offset = roundup(offset, sizeof(u32));
		ptr = (char *)params_le + offset;
		for (i = 0; i < n_ssids; i++) {
			memset(&ssid_le, 0, sizeof(ssid_le));
			ssid_le.SSID_len =
					cpu_to_le32(request->ssids[i].ssid_len);
			memcpy(ssid_le.SSID, request->ssids[i].ssid,
			       request->ssids[i].ssid_len);
			if (!ssid_le.SSID_len)
				WL_SCAN("%d: Broadcast scan\n", i);
			else
				WL_SCAN("%d: scan for  %s size =%d\n", i,
					ssid_le.SSID, ssid_le.SSID_len);
			memcpy(ptr, &ssid_le, sizeof(ssid_le));
			ptr += sizeof(ssid_le);
		}
	} else {
		WL_SCAN("Broadcast scan %p\n", request->ssids);
		if ((request->ssids) && request->ssids->ssid_len) {
			WL_SCAN("SSID %s len=%d\n", params_le->ssid_le.SSID,
				request->ssids->ssid_len);
			params_le->ssid_le.SSID_len =
				cpu_to_le32(request->ssids->ssid_len);
			memcpy(&params_le->ssid_le.SSID, request->ssids->ssid,
				request->ssids->ssid_len);
		}
	}
	/* Adding mask to channel numbers */
	params_le->channel_num =
		cpu_to_le32((n_ssids << BRCMF_SCAN_PARAMS_NSSID_SHIFT) |
			(n_channels & BRCMF_SCAN_PARAMS_COUNT_MASK));
}

static s32
brcmf_notify_escan_complete(struct brcmf_cfg80211_info *cfg,
			    struct net_device *ndev,
			    bool aborted, bool fw_abort)
{
	struct brcmf_scan_params_le params_le;
	struct cfg80211_scan_request *scan_request;
	s32 err = 0;

	WL_SCAN("Enter\n");

	/* clear scan request, because the FW abort can cause a second call */
	/* to this functon and might cause a double cfg80211_scan_done      */
	scan_request = cfg->scan_request;
	cfg->scan_request = NULL;

	if (timer_pending(&cfg->escan_timeout))
		del_timer_sync(&cfg->escan_timeout);

	if (fw_abort) {
		/* Do a scan abort to stop the driver's scan engine */
		WL_SCAN("ABORT scan in firmware\n");
		memset(&params_le, 0, sizeof(params_le));
		memset(params_le.bssid, 0xFF, ETH_ALEN);
		params_le.bss_type = DOT11_BSSTYPE_ANY;
		params_le.scan_type = 0;
		params_le.channel_num = cpu_to_le32(1);
		params_le.nprobes = cpu_to_le32(1);
		params_le.active_time = cpu_to_le32(-1);
		params_le.passive_time = cpu_to_le32(-1);
		params_le.home_time = cpu_to_le32(-1);
		/* Scan is aborted by setting channel_list[0] to -1 */
		params_le.channel_list[0] = cpu_to_le16(-1);
		/* E-Scan (or anyother type) can be aborted by SCAN */
		err = brcmf_fil_cmd_data_set(netdev_priv(ndev), BRCMF_C_SCAN,
					     &params_le, sizeof(params_le));
		if (err)
			WL_ERR("Scan abort  failed\n");
	}
	/*
	 * e-scan can be initiated by scheduled scan
	 * which takes precedence.
	 */
	if (cfg->sched_escan) {
		WL_SCAN("scheduled scan completed\n");
		cfg->sched_escan = false;
		if (!aborted)
			cfg80211_sched_scan_results(cfg_to_wiphy(cfg));
		brcmf_set_mpc(ndev, 1);
	} else if (scan_request) {
		WL_SCAN("ESCAN Completed scan: %s\n",
				aborted ? "Aborted" : "Done");
		cfg80211_scan_done(scan_request, aborted);
		brcmf_set_mpc(ndev, 1);
	}
	if (!test_and_clear_bit(BRCMF_SCAN_STATUS_BUSY, &cfg->scan_status)) {
		WL_ERR("Scan complete while device not scanning\n");
		return -EPERM;
	}

	return err;
}

static s32
brcmf_run_escan(struct brcmf_cfg80211_info *cfg, struct net_device *ndev,
		struct cfg80211_scan_request *request, u16 action)
{
	s32 params_size = BRCMF_SCAN_PARAMS_FIXED_SIZE +
			  offsetof(struct brcmf_escan_params_le, params_le);
	struct brcmf_escan_params_le *params;
	s32 err = 0;

	WL_SCAN("E-SCAN START\n");

	if (request != NULL) {
		/* Allocate space for populating ssids in struct */
		params_size += sizeof(u32) * ((request->n_channels + 1) / 2);

		/* Allocate space for populating ssids in struct */
		params_size += sizeof(struct brcmf_ssid) * request->n_ssids;
	}

	params = kzalloc(params_size, GFP_KERNEL);
	if (!params) {
		err = -ENOMEM;
		goto exit;
	}
	BUG_ON(params_size + sizeof("escan") >= BRCMF_DCMD_MEDLEN);
	brcmf_escan_prep(&params->params_le, request);
	params->version = cpu_to_le32(BRCMF_ESCAN_REQ_VERSION);
	params->action = cpu_to_le16(action);
	params->sync_id = cpu_to_le16(0x1234);

	err = brcmf_fil_iovar_data_set(netdev_priv(ndev), "escan",
				       params, params_size);
	if (err) {
		if (err == -EBUSY)
			WL_INFO("system busy : escan canceled\n");
		else
			WL_ERR("error (%d)\n", err);
	}

	kfree(params);
exit:
	return err;
}

static s32
brcmf_do_escan(struct brcmf_cfg80211_info *cfg, struct wiphy *wiphy,
	       struct net_device *ndev, struct cfg80211_scan_request *request)
{
	s32 err;
	u32 passive_scan;
	struct brcmf_scan_results *results;

	WL_SCAN("Enter\n");
	cfg->escan_info.ndev = ndev;
	cfg->escan_info.wiphy = wiphy;
	cfg->escan_info.escan_state = WL_ESCAN_STATE_SCANNING;
	passive_scan = cfg->active_scan ? 0 : 1;
	err = brcmf_fil_cmd_int_set(netdev_priv(ndev), BRCMF_C_SET_PASSIVE_SCAN,
				    passive_scan);
	if (err) {
		WL_ERR("error (%d)\n", err);
		return err;
	}
	brcmf_set_mpc(ndev, 0);
	results = (struct brcmf_scan_results *)cfg->escan_info.escan_buf;
	results->version = 0;
	results->count = 0;
	results->buflen = WL_ESCAN_RESULTS_FIXED_SIZE;

	err = brcmf_run_escan(cfg, ndev, request, WL_ESCAN_ACTION_START);
	if (err)
		brcmf_set_mpc(ndev, 1);
	return err;
}

static s32
brcmf_cfg80211_escan(struct wiphy *wiphy, struct net_device *ndev,
		     struct cfg80211_scan_request *request,
		     struct cfg80211_ssid *this_ssid)
{
	struct brcmf_if *ifp = netdev_priv(ndev);
	struct brcmf_cfg80211_info *cfg = ndev_to_cfg(ndev);
	struct cfg80211_ssid *ssids;
<<<<<<< HEAD
	struct brcmf_cfg80211_scan_req *sr = cfg->scan_req_int;
=======
	struct brcmf_cfg80211_scan_req *sr = &cfg->scan_req_int;
>>>>>>> 0751f865
	u32 passive_scan;
	bool escan_req;
	bool spec_scan;
	s32 err;
	u32 SSID_len;

	WL_SCAN("START ESCAN\n");

	if (test_bit(BRCMF_SCAN_STATUS_BUSY, &cfg->scan_status)) {
		WL_ERR("Scanning already: status (%lu)\n", cfg->scan_status);
		return -EAGAIN;
	}
	if (test_bit(BRCMF_SCAN_STATUS_ABORT, &cfg->scan_status)) {
		WL_ERR("Scanning being aborted: status (%lu)\n",
		       cfg->scan_status);
		return -EAGAIN;
	}
	if (test_bit(BRCMF_VIF_STATUS_CONNECTING, &ifp->vif->sme_state)) {
		WL_ERR("Connecting: status (%lu)\n", ifp->vif->sme_state);
		return -EAGAIN;
	}

	/* Arm scan timeout timer */
	mod_timer(&cfg->escan_timeout, jiffies +
			WL_ESCAN_TIMER_INTERVAL_MS * HZ / 1000);

	escan_req = false;
	if (request) {
		/* scan bss */
		ssids = request->ssids;
		escan_req = true;
	} else {
		/* scan in ibss */
		/* we don't do escan in ibss */
		ssids = this_ssid;
	}

	cfg->scan_request = request;
	set_bit(BRCMF_SCAN_STATUS_BUSY, &cfg->scan_status);
	if (escan_req) {
		err = brcmf_do_escan(cfg, wiphy, ndev, request);
		if (err)
			goto scan_out;
	} else {
		WL_SCAN("ssid \"%s\", ssid_len (%d)\n",
		       ssids->ssid, ssids->ssid_len);
		memset(&sr->ssid_le, 0, sizeof(sr->ssid_le));
		SSID_len = min_t(u8, sizeof(sr->ssid_le.SSID), ssids->ssid_len);
		sr->ssid_le.SSID_len = cpu_to_le32(0);
		spec_scan = false;
		if (SSID_len) {
			memcpy(sr->ssid_le.SSID, ssids->ssid, SSID_len);
			sr->ssid_le.SSID_len = cpu_to_le32(SSID_len);
			spec_scan = true;
		} else
			WL_SCAN("Broadcast scan\n");

		passive_scan = cfg->active_scan ? 0 : 1;
		err = brcmf_fil_cmd_int_set(ifp, BRCMF_C_SET_PASSIVE_SCAN,
					    passive_scan);
		if (err) {
			WL_ERR("WLC_SET_PASSIVE_SCAN error (%d)\n", err);
			goto scan_out;
		}
		brcmf_set_mpc(ndev, 0);
		err = brcmf_fil_cmd_data_set(ifp, BRCMF_C_SCAN,
					     &sr->ssid_le, sizeof(sr->ssid_le));
		if (err) {
			if (err == -EBUSY)
				WL_INFO("BUSY: scan for \"%s\" canceled\n",
					sr->ssid_le.SSID);
			else
				WL_ERR("WLC_SCAN error (%d)\n", err);

			brcmf_set_mpc(ndev, 1);
			goto scan_out;
		}
	}

	return 0;

scan_out:
	clear_bit(BRCMF_SCAN_STATUS_BUSY, &cfg->scan_status);
	if (timer_pending(&cfg->escan_timeout))
		del_timer_sync(&cfg->escan_timeout);
	cfg->scan_request = NULL;
	return err;
}

static s32
brcmf_cfg80211_scan(struct wiphy *wiphy, struct cfg80211_scan_request *request)
{
	struct net_device *ndev = request->wdev->netdev;
	s32 err = 0;

	WL_TRACE("Enter\n");

	if (!check_vif_up(container_of(request->wdev,
				       struct brcmf_cfg80211_vif, wdev)))
		return -EIO;

	err = brcmf_cfg80211_escan(wiphy, ndev, request, NULL);

	if (err)
		WL_ERR("scan error (%d)\n", err);

	WL_TRACE("Exit\n");
	return err;
}

static s32 brcmf_set_rts(struct net_device *ndev, u32 rts_threshold)
{
	s32 err = 0;

	err = brcmf_fil_iovar_int_set(netdev_priv(ndev), "rtsthresh",
				      rts_threshold);
	if (err)
		WL_ERR("Error (%d)\n", err);

	return err;
}

static s32 brcmf_set_frag(struct net_device *ndev, u32 frag_threshold)
{
	s32 err = 0;

	err = brcmf_fil_iovar_int_set(netdev_priv(ndev), "fragthresh",
				      frag_threshold);
	if (err)
		WL_ERR("Error (%d)\n", err);

	return err;
}

static s32 brcmf_set_retry(struct net_device *ndev, u32 retry, bool l)
{
	s32 err = 0;
	u32 cmd = (l ? BRCMF_C_SET_LRL : BRCMF_C_SET_SRL);

	err = brcmf_fil_cmd_int_set(netdev_priv(ndev), cmd, retry);
	if (err) {
		WL_ERR("cmd (%d) , error (%d)\n", cmd, err);
		return err;
	}
	return err;
}

static s32 brcmf_cfg80211_set_wiphy_params(struct wiphy *wiphy, u32 changed)
{
	struct brcmf_cfg80211_info *cfg = wiphy_to_cfg(wiphy);
	struct net_device *ndev = cfg_to_ndev(cfg);
	struct brcmf_if *ifp = netdev_priv(ndev);
	s32 err = 0;

	WL_TRACE("Enter\n");
	if (!check_vif_up(ifp->vif))
		return -EIO;

	if (changed & WIPHY_PARAM_RTS_THRESHOLD &&
	    (cfg->conf->rts_threshold != wiphy->rts_threshold)) {
		cfg->conf->rts_threshold = wiphy->rts_threshold;
		err = brcmf_set_rts(ndev, cfg->conf->rts_threshold);
		if (!err)
			goto done;
	}
	if (changed & WIPHY_PARAM_FRAG_THRESHOLD &&
	    (cfg->conf->frag_threshold != wiphy->frag_threshold)) {
		cfg->conf->frag_threshold = wiphy->frag_threshold;
		err = brcmf_set_frag(ndev, cfg->conf->frag_threshold);
		if (!err)
			goto done;
	}
	if (changed & WIPHY_PARAM_RETRY_LONG
	    && (cfg->conf->retry_long != wiphy->retry_long)) {
		cfg->conf->retry_long = wiphy->retry_long;
		err = brcmf_set_retry(ndev, cfg->conf->retry_long, true);
		if (!err)
			goto done;
	}
	if (changed & WIPHY_PARAM_RETRY_SHORT
	    && (cfg->conf->retry_short != wiphy->retry_short)) {
		cfg->conf->retry_short = wiphy->retry_short;
		err = brcmf_set_retry(ndev, cfg->conf->retry_short, false);
		if (!err)
			goto done;
	}

done:
	WL_TRACE("Exit\n");
	return err;
}

static void brcmf_init_prof(struct brcmf_cfg80211_profile *prof)
{
	memset(prof, 0, sizeof(*prof));
}

static void brcmf_ch_to_chanspec(int ch, struct brcmf_join_params *join_params,
	size_t *join_params_size)
{
	u16 chanspec = 0;

	if (ch != 0) {
		if (ch <= CH_MAX_2G_CHANNEL)
			chanspec |= WL_CHANSPEC_BAND_2G;
		else
			chanspec |= WL_CHANSPEC_BAND_5G;

		chanspec |= WL_CHANSPEC_BW_20;
		chanspec |= WL_CHANSPEC_CTL_SB_NONE;

		*join_params_size += BRCMF_ASSOC_PARAMS_FIXED_SIZE +
				     sizeof(u16);

		chanspec |= (ch & WL_CHANSPEC_CHAN_MASK);
		join_params->params_le.chanspec_list[0] = cpu_to_le16(chanspec);
		join_params->params_le.chanspec_num = cpu_to_le32(1);

		WL_CONN("join_params->params.chanspec_list[0]= %#X,"
			"channel %d, chanspec %#X\n",
			chanspec, ch, chanspec);
	}
}

static void brcmf_link_down(struct brcmf_cfg80211_info *cfg)
{
	struct net_device *ndev = NULL;
	s32 err = 0;

	WL_TRACE("Enter\n");

	if (cfg->link_up) {
		ndev = cfg_to_ndev(cfg);
		WL_INFO("Call WLC_DISASSOC to stop excess roaming\n ");
		err = brcmf_fil_cmd_data_set(netdev_priv(ndev),
					     BRCMF_C_DISASSOC, NULL, 0);
		if (err)
			WL_ERR("WLC_DISASSOC failed (%d)\n", err);
		cfg->link_up = false;
	}
	WL_TRACE("Exit\n");
}

static s32
brcmf_cfg80211_join_ibss(struct wiphy *wiphy, struct net_device *ndev,
		      struct cfg80211_ibss_params *params)
{
	struct brcmf_cfg80211_info *cfg = wiphy_to_cfg(wiphy);
	struct brcmf_if *ifp = netdev_priv(ndev);
	struct brcmf_cfg80211_profile *profile = &ifp->vif->profile;
	struct brcmf_join_params join_params;
	size_t join_params_size = 0;
	s32 err = 0;
	s32 wsec = 0;
	s32 bcnprd;

	WL_TRACE("Enter\n");
	if (!check_vif_up(ifp->vif))
		return -EIO;

	if (params->ssid)
		WL_CONN("SSID: %s\n", params->ssid);
	else {
		WL_CONN("SSID: NULL, Not supported\n");
		return -EOPNOTSUPP;
	}

	set_bit(BRCMF_VIF_STATUS_CONNECTING, &ifp->vif->sme_state);

	if (params->bssid)
		WL_CONN("BSSID: %pM\n", params->bssid);
	else
		WL_CONN("No BSSID specified\n");

	if (params->chandef.chan)
		WL_CONN("channel: %d\n", params->chandef.chan->center_freq);
	else
		WL_CONN("no channel specified\n");

	if (params->channel_fixed)
		WL_CONN("fixed channel required\n");
	else
		WL_CONN("no fixed channel required\n");

	if (params->ie && params->ie_len)
		WL_CONN("ie len: %d\n", params->ie_len);
	else
		WL_CONN("no ie specified\n");

	if (params->beacon_interval)
		WL_CONN("beacon interval: %d\n", params->beacon_interval);
	else
		WL_CONN("no beacon interval specified\n");

	if (params->basic_rates)
		WL_CONN("basic rates: %08X\n", params->basic_rates);
	else
		WL_CONN("no basic rates specified\n");

	if (params->privacy)
		WL_CONN("privacy required\n");
	else
		WL_CONN("no privacy required\n");

	/* Configure Privacy for starter */
	if (params->privacy)
		wsec |= WEP_ENABLED;

	err = brcmf_fil_iovar_int_set(ifp, "wsec", wsec);
	if (err) {
		WL_ERR("wsec failed (%d)\n", err);
		goto done;
	}

	/* Configure Beacon Interval for starter */
	if (params->beacon_interval)
		bcnprd = params->beacon_interval;
	else
		bcnprd = 100;

<<<<<<< HEAD
	err = brcmf_fil_cmd_int_set(ifp, BRCM_SET_BCNPRD, bcnprd);
=======
	err = brcmf_fil_cmd_int_set(ifp, BRCMF_C_SET_BCNPRD, bcnprd);
>>>>>>> 0751f865
	if (err) {
		WL_ERR("WLC_SET_BCNPRD failed (%d)\n", err);
		goto done;
	}

	/* Configure required join parameter */
	memset(&join_params, 0, sizeof(struct brcmf_join_params));

	/* SSID */
	profile->ssid.SSID_len = min_t(u32, params->ssid_len, 32);
	memcpy(profile->ssid.SSID, params->ssid, profile->ssid.SSID_len);
	memcpy(join_params.ssid_le.SSID, params->ssid, profile->ssid.SSID_len);
	join_params.ssid_le.SSID_len = cpu_to_le32(profile->ssid.SSID_len);
	join_params_size = sizeof(join_params.ssid_le);

	/* BSSID */
	if (params->bssid) {
		memcpy(join_params.params_le.bssid, params->bssid, ETH_ALEN);
		join_params_size = sizeof(join_params.ssid_le) +
				   BRCMF_ASSOC_PARAMS_FIXED_SIZE;
		memcpy(profile->bssid, params->bssid, ETH_ALEN);
	} else {
		memset(join_params.params_le.bssid, 0xFF, ETH_ALEN);
		memset(profile->bssid, 0, ETH_ALEN);
	}

	/* Channel */
	if (params->chandef.chan) {
		u32 target_channel;

		cfg->channel =
			ieee80211_frequency_to_channel(
				params->chandef.chan->center_freq);
		if (params->channel_fixed) {
			/* adding chanspec */
			brcmf_ch_to_chanspec(cfg->channel,
				&join_params, &join_params_size);
		}

		/* set channel for starter */
		target_channel = cfg->channel;
<<<<<<< HEAD
		err = brcmf_fil_cmd_int_set(ifp, BRCM_SET_CHANNEL,
=======
		err = brcmf_fil_cmd_int_set(ifp, BRCMF_C_SET_CHANNEL,
>>>>>>> 0751f865
					    target_channel);
		if (err) {
			WL_ERR("WLC_SET_CHANNEL failed (%d)\n", err);
			goto done;
		}
	} else
		cfg->channel = 0;

	cfg->ibss_starter = false;


	err = brcmf_fil_cmd_data_set(ifp, BRCMF_C_SET_SSID,
				     &join_params, join_params_size);
	if (err) {
		WL_ERR("WLC_SET_SSID failed (%d)\n", err);
		goto done;
	}

done:
	if (err)
		clear_bit(BRCMF_VIF_STATUS_CONNECTING, &ifp->vif->sme_state);
	WL_TRACE("Exit\n");
	return err;
}

static s32
brcmf_cfg80211_leave_ibss(struct wiphy *wiphy, struct net_device *ndev)
{
	struct brcmf_cfg80211_info *cfg = wiphy_to_cfg(wiphy);
	struct brcmf_if *ifp = netdev_priv(ndev);
	s32 err = 0;

	WL_TRACE("Enter\n");
	if (!check_vif_up(ifp->vif))
		return -EIO;

	brcmf_link_down(cfg);

	WL_TRACE("Exit\n");

	return err;
}

static s32 brcmf_set_wpa_version(struct net_device *ndev,
				 struct cfg80211_connect_params *sme)
{
	struct brcmf_cfg80211_profile *profile = ndev_to_prof(ndev);
	struct brcmf_cfg80211_security *sec;
	s32 val = 0;
	s32 err = 0;

	if (sme->crypto.wpa_versions & NL80211_WPA_VERSION_1)
		val = WPA_AUTH_PSK | WPA_AUTH_UNSPECIFIED;
	else if (sme->crypto.wpa_versions & NL80211_WPA_VERSION_2)
		val = WPA2_AUTH_PSK | WPA2_AUTH_UNSPECIFIED;
	else
		val = WPA_AUTH_DISABLED;
	WL_CONN("setting wpa_auth to 0x%0x\n", val);
	err = brcmf_fil_iovar_int_set(netdev_priv(ndev), "wpa_auth", val);
	if (err) {
		WL_ERR("set wpa_auth failed (%d)\n", err);
		return err;
	}
	sec = &profile->sec;
	sec->wpa_versions = sme->crypto.wpa_versions;
	return err;
}

static s32 brcmf_set_auth_type(struct net_device *ndev,
			       struct cfg80211_connect_params *sme)
{
	struct brcmf_cfg80211_profile *profile = ndev_to_prof(ndev);
	struct brcmf_cfg80211_security *sec;
	s32 val = 0;
	s32 err = 0;

	switch (sme->auth_type) {
	case NL80211_AUTHTYPE_OPEN_SYSTEM:
		val = 0;
		WL_CONN("open system\n");
		break;
	case NL80211_AUTHTYPE_SHARED_KEY:
		val = 1;
		WL_CONN("shared key\n");
		break;
	case NL80211_AUTHTYPE_AUTOMATIC:
		val = 2;
		WL_CONN("automatic\n");
		break;
	case NL80211_AUTHTYPE_NETWORK_EAP:
		WL_CONN("network eap\n");
	default:
		val = 2;
		WL_ERR("invalid auth type (%d)\n", sme->auth_type);
		break;
	}

	err = brcmf_fil_iovar_int_set(netdev_priv(ndev), "auth", val);
	if (err) {
		WL_ERR("set auth failed (%d)\n", err);
		return err;
	}
	sec = &profile->sec;
	sec->auth_type = sme->auth_type;
	return err;
}

static s32
brcmf_set_set_cipher(struct net_device *ndev,
		     struct cfg80211_connect_params *sme)
{
	struct brcmf_cfg80211_profile *profile = ndev_to_prof(ndev);
	struct brcmf_cfg80211_security *sec;
	s32 pval = 0;
	s32 gval = 0;
	s32 err = 0;

	if (sme->crypto.n_ciphers_pairwise) {
		switch (sme->crypto.ciphers_pairwise[0]) {
		case WLAN_CIPHER_SUITE_WEP40:
		case WLAN_CIPHER_SUITE_WEP104:
			pval = WEP_ENABLED;
			break;
		case WLAN_CIPHER_SUITE_TKIP:
			pval = TKIP_ENABLED;
			break;
		case WLAN_CIPHER_SUITE_CCMP:
			pval = AES_ENABLED;
			break;
		case WLAN_CIPHER_SUITE_AES_CMAC:
			pval = AES_ENABLED;
			break;
		default:
			WL_ERR("invalid cipher pairwise (%d)\n",
			       sme->crypto.ciphers_pairwise[0]);
			return -EINVAL;
		}
	}
	if (sme->crypto.cipher_group) {
		switch (sme->crypto.cipher_group) {
		case WLAN_CIPHER_SUITE_WEP40:
		case WLAN_CIPHER_SUITE_WEP104:
			gval = WEP_ENABLED;
			break;
		case WLAN_CIPHER_SUITE_TKIP:
			gval = TKIP_ENABLED;
			break;
		case WLAN_CIPHER_SUITE_CCMP:
			gval = AES_ENABLED;
			break;
		case WLAN_CIPHER_SUITE_AES_CMAC:
			gval = AES_ENABLED;
			break;
		default:
			WL_ERR("invalid cipher group (%d)\n",
			       sme->crypto.cipher_group);
			return -EINVAL;
		}
	}

	WL_CONN("pval (%d) gval (%d)\n", pval, gval);
	err = brcmf_fil_iovar_int_set(netdev_priv(ndev), "wsec", pval | gval);
	if (err) {
		WL_ERR("error (%d)\n", err);
		return err;
	}

	sec = &profile->sec;
	sec->cipher_pairwise = sme->crypto.ciphers_pairwise[0];
	sec->cipher_group = sme->crypto.cipher_group;

	return err;
}

static s32
brcmf_set_key_mgmt(struct net_device *ndev, struct cfg80211_connect_params *sme)
{
	struct brcmf_cfg80211_profile *profile = ndev_to_prof(ndev);
	struct brcmf_cfg80211_security *sec;
	s32 val = 0;
	s32 err = 0;

	if (sme->crypto.n_akm_suites) {
		err = brcmf_fil_iovar_int_get(netdev_priv(ndev),
					      "wpa_auth", &val);
		if (err) {
			WL_ERR("could not get wpa_auth (%d)\n", err);
			return err;
		}
		if (val & (WPA_AUTH_PSK | WPA_AUTH_UNSPECIFIED)) {
			switch (sme->crypto.akm_suites[0]) {
			case WLAN_AKM_SUITE_8021X:
				val = WPA_AUTH_UNSPECIFIED;
				break;
			case WLAN_AKM_SUITE_PSK:
				val = WPA_AUTH_PSK;
				break;
			default:
				WL_ERR("invalid cipher group (%d)\n",
				       sme->crypto.cipher_group);
				return -EINVAL;
			}
		} else if (val & (WPA2_AUTH_PSK | WPA2_AUTH_UNSPECIFIED)) {
			switch (sme->crypto.akm_suites[0]) {
			case WLAN_AKM_SUITE_8021X:
				val = WPA2_AUTH_UNSPECIFIED;
				break;
			case WLAN_AKM_SUITE_PSK:
				val = WPA2_AUTH_PSK;
				break;
			default:
				WL_ERR("invalid cipher group (%d)\n",
				       sme->crypto.cipher_group);
				return -EINVAL;
			}
		}

		WL_CONN("setting wpa_auth to %d\n", val);
		err = brcmf_fil_iovar_int_set(netdev_priv(ndev),
					      "wpa_auth", val);
		if (err) {
			WL_ERR("could not set wpa_auth (%d)\n", err);
			return err;
		}
	}
	sec = &profile->sec;
	sec->wpa_auth = sme->crypto.akm_suites[0];

	return err;
}

static s32
brcmf_set_sharedkey(struct net_device *ndev,
		    struct cfg80211_connect_params *sme)
{
	struct brcmf_cfg80211_profile *profile = ndev_to_prof(ndev);
	struct brcmf_cfg80211_security *sec;
	struct brcmf_wsec_key key;
	s32 val;
	s32 err = 0;

	WL_CONN("key len (%d)\n", sme->key_len);

	if (sme->key_len == 0)
		return 0;

	sec = &profile->sec;
	WL_CONN("wpa_versions 0x%x cipher_pairwise 0x%x\n",
		sec->wpa_versions, sec->cipher_pairwise);

	if (sec->wpa_versions & (NL80211_WPA_VERSION_1 | NL80211_WPA_VERSION_2))
		return 0;

	if (!(sec->cipher_pairwise &
	    (WLAN_CIPHER_SUITE_WEP40 | WLAN_CIPHER_SUITE_WEP104)))
		return 0;

	memset(&key, 0, sizeof(key));
	key.len = (u32) sme->key_len;
	key.index = (u32) sme->key_idx;
	if (key.len > sizeof(key.data)) {
		WL_ERR("Too long key length (%u)\n", key.len);
		return -EINVAL;
	}
	memcpy(key.data, sme->key, key.len);
	key.flags = BRCMF_PRIMARY_KEY;
	switch (sec->cipher_pairwise) {
	case WLAN_CIPHER_SUITE_WEP40:
		key.algo = CRYPTO_ALGO_WEP1;
		break;
	case WLAN_CIPHER_SUITE_WEP104:
		key.algo = CRYPTO_ALGO_WEP128;
		break;
	default:
		WL_ERR("Invalid algorithm (%d)\n",
		       sme->crypto.ciphers_pairwise[0]);
		return -EINVAL;
	}
	/* Set the new key/index */
	WL_CONN("key length (%d) key index (%d) algo (%d)\n",
		key.len, key.index, key.algo);
	WL_CONN("key \"%s\"\n", key.data);
	err = send_key_to_dongle(ndev, &key);
	if (err)
		return err;

	if (sec->auth_type == NL80211_AUTHTYPE_SHARED_KEY) {
		WL_CONN("set auth_type to shared key\n");
		val = WL_AUTH_SHARED_KEY;	/* shared key */
		err = brcmf_fil_bsscfg_int_set(netdev_priv(ndev), "auth", val);
		if (err)
			WL_ERR("set auth failed (%d)\n", err);
	}
	return err;
}

static s32
brcmf_cfg80211_connect(struct wiphy *wiphy, struct net_device *ndev,
		    struct cfg80211_connect_params *sme)
{
	struct brcmf_cfg80211_info *cfg = wiphy_to_cfg(wiphy);
	struct brcmf_if *ifp = netdev_priv(ndev);
	struct brcmf_cfg80211_profile *profile = &ifp->vif->profile;
	struct ieee80211_channel *chan = sme->channel;
	struct brcmf_join_params join_params;
	size_t join_params_size;
	struct brcmf_ssid ssid;

	s32 err = 0;

	WL_TRACE("Enter\n");
	if (!check_vif_up(ifp->vif))
		return -EIO;

	if (!sme->ssid) {
		WL_ERR("Invalid ssid\n");
		return -EOPNOTSUPP;
	}

	set_bit(BRCMF_VIF_STATUS_CONNECTING, &ifp->vif->sme_state);

	if (chan) {
		cfg->channel =
			ieee80211_frequency_to_channel(chan->center_freq);
		WL_CONN("channel (%d), center_req (%d)\n",
				cfg->channel, chan->center_freq);
	} else
		cfg->channel = 0;

	WL_INFO("ie (%p), ie_len (%zd)\n", sme->ie, sme->ie_len);

	err = brcmf_set_wpa_version(ndev, sme);
	if (err) {
		WL_ERR("wl_set_wpa_version failed (%d)\n", err);
		goto done;
	}

	err = brcmf_set_auth_type(ndev, sme);
	if (err) {
		WL_ERR("wl_set_auth_type failed (%d)\n", err);
		goto done;
	}

	err = brcmf_set_set_cipher(ndev, sme);
	if (err) {
		WL_ERR("wl_set_set_cipher failed (%d)\n", err);
		goto done;
	}

	err = brcmf_set_key_mgmt(ndev, sme);
	if (err) {
		WL_ERR("wl_set_key_mgmt failed (%d)\n", err);
		goto done;
	}

	err = brcmf_set_sharedkey(ndev, sme);
	if (err) {
		WL_ERR("brcmf_set_sharedkey failed (%d)\n", err);
		goto done;
	}

	memset(&join_params, 0, sizeof(join_params));
	join_params_size = sizeof(join_params.ssid_le);

	profile->ssid.SSID_len = min_t(u32,
				       sizeof(ssid.SSID), (u32)sme->ssid_len);
	memcpy(&join_params.ssid_le.SSID, sme->ssid, profile->ssid.SSID_len);
	memcpy(&profile->ssid.SSID, sme->ssid, profile->ssid.SSID_len);
	join_params.ssid_le.SSID_len = cpu_to_le32(profile->ssid.SSID_len);

	memset(join_params.params_le.bssid, 0xFF, ETH_ALEN);

	if (ssid.SSID_len < IEEE80211_MAX_SSID_LEN)
		WL_CONN("ssid \"%s\", len (%d)\n",
		       ssid.SSID, ssid.SSID_len);

	brcmf_ch_to_chanspec(cfg->channel,
			     &join_params, &join_params_size);
	err = brcmf_fil_cmd_data_set(ifp, BRCMF_C_SET_SSID,
				     &join_params, join_params_size);
	if (err)
		WL_ERR("WLC_SET_SSID failed (%d)\n", err);

done:
	if (err)
		clear_bit(BRCMF_VIF_STATUS_CONNECTING, &ifp->vif->sme_state);
	WL_TRACE("Exit\n");
	return err;
}

static s32
brcmf_cfg80211_disconnect(struct wiphy *wiphy, struct net_device *ndev,
		       u16 reason_code)
{
	struct brcmf_cfg80211_info *cfg = wiphy_to_cfg(wiphy);
	struct brcmf_if *ifp = netdev_priv(ndev);
	struct brcmf_cfg80211_profile *profile = &ifp->vif->profile;
	struct brcmf_scb_val_le scbval;
	s32 err = 0;

	WL_TRACE("Enter. Reason code = %d\n", reason_code);
	if (!check_vif_up(ifp->vif))
		return -EIO;

	clear_bit(BRCMF_VIF_STATUS_CONNECTED, &ifp->vif->sme_state);

	memcpy(&scbval.ea, &profile->bssid, ETH_ALEN);
	scbval.val = cpu_to_le32(reason_code);
	err = brcmf_fil_cmd_data_set(ifp, BRCMF_C_DISASSOC,
				     &scbval, sizeof(scbval));
	if (err)
		WL_ERR("error (%d)\n", err);

	cfg->link_up = false;

	WL_TRACE("Exit\n");
	return err;
}

static s32
brcmf_cfg80211_set_tx_power(struct wiphy *wiphy, struct wireless_dev *wdev,
			    enum nl80211_tx_power_setting type, s32 mbm)
{

	struct brcmf_cfg80211_info *cfg = wiphy_to_cfg(wiphy);
	struct net_device *ndev = cfg_to_ndev(cfg);
	struct brcmf_if *ifp = netdev_priv(ndev);
	u16 txpwrmw;
	s32 err = 0;
	s32 disable = 0;
	s32 dbm = MBM_TO_DBM(mbm);

	WL_TRACE("Enter\n");
	if (!check_vif_up(ifp->vif))
		return -EIO;

	switch (type) {
	case NL80211_TX_POWER_AUTOMATIC:
		break;
	case NL80211_TX_POWER_LIMITED:
	case NL80211_TX_POWER_FIXED:
		if (dbm < 0) {
			WL_ERR("TX_POWER_FIXED - dbm is negative\n");
			err = -EINVAL;
			goto done;
		}
		break;
	}
	/* Make sure radio is off or on as far as software is concerned */
	disable = WL_RADIO_SW_DISABLE << 16;
	err = brcmf_fil_cmd_int_set(ifp, BRCMF_C_SET_RADIO, disable);
	if (err)
		WL_ERR("WLC_SET_RADIO error (%d)\n", err);

	if (dbm > 0xffff)
		txpwrmw = 0xffff;
	else
		txpwrmw = (u16) dbm;
	err = brcmf_fil_iovar_int_set(ifp, "qtxpower",
				      (s32)brcmf_mw_to_qdbm(txpwrmw));
	if (err)
		WL_ERR("qtxpower error (%d)\n", err);
	cfg->conf->tx_power = dbm;

done:
	WL_TRACE("Exit\n");
	return err;
}

static s32 brcmf_cfg80211_get_tx_power(struct wiphy *wiphy,
				       struct wireless_dev *wdev,
				       s32 *dbm)
{
	struct brcmf_cfg80211_info *cfg = wiphy_to_cfg(wiphy);
	struct brcmf_if *ifp = netdev_priv(cfg_to_ndev(cfg));
	s32 txpwrdbm;
	u8 result;
	s32 err = 0;

	WL_TRACE("Enter\n");
	if (!check_vif_up(ifp->vif))
		return -EIO;

	err = brcmf_fil_iovar_int_get(ifp, "qtxpower", &txpwrdbm);
	if (err) {
		WL_ERR("error (%d)\n", err);
		goto done;
	}

	result = (u8) (txpwrdbm & ~WL_TXPWR_OVERRIDE);
	*dbm = (s32) brcmf_qdbm_to_mw(result);

done:
	WL_TRACE("Exit\n");
	return err;
}

static s32
brcmf_cfg80211_config_default_key(struct wiphy *wiphy, struct net_device *ndev,
			       u8 key_idx, bool unicast, bool multicast)
{
	struct brcmf_if *ifp = netdev_priv(ndev);
	u32 index;
	u32 wsec;
	s32 err = 0;

	WL_TRACE("Enter\n");
	WL_CONN("key index (%d)\n", key_idx);
	if (!check_vif_up(ifp->vif))
		return -EIO;

	err = brcmf_fil_bsscfg_int_get(ifp, "wsec", &wsec);
	if (err) {
		WL_ERR("WLC_GET_WSEC error (%d)\n", err);
		goto done;
	}

	if (wsec & WEP_ENABLED) {
		/* Just select a new current key */
		index = key_idx;
		err = brcmf_fil_cmd_int_set(ifp,
					    BRCMF_C_SET_KEY_PRIMARY, index);
		if (err)
			WL_ERR("error (%d)\n", err);
	}
done:
	WL_TRACE("Exit\n");
	return err;
}

static s32
brcmf_add_keyext(struct wiphy *wiphy, struct net_device *ndev,
	      u8 key_idx, const u8 *mac_addr, struct key_params *params)
{
	struct brcmf_wsec_key key;
	s32 err = 0;

	memset(&key, 0, sizeof(key));
	key.index = (u32) key_idx;
	/* Instead of bcast for ea address for default wep keys,
		 driver needs it to be Null */
	if (!is_multicast_ether_addr(mac_addr))
		memcpy((char *)&key.ea, (void *)mac_addr, ETH_ALEN);
	key.len = (u32) params->key_len;
	/* check for key index change */
	if (key.len == 0) {
		/* key delete */
		err = send_key_to_dongle(ndev, &key);
		if (err)
			WL_ERR("key delete error (%d)\n", err);
	} else {
		if (key.len > sizeof(key.data)) {
			WL_ERR("Invalid key length (%d)\n", key.len);
			return -EINVAL;
		}

		WL_CONN("Setting the key index %d\n", key.index);
		memcpy(key.data, params->key, key.len);

		if (params->cipher == WLAN_CIPHER_SUITE_TKIP) {
			u8 keybuf[8];
			memcpy(keybuf, &key.data[24], sizeof(keybuf));
			memcpy(&key.data[24], &key.data[16], sizeof(keybuf));
			memcpy(&key.data[16], keybuf, sizeof(keybuf));
		}

		/* if IW_ENCODE_EXT_RX_SEQ_VALID set */
		if (params->seq && params->seq_len == 6) {
			/* rx iv */
			u8 *ivptr;
			ivptr = (u8 *) params->seq;
			key.rxiv.hi = (ivptr[5] << 24) | (ivptr[4] << 16) |
			    (ivptr[3] << 8) | ivptr[2];
			key.rxiv.lo = (ivptr[1] << 8) | ivptr[0];
			key.iv_initialized = true;
		}

		switch (params->cipher) {
		case WLAN_CIPHER_SUITE_WEP40:
			key.algo = CRYPTO_ALGO_WEP1;
			WL_CONN("WLAN_CIPHER_SUITE_WEP40\n");
			break;
		case WLAN_CIPHER_SUITE_WEP104:
			key.algo = CRYPTO_ALGO_WEP128;
			WL_CONN("WLAN_CIPHER_SUITE_WEP104\n");
			break;
		case WLAN_CIPHER_SUITE_TKIP:
			key.algo = CRYPTO_ALGO_TKIP;
			WL_CONN("WLAN_CIPHER_SUITE_TKIP\n");
			break;
		case WLAN_CIPHER_SUITE_AES_CMAC:
			key.algo = CRYPTO_ALGO_AES_CCM;
			WL_CONN("WLAN_CIPHER_SUITE_AES_CMAC\n");
			break;
		case WLAN_CIPHER_SUITE_CCMP:
			key.algo = CRYPTO_ALGO_AES_CCM;
			WL_CONN("WLAN_CIPHER_SUITE_CCMP\n");
			break;
		default:
			WL_ERR("Invalid cipher (0x%x)\n", params->cipher);
			return -EINVAL;
		}
		err = send_key_to_dongle(ndev, &key);
		if (err)
			WL_ERR("wsec_key error (%d)\n", err);
	}
	return err;
}

static s32
brcmf_cfg80211_add_key(struct wiphy *wiphy, struct net_device *ndev,
		    u8 key_idx, bool pairwise, const u8 *mac_addr,
		    struct key_params *params)
{
	struct brcmf_cfg80211_info *cfg = wiphy_to_cfg(wiphy);
	struct brcmf_if *ifp = netdev_priv(ndev);
	struct brcmf_wsec_key key;
	s32 val;
	s32 wsec;
	s32 err = 0;
	u8 keybuf[8];

	WL_TRACE("Enter\n");
	WL_CONN("key index (%d)\n", key_idx);
	if (!check_vif_up(ifp->vif))
		return -EIO;

	if (mac_addr) {
		WL_TRACE("Exit");
		return brcmf_add_keyext(wiphy, ndev, key_idx, mac_addr, params);
	}
	memset(&key, 0, sizeof(key));

	key.len = (u32) params->key_len;
	key.index = (u32) key_idx;

	if (key.len > sizeof(key.data)) {
		WL_ERR("Too long key length (%u)\n", key.len);
		err = -EINVAL;
		goto done;
	}
	memcpy(key.data, params->key, key.len);

	key.flags = BRCMF_PRIMARY_KEY;
	switch (params->cipher) {
	case WLAN_CIPHER_SUITE_WEP40:
		key.algo = CRYPTO_ALGO_WEP1;
		val = WEP_ENABLED;
		WL_CONN("WLAN_CIPHER_SUITE_WEP40\n");
		break;
	case WLAN_CIPHER_SUITE_WEP104:
		key.algo = CRYPTO_ALGO_WEP128;
		val = WEP_ENABLED;
		WL_CONN("WLAN_CIPHER_SUITE_WEP104\n");
		break;
	case WLAN_CIPHER_SUITE_TKIP:
		if (cfg->conf->mode != WL_MODE_AP) {
			WL_CONN("Swapping key\n");
			memcpy(keybuf, &key.data[24], sizeof(keybuf));
			memcpy(&key.data[24], &key.data[16], sizeof(keybuf));
			memcpy(&key.data[16], keybuf, sizeof(keybuf));
		}
		key.algo = CRYPTO_ALGO_TKIP;
		val = TKIP_ENABLED;
		WL_CONN("WLAN_CIPHER_SUITE_TKIP\n");
		break;
	case WLAN_CIPHER_SUITE_AES_CMAC:
		key.algo = CRYPTO_ALGO_AES_CCM;
		val = AES_ENABLED;
		WL_CONN("WLAN_CIPHER_SUITE_AES_CMAC\n");
		break;
	case WLAN_CIPHER_SUITE_CCMP:
		key.algo = CRYPTO_ALGO_AES_CCM;
		val = AES_ENABLED;
		WL_CONN("WLAN_CIPHER_SUITE_CCMP\n");
		break;
	default:
		WL_ERR("Invalid cipher (0x%x)\n", params->cipher);
		err = -EINVAL;
		goto done;
	}

	err = send_key_to_dongle(ndev, &key);
	if (err)
		goto done;

	err = brcmf_fil_bsscfg_int_get(ifp, "wsec", &wsec);
	if (err) {
		WL_ERR("get wsec error (%d)\n", err);
		goto done;
	}
	wsec |= val;
	err = brcmf_fil_bsscfg_int_set(ifp, "wsec", wsec);
	if (err) {
		WL_ERR("set wsec error (%d)\n", err);
		goto done;
	}

done:
	WL_TRACE("Exit\n");
	return err;
}

static s32
brcmf_cfg80211_del_key(struct wiphy *wiphy, struct net_device *ndev,
		    u8 key_idx, bool pairwise, const u8 *mac_addr)
{
	struct brcmf_if *ifp = netdev_priv(ndev);
	struct brcmf_wsec_key key;
	s32 err = 0;

	WL_TRACE("Enter\n");
	if (!check_vif_up(ifp->vif))
		return -EIO;

	if (key_idx >= DOT11_MAX_DEFAULT_KEYS) {
		/* we ignore this key index in this case */
		WL_ERR("invalid key index (%d)\n", key_idx);
		return -EINVAL;
	}

	memset(&key, 0, sizeof(key));

	key.index = (u32) key_idx;
	key.flags = BRCMF_PRIMARY_KEY;
	key.algo = CRYPTO_ALGO_OFF;

	WL_CONN("key index (%d)\n", key_idx);

	/* Set the new key/index */
	err = send_key_to_dongle(ndev, &key);
<<<<<<< HEAD
	if (err) {
		if (err == -EINVAL) {
			if (key.index >= DOT11_MAX_DEFAULT_KEYS)
				/* we ignore this key index in this case */
				WL_ERR("invalid key index (%d)\n", key_idx);
		}
		/* Ignore this error, may happen during DISASSOC */
		err = -EAGAIN;
	}
=======
>>>>>>> 0751f865

	WL_TRACE("Exit\n");
	return err;
}

static s32
brcmf_cfg80211_get_key(struct wiphy *wiphy, struct net_device *ndev,
		    u8 key_idx, bool pairwise, const u8 *mac_addr, void *cookie,
		    void (*callback) (void *cookie, struct key_params * params))
{
	struct key_params params;
	struct brcmf_if *ifp = netdev_priv(ndev);
	struct brcmf_cfg80211_profile *profile = &ifp->vif->profile;
	struct brcmf_cfg80211_security *sec;
	s32 wsec;
	s32 err = 0;

	WL_TRACE("Enter\n");
	WL_CONN("key index (%d)\n", key_idx);
	if (!check_vif_up(ifp->vif))
		return -EIO;

	memset(&params, 0, sizeof(params));

	err = brcmf_fil_bsscfg_int_get(ifp, "wsec", &wsec);
	if (err) {
		WL_ERR("WLC_GET_WSEC error (%d)\n", err);
		/* Ignore this error, may happen during DISASSOC */
		err = -EAGAIN;
		goto done;
	}
	switch (wsec & ~SES_OW_ENABLED) {
	case WEP_ENABLED:
		sec = &profile->sec;
		if (sec->cipher_pairwise & WLAN_CIPHER_SUITE_WEP40) {
			params.cipher = WLAN_CIPHER_SUITE_WEP40;
			WL_CONN("WLAN_CIPHER_SUITE_WEP40\n");
		} else if (sec->cipher_pairwise & WLAN_CIPHER_SUITE_WEP104) {
			params.cipher = WLAN_CIPHER_SUITE_WEP104;
			WL_CONN("WLAN_CIPHER_SUITE_WEP104\n");
		}
		break;
	case TKIP_ENABLED:
		params.cipher = WLAN_CIPHER_SUITE_TKIP;
		WL_CONN("WLAN_CIPHER_SUITE_TKIP\n");
		break;
	case AES_ENABLED:
		params.cipher = WLAN_CIPHER_SUITE_AES_CMAC;
		WL_CONN("WLAN_CIPHER_SUITE_AES_CMAC\n");
		break;
	default:
		WL_ERR("Invalid algo (0x%x)\n", wsec);
		err = -EINVAL;
		goto done;
	}
	callback(cookie, &params);

done:
	WL_TRACE("Exit\n");
	return err;
}

static s32
brcmf_cfg80211_config_default_mgmt_key(struct wiphy *wiphy,
				    struct net_device *ndev, u8 key_idx)
{
	WL_INFO("Not supported\n");

	return -EOPNOTSUPP;
}

static s32
brcmf_cfg80211_get_station(struct wiphy *wiphy, struct net_device *ndev,
			   u8 *mac, struct station_info *sinfo)
{
	struct brcmf_cfg80211_info *cfg = wiphy_to_cfg(wiphy);
	struct brcmf_if *ifp = netdev_priv(ndev);
	struct brcmf_cfg80211_profile *profile = &ifp->vif->profile;
	struct brcmf_scb_val_le scb_val;
	int rssi;
	s32 rate;
	s32 err = 0;
	u8 *bssid = profile->bssid;
	struct brcmf_sta_info_le sta_info_le;

	WL_TRACE("Enter, MAC %pM\n", mac);
	if (!check_vif_up(ifp->vif))
		return -EIO;

	if (cfg->conf->mode == WL_MODE_AP) {
		memcpy(&sta_info_le, mac, ETH_ALEN);
		err = brcmf_fil_iovar_data_get(ifp, "sta_info",
					       &sta_info_le,
					       sizeof(sta_info_le));
		if (err < 0) {
			WL_ERR("GET STA INFO failed, %d\n", err);
			goto done;
		}
		sinfo->filled = STATION_INFO_INACTIVE_TIME;
		sinfo->inactive_time = le32_to_cpu(sta_info_le.idle) * 1000;
		if (le32_to_cpu(sta_info_le.flags) & BRCMF_STA_ASSOC) {
			sinfo->filled |= STATION_INFO_CONNECTED_TIME;
			sinfo->connected_time = le32_to_cpu(sta_info_le.in);
		}
		WL_TRACE("STA idle time : %d ms, connected time :%d sec\n",
			 sinfo->inactive_time, sinfo->connected_time);
	} else if (cfg->conf->mode == WL_MODE_BSS) {
		if (memcmp(mac, bssid, ETH_ALEN)) {
			WL_ERR("Wrong Mac address cfg_mac-%pM wl_bssid-%pM\n",
			       mac, bssid);
			err = -ENOENT;
			goto done;
		}
		/* Report the current tx rate */
	err = brcmf_fil_cmd_int_get(ifp, BRCMF_C_GET_RATE, &rate);
		if (err) {
			WL_ERR("Could not get rate (%d)\n", err);
			goto done;
		} else {
			sinfo->filled |= STATION_INFO_TX_BITRATE;
			sinfo->txrate.legacy = rate * 5;
			WL_CONN("Rate %d Mbps\n", rate / 2);
		}

		if (test_bit(BRCMF_VIF_STATUS_CONNECTED,
			     &ifp->vif->sme_state)) {
			memset(&scb_val, 0, sizeof(scb_val));
			err = brcmf_fil_cmd_data_get(ifp, BRCMF_C_GET_RSSI,
						     &scb_val, sizeof(scb_val));
			if (err) {
				WL_ERR("Could not get rssi (%d)\n", err);
				goto done;
			} else {
				rssi = le32_to_cpu(scb_val.val);
				sinfo->filled |= STATION_INFO_SIGNAL;
				sinfo->signal = rssi;
				WL_CONN("RSSI %d dBm\n", rssi);
			}
		}
	} else
		err = -EPERM;
done:
	WL_TRACE("Exit\n");
	return err;
}

static s32
brcmf_cfg80211_set_power_mgmt(struct wiphy *wiphy, struct net_device *ndev,
			   bool enabled, s32 timeout)
{
	s32 pm;
	s32 err = 0;
	struct brcmf_cfg80211_info *cfg = wiphy_to_cfg(wiphy);
	struct brcmf_if *ifp = netdev_priv(ndev);

	WL_TRACE("Enter\n");

	/*
	 * Powersave enable/disable request is coming from the
	 * cfg80211 even before the interface is up. In that
	 * scenario, driver will be storing the power save
	 * preference in cfg struct to apply this to
	 * FW later while initializing the dongle
	 */
	cfg->pwr_save = enabled;
	if (!check_vif_up(ifp->vif)) {

		WL_INFO("Device is not ready, storing the value in cfg_info struct\n");
		goto done;
	}

	pm = enabled ? PM_FAST : PM_OFF;
	WL_INFO("power save %s\n", (pm ? "enabled" : "disabled"));

	err = brcmf_fil_cmd_int_set(ifp, BRCMF_C_SET_PM, pm);
	if (err) {
		if (err == -ENODEV)
			WL_ERR("net_device is not ready yet\n");
		else
			WL_ERR("error (%d)\n", err);
	}
done:
	WL_TRACE("Exit\n");
	return err;
}

static s32
brcmf_cfg80211_set_bitrate_mask(struct wiphy *wiphy, struct net_device *ndev,
			     const u8 *addr,
			     const struct cfg80211_bitrate_mask *mask)
{
	struct brcmf_if *ifp = netdev_priv(ndev);
	struct brcm_rateset_le rateset_le;
	s32 rate;
	s32 val;
	s32 err_bg;
	s32 err_a;
	u32 legacy;
	s32 err = 0;

	WL_TRACE("Enter\n");
	if (!check_vif_up(ifp->vif))
		return -EIO;

	/* addr param is always NULL. ignore it */
	/* Get current rateset */
<<<<<<< HEAD
	err = brcmf_fil_cmd_data_get(ifp, BRCM_GET_CURR_RATESET,
=======
	err = brcmf_fil_cmd_data_get(ifp, BRCMF_C_GET_CURR_RATESET,
>>>>>>> 0751f865
				     &rateset_le, sizeof(rateset_le));
	if (err) {
		WL_ERR("could not get current rateset (%d)\n", err);
		goto done;
	}

	legacy = ffs(mask->control[IEEE80211_BAND_2GHZ].legacy & 0xFFFF);
	if (!legacy)
		legacy = ffs(mask->control[IEEE80211_BAND_5GHZ].legacy &
			     0xFFFF);

	val = wl_g_rates[legacy - 1].bitrate * 100000;

	if (val < le32_to_cpu(rateset_le.count))
		/* Select rate by rateset index */
		rate = rateset_le.rates[val] & 0x7f;
	else
		/* Specified rate in bps */
		rate = val / 500000;

	WL_CONN("rate %d mbps\n", rate / 2);

	/*
	 *
	 *      Set rate override,
	 *      Since the is a/b/g-blind, both a/bg_rate are enforced.
	 */
	err_bg = brcmf_fil_iovar_int_set(ifp, "bg_rate", rate);
	err_a = brcmf_fil_iovar_int_set(ifp, "a_rate", rate);
	if (err_bg && err_a) {
		WL_ERR("could not set fixed rate (%d) (%d)\n", err_bg, err_a);
		err = err_bg | err_a;
	}

done:
	WL_TRACE("Exit\n");
	return err;
}

static s32 brcmf_inform_single_bss(struct brcmf_cfg80211_info *cfg,
				   struct brcmf_bss_info_le *bi)
{
	struct wiphy *wiphy = cfg_to_wiphy(cfg);
	struct ieee80211_channel *notify_channel;
	struct cfg80211_bss *bss;
	struct ieee80211_supported_band *band;
	s32 err = 0;
	u16 channel;
	u32 freq;
	u16 notify_capability;
	u16 notify_interval;
	u8 *notify_ie;
	size_t notify_ielen;
	s32 notify_signal;

	if (le32_to_cpu(bi->length) > WL_BSS_INFO_MAX) {
		WL_ERR("Bss info is larger than buffer. Discarding\n");
		return 0;
	}

	channel = bi->ctl_ch ? bi->ctl_ch :
				CHSPEC_CHANNEL(le16_to_cpu(bi->chanspec));

	if (channel <= CH_MAX_2G_CHANNEL)
		band = wiphy->bands[IEEE80211_BAND_2GHZ];
	else
		band = wiphy->bands[IEEE80211_BAND_5GHZ];

	freq = ieee80211_channel_to_frequency(channel, band->band);
	notify_channel = ieee80211_get_channel(wiphy, freq);

	notify_capability = le16_to_cpu(bi->capability);
	notify_interval = le16_to_cpu(bi->beacon_period);
	notify_ie = (u8 *)bi + le16_to_cpu(bi->ie_offset);
	notify_ielen = le32_to_cpu(bi->ie_length);
	notify_signal = (s16)le16_to_cpu(bi->RSSI) * 100;

	WL_CONN("bssid: %2.2X:%2.2X:%2.2X:%2.2X:%2.2X:%2.2X\n",
			bi->BSSID[0], bi->BSSID[1], bi->BSSID[2],
			bi->BSSID[3], bi->BSSID[4], bi->BSSID[5]);
	WL_CONN("Channel: %d(%d)\n", channel, freq);
	WL_CONN("Capability: %X\n", notify_capability);
	WL_CONN("Beacon interval: %d\n", notify_interval);
	WL_CONN("Signal: %d\n", notify_signal);

	bss = cfg80211_inform_bss(wiphy, notify_channel, (const u8 *)bi->BSSID,
		0, notify_capability, notify_interval, notify_ie,
		notify_ielen, notify_signal, GFP_KERNEL);

	if (!bss)
		return -ENOMEM;

	cfg80211_put_bss(bss);

	return err;
}

static struct brcmf_bss_info_le *
next_bss_le(struct brcmf_scan_results *list, struct brcmf_bss_info_le *bss)
{
	if (bss == NULL)
		return list->bss_info_le;
	return (struct brcmf_bss_info_le *)((unsigned long)bss +
					    le32_to_cpu(bss->length));
}

static s32 brcmf_inform_bss(struct brcmf_cfg80211_info *cfg)
{
	struct brcmf_scan_results *bss_list;
	struct brcmf_bss_info_le *bi = NULL;	/* must be initialized */
	s32 err = 0;
	int i;

	bss_list = cfg->bss_list;
	if (bss_list->count != 0 &&
	    bss_list->version != BRCMF_BSS_INFO_VERSION) {
		WL_ERR("Version %d != WL_BSS_INFO_VERSION\n",
		       bss_list->version);
		return -EOPNOTSUPP;
	}
	WL_SCAN("scanned AP count (%d)\n", bss_list->count);
	for (i = 0; i < bss_list->count; i++) {
		bi = next_bss_le(bss_list, bi);
		err = brcmf_inform_single_bss(cfg, bi);
		if (err)
			break;
	}
	return err;
}

static s32 wl_inform_ibss(struct brcmf_cfg80211_info *cfg,
			  struct net_device *ndev, const u8 *bssid)
{
	struct wiphy *wiphy = cfg_to_wiphy(cfg);
	struct ieee80211_channel *notify_channel;
	struct brcmf_bss_info_le *bi = NULL;
	struct ieee80211_supported_band *band;
	struct cfg80211_bss *bss;
	u8 *buf = NULL;
	s32 err = 0;
	u16 channel;
	u32 freq;
	u16 notify_capability;
	u16 notify_interval;
	u8 *notify_ie;
	size_t notify_ielen;
	s32 notify_signal;

	WL_TRACE("Enter\n");

	buf = kzalloc(WL_BSS_INFO_MAX, GFP_KERNEL);
	if (buf == NULL) {
		err = -ENOMEM;
		goto CleanUp;
	}

	*(__le32 *)buf = cpu_to_le32(WL_BSS_INFO_MAX);

	err = brcmf_fil_cmd_data_get(netdev_priv(ndev), BRCMF_C_GET_BSS_INFO,
				     buf, WL_BSS_INFO_MAX);
	if (err) {
		WL_ERR("WLC_GET_BSS_INFO failed: %d\n", err);
		goto CleanUp;
	}

	bi = (struct brcmf_bss_info_le *)(buf + 4);

	channel = bi->ctl_ch ? bi->ctl_ch :
				CHSPEC_CHANNEL(le16_to_cpu(bi->chanspec));

	if (channel <= CH_MAX_2G_CHANNEL)
		band = wiphy->bands[IEEE80211_BAND_2GHZ];
	else
		band = wiphy->bands[IEEE80211_BAND_5GHZ];

	freq = ieee80211_channel_to_frequency(channel, band->band);
	notify_channel = ieee80211_get_channel(wiphy, freq);

	notify_capability = le16_to_cpu(bi->capability);
	notify_interval = le16_to_cpu(bi->beacon_period);
	notify_ie = (u8 *)bi + le16_to_cpu(bi->ie_offset);
	notify_ielen = le32_to_cpu(bi->ie_length);
	notify_signal = (s16)le16_to_cpu(bi->RSSI) * 100;

	WL_CONN("channel: %d(%d)\n", channel, freq);
	WL_CONN("capability: %X\n", notify_capability);
	WL_CONN("beacon interval: %d\n", notify_interval);
	WL_CONN("signal: %d\n", notify_signal);

	bss = cfg80211_inform_bss(wiphy, notify_channel, bssid,
		0, notify_capability, notify_interval,
		notify_ie, notify_ielen, notify_signal, GFP_KERNEL);

	if (!bss) {
		err = -ENOMEM;
		goto CleanUp;
	}

	cfg80211_put_bss(bss);

CleanUp:

	kfree(buf);

	WL_TRACE("Exit\n");

	return err;
}

static bool brcmf_is_ibssmode(struct brcmf_cfg80211_info *cfg)
{
	return cfg->conf->mode == WL_MODE_IBSS;
}

/*
 * Traverse a string of 1-byte tag/1-byte length/variable-length value
 * triples, returning a pointer to the substring whose first element
 * matches tag
 */
static struct brcmf_tlv *brcmf_parse_tlvs(void *buf, int buflen, uint key)
{
	struct brcmf_tlv *elt;
	int totlen;

	elt = (struct brcmf_tlv *) buf;
	totlen = buflen;

	/* find tagged parameter */
	while (totlen >= TLV_HDR_LEN) {
		int len = elt->len;

		/* validate remaining totlen */
		if ((elt->id == key) && (totlen >= (len + TLV_HDR_LEN)))
			return elt;

		elt = (struct brcmf_tlv *) ((u8 *) elt + (len + TLV_HDR_LEN));
		totlen -= (len + TLV_HDR_LEN);
	}

	return NULL;
}

/* Is any of the tlvs the expected entry? If
 * not update the tlvs buffer pointer/length.
 */
static bool
brcmf_tlv_has_ie(u8 *ie, u8 **tlvs, u32 *tlvs_len,
		 u8 *oui, u32 oui_len, u8 type)
{
	/* If the contents match the OUI and the type */
	if (ie[TLV_LEN_OFF] >= oui_len + 1 &&
	    !memcmp(&ie[TLV_BODY_OFF], oui, oui_len) &&
	    type == ie[TLV_BODY_OFF + oui_len]) {
		return true;
	}

	if (tlvs == NULL)
		return false;
	/* point to the next ie */
	ie += ie[TLV_LEN_OFF] + TLV_HDR_LEN;
	/* calculate the length of the rest of the buffer */
	*tlvs_len -= (int)(ie - *tlvs);
	/* update the pointer to the start of the buffer */
	*tlvs = ie;

	return false;
}

static struct brcmf_vs_tlv *
brcmf_find_wpaie(u8 *parse, u32 len)
{
	struct brcmf_tlv *ie;

	while ((ie = brcmf_parse_tlvs(parse, len, WLAN_EID_VENDOR_SPECIFIC))) {
		if (brcmf_tlv_has_ie((u8 *)ie, &parse, &len,
				     WPA_OUI, TLV_OUI_LEN, WPA_OUI_TYPE))
			return (struct brcmf_vs_tlv *)ie;
	}
	return NULL;
}

static s32 brcmf_update_bss_info(struct brcmf_cfg80211_info *cfg)
{
	struct net_device *ndev = cfg_to_ndev(cfg);
	struct brcmf_cfg80211_profile *profile = ndev_to_prof(ndev);
	struct brcmf_if *ifp = netdev_priv(ndev);
	struct brcmf_bss_info_le *bi;
	struct brcmf_ssid *ssid;
	struct brcmf_tlv *tim;
	u16 beacon_interval;
	u8 dtim_period;
	size_t ie_len;
	u8 *ie;
	s32 err = 0;

	WL_TRACE("Enter\n");
	if (brcmf_is_ibssmode(cfg))
		return err;

	ssid = &profile->ssid;

	*(__le32 *)cfg->extra_buf = cpu_to_le32(WL_EXTRA_BUF_MAX);
	err = brcmf_fil_cmd_data_get(ifp, BRCMF_C_GET_BSS_INFO,
				     cfg->extra_buf, WL_EXTRA_BUF_MAX);
	if (err) {
		WL_ERR("Could not get bss info %d\n", err);
		goto update_bss_info_out;
	}

	bi = (struct brcmf_bss_info_le *)(cfg->extra_buf + 4);
	err = brcmf_inform_single_bss(cfg, bi);
	if (err)
		goto update_bss_info_out;

	ie = ((u8 *)bi) + le16_to_cpu(bi->ie_offset);
	ie_len = le32_to_cpu(bi->ie_length);
	beacon_interval = le16_to_cpu(bi->beacon_period);

	tim = brcmf_parse_tlvs(ie, ie_len, WLAN_EID_TIM);
	if (tim)
		dtim_period = tim->data[1];
	else {
		/*
		* active scan was done so we could not get dtim
		* information out of probe response.
		* so we speficially query dtim information to dongle.
		*/
		u32 var;
		err = brcmf_fil_iovar_int_get(ifp, "dtim_assoc", &var);
		if (err) {
			WL_ERR("wl dtim_assoc failed (%d)\n", err);
			goto update_bss_info_out;
		}
		dtim_period = (u8)var;
	}

update_bss_info_out:
	WL_TRACE("Exit");
	return err;
}

static void brcmf_abort_scanning(struct brcmf_cfg80211_info *cfg)
{
	struct escan_info *escan = &cfg->escan_info;

	set_bit(BRCMF_SCAN_STATUS_ABORT, &cfg->scan_status);
<<<<<<< HEAD
	if (cfg->iscan_on) {
		iscan->state = WL_ISCAN_STATE_IDLE;

		if (iscan->timer_on) {
			del_timer_sync(&iscan->timer);
			iscan->timer_on = 0;
		}

		cancel_work_sync(&iscan->work);

		/* Abort iscan running in FW */
		memset(&ssid, 0, sizeof(ssid));
		brcmf_run_iscan(iscan, &ssid, WL_SCAN_ACTION_ABORT);

		if (cfg->scan_request) {
			/* Indidate scan abort to cfg80211 layer */
			WL_INFO("Terminating scan in progress\n");
			cfg80211_scan_done(cfg->scan_request, true);
			cfg->scan_request = NULL;
		}
	}
	if (cfg->escan_on && cfg->scan_request) {
=======
	if (cfg->scan_request) {
>>>>>>> 0751f865
		escan->escan_state = WL_ESCAN_STATE_IDLE;
		brcmf_notify_escan_complete(cfg, escan->ndev, true, true);
	}
	clear_bit(BRCMF_SCAN_STATUS_BUSY, &cfg->scan_status);
	clear_bit(BRCMF_SCAN_STATUS_ABORT, &cfg->scan_status);
}

static void brcmf_cfg80211_escan_timeout_worker(struct work_struct *work)
{
<<<<<<< HEAD
	struct brcmf_cfg80211_info *cfg = iscan_to_cfg(iscan);
	struct net_device *ndev = cfg_to_ndev(cfg);

	if (!test_and_clear_bit(BRCMF_SCAN_STATUS_BUSY, &cfg->scan_status)) {
		WL_ERR("Scan complete while device not scanning\n");
		return;
	}
	if (cfg->scan_request) {
		WL_SCAN("ISCAN Completed scan: %s\n",
				aborted ? "Aborted" : "Done");
		cfg80211_scan_done(cfg->scan_request, aborted);
		brcmf_set_mpc(ndev, 1);
		cfg->scan_request = NULL;
	}
	cfg->iscan_kickstart = false;
}

static s32 brcmf_wakeup_iscan(struct brcmf_cfg80211_iscan_ctrl *iscan)
{
	if (iscan->state != WL_ISCAN_STATE_IDLE) {
		WL_SCAN("wake up iscan\n");
		schedule_work(&iscan->work);
		return 0;
	}

	return -EIO;
}

static s32
brcmf_get_iscan_results(struct brcmf_cfg80211_iscan_ctrl *iscan, u32 *status,
		     struct brcmf_scan_results **bss_list)
{
	struct brcmf_scan_results *results;
	struct brcmf_scan_results_le *results_le;
	struct brcmf_iscan_results *list_buf;
	s32 err = 0;

	memset(iscan->scan_buf, 0, WL_ISCAN_BUF_MAX);
	list_buf = (struct brcmf_iscan_results *)iscan->scan_buf;
	results = &list_buf->results;
	results_le = &list_buf->results_le;
	results_le->buflen = cpu_to_le32(sizeof(iscan->scan_buf));
	results_le->version = 0;
	results_le->count = 0;

	err = brcmf_fil_iovar_data_get(netdev_priv(iscan->ndev), "iscanresults",
				       iscan->scan_buf,
				       sizeof(iscan->scan_buf));
	if (err) {
		WL_ERR("error (%d)\n", err);
		return err;
	}
	results->buflen = le32_to_cpu(results_le->buflen);
	results->version = le32_to_cpu(results_le->version);
	results->count = le32_to_cpu(results_le->count);
	WL_SCAN("results->count = %d\n", results_le->count);
	WL_SCAN("results->buflen = %d\n", results_le->buflen);
	*status = le32_to_cpu(list_buf->status_le);
	WL_SCAN("status = %d\n", *status);
	*bss_list = results;

	return err;
}

static s32 brcmf_iscan_done(struct brcmf_cfg80211_info *cfg)
{
	struct brcmf_cfg80211_iscan_ctrl *iscan = cfg->iscan;
	s32 err = 0;

	iscan->state = WL_ISCAN_STATE_IDLE;
	brcmf_inform_bss(cfg);
	brcmf_notify_iscan_complete(iscan, false);

	return err;
}

static s32 brcmf_iscan_pending(struct brcmf_cfg80211_info *cfg)
{
	struct brcmf_cfg80211_iscan_ctrl *iscan = cfg->iscan;
	s32 err = 0;

	/* Reschedule the timer */
	mod_timer(&iscan->timer, jiffies + iscan->timer_ms * HZ / 1000);
	iscan->timer_on = 1;

	return err;
}

static s32 brcmf_iscan_inprogress(struct brcmf_cfg80211_info *cfg)
{
	struct brcmf_cfg80211_iscan_ctrl *iscan = cfg->iscan;
	s32 err = 0;

	brcmf_inform_bss(cfg);
	brcmf_run_iscan(iscan, NULL, BRCMF_SCAN_ACTION_CONTINUE);
	/* Reschedule the timer */
	mod_timer(&iscan->timer, jiffies + iscan->timer_ms * HZ / 1000);
	iscan->timer_on = 1;

	return err;
}

static s32 brcmf_iscan_aborted(struct brcmf_cfg80211_info *cfg)
{
	struct brcmf_cfg80211_iscan_ctrl *iscan = cfg->iscan;
	s32 err = 0;

	iscan->state = WL_ISCAN_STATE_IDLE;
	brcmf_notify_iscan_complete(iscan, true);

	return err;
}

static void brcmf_cfg80211_iscan_handler(struct work_struct *work)
{
	struct brcmf_cfg80211_iscan_ctrl *iscan =
			container_of(work, struct brcmf_cfg80211_iscan_ctrl,
				     work);
	struct brcmf_cfg80211_info *cfg = iscan_to_cfg(iscan);
	struct brcmf_cfg80211_iscan_eloop *el = &iscan->el;
	u32 status = BRCMF_SCAN_RESULTS_PARTIAL;

	if (iscan->timer_on) {
		del_timer_sync(&iscan->timer);
		iscan->timer_on = 0;
	}

	if (brcmf_get_iscan_results(iscan, &status, &cfg->bss_list)) {
		status = BRCMF_SCAN_RESULTS_ABORTED;
		WL_ERR("Abort iscan\n");
	}

	el->handler[status](cfg);
}

static void brcmf_iscan_timer(unsigned long data)
{
	struct brcmf_cfg80211_iscan_ctrl *iscan =
			(struct brcmf_cfg80211_iscan_ctrl *)data;

	if (iscan) {
		iscan->timer_on = 0;
		WL_SCAN("timer expired\n");
		brcmf_wakeup_iscan(iscan);
	}
}

static s32 brcmf_invoke_iscan(struct brcmf_cfg80211_info *cfg)
{
	struct brcmf_cfg80211_iscan_ctrl *iscan = cfg_to_iscan(cfg);

	if (cfg->iscan_on) {
		iscan->state = WL_ISCAN_STATE_IDLE;
		INIT_WORK(&iscan->work, brcmf_cfg80211_iscan_handler);
	}

	return 0;
}

static void brcmf_init_iscan_eloop(struct brcmf_cfg80211_iscan_eloop *el)
{
	memset(el, 0, sizeof(*el));
	el->handler[BRCMF_SCAN_RESULTS_SUCCESS] = brcmf_iscan_done;
	el->handler[BRCMF_SCAN_RESULTS_PARTIAL] = brcmf_iscan_inprogress;
	el->handler[BRCMF_SCAN_RESULTS_PENDING] = brcmf_iscan_pending;
	el->handler[BRCMF_SCAN_RESULTS_ABORTED] = brcmf_iscan_aborted;
	el->handler[BRCMF_SCAN_RESULTS_NO_MEM] = brcmf_iscan_aborted;
}

static s32 brcmf_init_iscan(struct brcmf_cfg80211_info *cfg)
{
	struct brcmf_cfg80211_iscan_ctrl *iscan = cfg_to_iscan(cfg);
	int err = 0;

	if (cfg->iscan_on) {
		iscan->ndev = cfg_to_ndev(cfg);
		brcmf_init_iscan_eloop(&iscan->el);
		iscan->timer_ms = WL_ISCAN_TIMER_INTERVAL_MS;
		init_timer(&iscan->timer);
		iscan->timer.data = (unsigned long) iscan;
		iscan->timer.function = brcmf_iscan_timer;
		err = brcmf_invoke_iscan(cfg);
		if (!err)
			iscan->data = cfg;
	}

	return err;
}

static void brcmf_cfg80211_escan_timeout_worker(struct work_struct *work)
{
=======
>>>>>>> 0751f865
	struct brcmf_cfg80211_info *cfg =
			container_of(work, struct brcmf_cfg80211_info,
				     escan_timeout_work);

	brcmf_notify_escan_complete(cfg,
		cfg->escan_info.ndev, true, true);
}

static void brcmf_escan_timeout(unsigned long data)
{
	struct brcmf_cfg80211_info *cfg =
			(struct brcmf_cfg80211_info *)data;

	if (cfg->scan_request) {
		WL_ERR("timer expired\n");
		schedule_work(&cfg->escan_timeout_work);
	}
}

static s32
brcmf_compare_update_same_bss(struct brcmf_bss_info_le *bss,
			      struct brcmf_bss_info_le *bss_info_le)
{
	if (!memcmp(&bss_info_le->BSSID, &bss->BSSID, ETH_ALEN) &&
		(CHSPEC_BAND(le16_to_cpu(bss_info_le->chanspec)) ==
		CHSPEC_BAND(le16_to_cpu(bss->chanspec))) &&
		bss_info_le->SSID_len == bss->SSID_len &&
		!memcmp(bss_info_le->SSID, bss->SSID, bss_info_le->SSID_len)) {
		if ((bss->flags & WLC_BSS_RSSI_ON_CHANNEL) ==
			(bss_info_le->flags & WLC_BSS_RSSI_ON_CHANNEL)) {
			s16 bss_rssi = le16_to_cpu(bss->RSSI);
			s16 bss_info_rssi = le16_to_cpu(bss_info_le->RSSI);

			/* preserve max RSSI if the measurements are
			* both on-channel or both off-channel
			*/
			if (bss_info_rssi > bss_rssi)
				bss->RSSI = bss_info_le->RSSI;
		} else if ((bss->flags & WLC_BSS_RSSI_ON_CHANNEL) &&
			(bss_info_le->flags & WLC_BSS_RSSI_ON_CHANNEL) == 0) {
			/* preserve the on-channel rssi measurement
			* if the new measurement is off channel
			*/
			bss->RSSI = bss_info_le->RSSI;
			bss->flags |= WLC_BSS_RSSI_ON_CHANNEL;
		}
		return 1;
	}
	return 0;
}

static s32
brcmf_cfg80211_escan_handler(struct brcmf_if *ifp,
			     const struct brcmf_event_msg *e, void *data)
{
	struct brcmf_cfg80211_info *cfg = ifp->drvr->config;
	struct net_device *ndev = ifp->ndev;
	s32 status;
	s32 err = 0;
	struct brcmf_escan_result_le *escan_result_le;
	struct brcmf_bss_info_le *bss_info_le;
	struct brcmf_bss_info_le *bss = NULL;
	u32 bi_length;
	struct brcmf_scan_results *list;
	u32 i;
	bool aborted;

	status = e->status;

<<<<<<< HEAD
	if (!ndev || !cfg->escan_on ||
			!test_bit(BRCMF_SCAN_STATUS_BUSY, &cfg->scan_status)) {
		WL_ERR("scan not ready ndev %p wl->escan_on %d drv_status %x\n",
			ndev, cfg->escan_on,
			!test_bit(BRCMF_SCAN_STATUS_BUSY, &cfg->scan_status));
=======
	if (!ndev || !test_bit(BRCMF_SCAN_STATUS_BUSY, &cfg->scan_status)) {
		WL_ERR("scan not ready ndev %p drv_status %x\n", ndev,
		       !test_bit(BRCMF_SCAN_STATUS_BUSY, &cfg->scan_status));
>>>>>>> 0751f865
		return -EPERM;
	}

	if (status == BRCMF_E_STATUS_PARTIAL) {
		WL_SCAN("ESCAN Partial result\n");
		escan_result_le = (struct brcmf_escan_result_le *) data;
		if (!escan_result_le) {
			WL_ERR("Invalid escan result (NULL pointer)\n");
			goto exit;
		}
		if (!cfg->scan_request) {
			WL_SCAN("result without cfg80211 request\n");
			goto exit;
		}

		if (le16_to_cpu(escan_result_le->bss_count) != 1) {
			WL_ERR("Invalid bss_count %d: ignoring\n",
				escan_result_le->bss_count);
			goto exit;
		}
		bss_info_le = &escan_result_le->bss_info_le;

		bi_length = le32_to_cpu(bss_info_le->length);
		if (bi_length != (le32_to_cpu(escan_result_le->buflen) -
					WL_ESCAN_RESULTS_FIXED_SIZE)) {
			WL_ERR("Invalid bss_info length %d: ignoring\n",
				bi_length);
			goto exit;
		}

		if (!(cfg_to_wiphy(cfg)->interface_modes &
					BIT(NL80211_IFTYPE_ADHOC))) {
			if (le16_to_cpu(bss_info_le->capability) &
						WLAN_CAPABILITY_IBSS) {
				WL_ERR("Ignoring IBSS result\n");
				goto exit;
			}
		}

		list = (struct brcmf_scan_results *)
				cfg->escan_info.escan_buf;
		if (bi_length > WL_ESCAN_BUF_SIZE - list->buflen) {
			WL_ERR("Buffer is too small: ignoring\n");
			goto exit;
		}

		for (i = 0; i < list->count; i++) {
			bss = bss ? (struct brcmf_bss_info_le *)
				((unsigned char *)bss +
				le32_to_cpu(bss->length)) : list->bss_info_le;
			if (brcmf_compare_update_same_bss(bss, bss_info_le))
				goto exit;
		}
		memcpy(&(cfg->escan_info.escan_buf[list->buflen]),
			bss_info_le, bi_length);
		list->version = le32_to_cpu(bss_info_le->version);
		list->buflen += bi_length;
		list->count++;
	} else {
		cfg->escan_info.escan_state = WL_ESCAN_STATE_IDLE;
		if (cfg->scan_request) {
			cfg->bss_list = (struct brcmf_scan_results *)
				cfg->escan_info.escan_buf;
			brcmf_inform_bss(cfg);
			aborted = status != BRCMF_E_STATUS_SUCCESS;
			brcmf_notify_escan_complete(cfg, ndev, aborted,
						    false);
		} else
			WL_ERR("Unexpected scan result 0x%x\n", status);
	}
exit:
	return err;
}

static void brcmf_init_escan(struct brcmf_cfg80211_info *cfg)
{
	brcmf_fweh_register(cfg->pub, BRCMF_E_ESCAN_RESULT,
			    brcmf_cfg80211_escan_handler);
	cfg->escan_info.escan_state = WL_ESCAN_STATE_IDLE;
	/* Init scan_timeout timer */
	init_timer(&cfg->escan_timeout);
	cfg->escan_timeout.data = (unsigned long) cfg;
	cfg->escan_timeout.function = brcmf_escan_timeout;
	INIT_WORK(&cfg->escan_timeout_work,
		  brcmf_cfg80211_escan_timeout_worker);
}

static __always_inline void brcmf_delay(u32 ms)
{
	if (ms < 1000 / HZ) {
		cond_resched();
		mdelay(ms);
	} else {
		msleep(ms);
	}
}

static s32 brcmf_cfg80211_resume(struct wiphy *wiphy)
{
<<<<<<< HEAD
	struct brcmf_cfg80211_info *cfg = wiphy_to_cfg(wiphy);
	struct brcmf_if *ifp = netdev_priv(cfg_to_ndev(cfg));

	/*
	 * Check for BRCMF_VIF_STATUS_READY before any function call which
	 * could result is bus access. Don't block the resume for
	 * any driver error conditions
	 */
	WL_TRACE("Enter\n");

	if (check_vif_up(ifp->vif))
		brcmf_invoke_iscan(cfg);

	WL_TRACE("Exit\n");
=======
	WL_TRACE("Enter\n");

>>>>>>> 0751f865
	return 0;
}

static s32 brcmf_cfg80211_suspend(struct wiphy *wiphy,
				  struct cfg80211_wowlan *wow)
{
	struct brcmf_cfg80211_info *cfg = wiphy_to_cfg(wiphy);
	struct net_device *ndev = cfg_to_ndev(cfg);
	struct brcmf_cfg80211_vif *vif;

	WL_TRACE("Enter\n");

	/*
	 * if the primary net_device is not READY there is nothing
	 * we can do but pray resume goes smoothly.
	 */
	vif = ((struct brcmf_if *)netdev_priv(ndev))->vif;
	if (!check_vif_up(vif))
		goto exit;

	list_for_each_entry(vif, &cfg->vif_list, list) {
		if (!test_bit(BRCMF_VIF_STATUS_READY, &vif->sme_state))
			continue;
		/*
		 * While going to suspend if associated with AP disassociate
		 * from AP to save power while system is in suspended state
		 */
		if (test_bit(BRCMF_VIF_STATUS_CONNECTED, &vif->sme_state) ||
		    test_bit(BRCMF_VIF_STATUS_CONNECTING, &vif->sme_state)) {
			WL_INFO("Disassociating from AP before suspend\n");
			brcmf_link_down(cfg);

			/* Make sure WPA_Supplicant receives all the event
			 * generated due to DISASSOC call to the fw to keep
			 * the state fw and WPA_Supplicant state consistent
			 */
			brcmf_delay(500);
		}
	}

	/* end any scanning */
	if (test_bit(BRCMF_SCAN_STATUS_BUSY, &cfg->scan_status))
		brcmf_abort_scanning(cfg);

	/* Turn off watchdog timer */
	brcmf_set_mpc(ndev, 1);

exit:
	WL_TRACE("Exit\n");
	/* clear any scanning activity */
	cfg->scan_status = 0;
	return 0;
}

static __used s32
brcmf_update_pmklist(struct net_device *ndev,
		     struct brcmf_cfg80211_pmk_list *pmk_list, s32 err)
{
	int i, j;
	int pmkid_len;

	pmkid_len = le32_to_cpu(pmk_list->pmkids.npmkid);

	WL_CONN("No of elements %d\n", pmkid_len);
	for (i = 0; i < pmkid_len; i++) {
		WL_CONN("PMKID[%d]: %pM =\n", i,
			&pmk_list->pmkids.pmkid[i].BSSID);
		for (j = 0; j < WLAN_PMKID_LEN; j++)
			WL_CONN("%02x\n", pmk_list->pmkids.pmkid[i].PMKID[j]);
	}

	if (!err)
		brcmf_fil_iovar_data_set(netdev_priv(ndev), "pmkid_info",
					 (char *)pmk_list, sizeof(*pmk_list));

	return err;
}

static s32
brcmf_cfg80211_set_pmksa(struct wiphy *wiphy, struct net_device *ndev,
			 struct cfg80211_pmksa *pmksa)
{
	struct brcmf_cfg80211_info *cfg = wiphy_to_cfg(wiphy);
	struct brcmf_if *ifp = netdev_priv(ndev);
	struct pmkid_list *pmkids = &cfg->pmk_list->pmkids;
	s32 err = 0;
	int i;
	int pmkid_len;

	WL_TRACE("Enter\n");
	if (!check_vif_up(ifp->vif))
		return -EIO;

	pmkid_len = le32_to_cpu(pmkids->npmkid);
	for (i = 0; i < pmkid_len; i++)
		if (!memcmp(pmksa->bssid, pmkids->pmkid[i].BSSID, ETH_ALEN))
			break;
	if (i < WL_NUM_PMKIDS_MAX) {
		memcpy(pmkids->pmkid[i].BSSID, pmksa->bssid, ETH_ALEN);
		memcpy(pmkids->pmkid[i].PMKID, pmksa->pmkid, WLAN_PMKID_LEN);
		if (i == pmkid_len) {
			pmkid_len++;
			pmkids->npmkid = cpu_to_le32(pmkid_len);
		}
	} else
		err = -EINVAL;

	WL_CONN("set_pmksa,IW_PMKSA_ADD - PMKID: %pM =\n",
		pmkids->pmkid[pmkid_len].BSSID);
	for (i = 0; i < WLAN_PMKID_LEN; i++)
		WL_CONN("%02x\n", pmkids->pmkid[pmkid_len].PMKID[i]);

	err = brcmf_update_pmklist(ndev, cfg->pmk_list, err);

	WL_TRACE("Exit\n");
	return err;
}

static s32
brcmf_cfg80211_del_pmksa(struct wiphy *wiphy, struct net_device *ndev,
		      struct cfg80211_pmksa *pmksa)
{
	struct brcmf_cfg80211_info *cfg = wiphy_to_cfg(wiphy);
	struct brcmf_if *ifp = netdev_priv(ndev);
	struct pmkid_list pmkid;
	s32 err = 0;
	int i, pmkid_len;

	WL_TRACE("Enter\n");
	if (!check_vif_up(ifp->vif))
		return -EIO;

	memcpy(&pmkid.pmkid[0].BSSID, pmksa->bssid, ETH_ALEN);
	memcpy(&pmkid.pmkid[0].PMKID, pmksa->pmkid, WLAN_PMKID_LEN);

	WL_CONN("del_pmksa,IW_PMKSA_REMOVE - PMKID: %pM =\n",
	       &pmkid.pmkid[0].BSSID);
	for (i = 0; i < WLAN_PMKID_LEN; i++)
		WL_CONN("%02x\n", pmkid.pmkid[0].PMKID[i]);

	pmkid_len = le32_to_cpu(cfg->pmk_list->pmkids.npmkid);
	for (i = 0; i < pmkid_len; i++)
		if (!memcmp
		    (pmksa->bssid, &cfg->pmk_list->pmkids.pmkid[i].BSSID,
		     ETH_ALEN))
			break;

	if ((pmkid_len > 0)
	    && (i < pmkid_len)) {
		memset(&cfg->pmk_list->pmkids.pmkid[i], 0,
		       sizeof(struct pmkid));
		for (; i < (pmkid_len - 1); i++) {
			memcpy(&cfg->pmk_list->pmkids.pmkid[i].BSSID,
			       &cfg->pmk_list->pmkids.pmkid[i + 1].BSSID,
			       ETH_ALEN);
			memcpy(&cfg->pmk_list->pmkids.pmkid[i].PMKID,
			       &cfg->pmk_list->pmkids.pmkid[i + 1].PMKID,
			       WLAN_PMKID_LEN);
		}
		cfg->pmk_list->pmkids.npmkid = cpu_to_le32(pmkid_len - 1);
	} else
		err = -EINVAL;

	err = brcmf_update_pmklist(ndev, cfg->pmk_list, err);

	WL_TRACE("Exit\n");
	return err;

}

static s32
brcmf_cfg80211_flush_pmksa(struct wiphy *wiphy, struct net_device *ndev)
{
	struct brcmf_cfg80211_info *cfg = wiphy_to_cfg(wiphy);
	struct brcmf_if *ifp = netdev_priv(ndev);
	s32 err = 0;

	WL_TRACE("Enter\n");
	if (!check_vif_up(ifp->vif))
		return -EIO;

	memset(cfg->pmk_list, 0, sizeof(*cfg->pmk_list));
	err = brcmf_update_pmklist(ndev, cfg->pmk_list, err);

	WL_TRACE("Exit\n");
	return err;

}

/*
 * PFN result doesn't have all the info which are
 * required by the supplicant
 * (For e.g IEs) Do a target Escan so that sched scan results are reported
 * via wl_inform_single_bss in the required format. Escan does require the
 * scan request in the form of cfg80211_scan_request. For timebeing, create
 * cfg80211_scan_request one out of the received PNO event.
 */
static s32
brcmf_notify_sched_scan_results(struct brcmf_if *ifp,
				const struct brcmf_event_msg *e, void *data)
{
	struct brcmf_cfg80211_info *cfg = ifp->drvr->config;
	struct net_device *ndev = ifp->ndev;
	struct brcmf_pno_net_info_le *netinfo, *netinfo_start;
	struct cfg80211_scan_request *request = NULL;
	struct cfg80211_ssid *ssid = NULL;
	struct ieee80211_channel *channel = NULL;
	struct wiphy *wiphy = cfg_to_wiphy(cfg);
	int err = 0;
	int channel_req = 0;
	int band = 0;
	struct brcmf_pno_scanresults_le *pfn_result;
	u32 result_count;
	u32 status;

	WL_SCAN("Enter\n");

	if (e->event_code == BRCMF_E_PFN_NET_LOST) {
		WL_SCAN("PFN NET LOST event. Do Nothing\n");
		return 0;
	}

	pfn_result = (struct brcmf_pno_scanresults_le *)data;
	result_count = le32_to_cpu(pfn_result->count);
	status = le32_to_cpu(pfn_result->status);

	/*
	 * PFN event is limited to fit 512 bytes so we may get
	 * multiple NET_FOUND events. For now place a warning here.
	 */
	WARN_ON(status != BRCMF_PNO_SCAN_COMPLETE);
	WL_SCAN("PFN NET FOUND event. count: %d\n", result_count);
	if (result_count > 0) {
		int i;

		request = kzalloc(sizeof(*request), GFP_KERNEL);
		ssid = kcalloc(result_count, sizeof(*ssid), GFP_KERNEL);
		channel = kcalloc(result_count, sizeof(*channel), GFP_KERNEL);
		if (!request || !ssid || !channel) {
			err = -ENOMEM;
			goto out_err;
		}

		request->wiphy = wiphy;
		data += sizeof(struct brcmf_pno_scanresults_le);
		netinfo_start = (struct brcmf_pno_net_info_le *)data;

		for (i = 0; i < result_count; i++) {
			netinfo = &netinfo_start[i];
			if (!netinfo) {
				WL_ERR("Invalid netinfo ptr. index: %d\n", i);
				err = -EINVAL;
				goto out_err;
			}

			WL_SCAN("SSID:%s Channel:%d\n",
			netinfo->SSID, netinfo->channel);
			memcpy(ssid[i].ssid, netinfo->SSID, netinfo->SSID_len);
			ssid[i].ssid_len = netinfo->SSID_len;
			request->n_ssids++;

			channel_req = netinfo->channel;
			if (channel_req <= CH_MAX_2G_CHANNEL)
				band = NL80211_BAND_2GHZ;
			else
				band = NL80211_BAND_5GHZ;
			channel[i].center_freq =
				ieee80211_channel_to_frequency(channel_req,
							       band);
			channel[i].band = band;
			channel[i].flags |= IEEE80211_CHAN_NO_HT40;
			request->channels[i] = &channel[i];
			request->n_channels++;
		}

		/* assign parsed ssid array */
		if (request->n_ssids)
			request->ssids = &ssid[0];

		if (test_bit(BRCMF_SCAN_STATUS_BUSY, &cfg->scan_status)) {
			/* Abort any on-going scan */
			brcmf_abort_scanning(cfg);
		}

		set_bit(BRCMF_SCAN_STATUS_BUSY, &cfg->scan_status);
		err = brcmf_do_escan(cfg, wiphy, ndev, request);
		if (err) {
			clear_bit(BRCMF_SCAN_STATUS_BUSY, &cfg->scan_status);
			goto out_err;
		}
		cfg->sched_escan = true;
		cfg->scan_request = request;
	} else {
		WL_ERR("FALSE PNO Event. (pfn_count == 0)\n");
		goto out_err;
	}

	kfree(ssid);
	kfree(channel);
	kfree(request);
	return 0;

out_err:
	kfree(ssid);
	kfree(channel);
	kfree(request);
	cfg80211_sched_scan_stopped(wiphy);
	return err;
}

static int brcmf_dev_pno_clean(struct net_device *ndev)
{
	int ret;

	/* Disable pfn */
	ret = brcmf_fil_iovar_int_set(netdev_priv(ndev), "pfn", 0);
	if (ret == 0) {
		/* clear pfn */
		ret = brcmf_fil_iovar_data_set(netdev_priv(ndev), "pfnclear",
					       NULL, 0);
	}
	if (ret < 0)
		WL_ERR("failed code %d\n", ret);

	return ret;
}

static int brcmf_dev_pno_config(struct net_device *ndev)
{
	struct brcmf_pno_param_le pfn_param;

	memset(&pfn_param, 0, sizeof(pfn_param));
	pfn_param.version = cpu_to_le32(BRCMF_PNO_VERSION);

	/* set extra pno params */
	pfn_param.flags = cpu_to_le16(1 << BRCMF_PNO_ENABLE_ADAPTSCAN_BIT);
	pfn_param.repeat = BRCMF_PNO_REPEAT;
	pfn_param.exp = BRCMF_PNO_FREQ_EXPO_MAX;

	/* set up pno scan fr */
	pfn_param.scan_freq = cpu_to_le32(BRCMF_PNO_TIME);

	return brcmf_fil_iovar_data_set(netdev_priv(ndev), "pfn_set",
					&pfn_param, sizeof(pfn_param));
}

static int
brcmf_cfg80211_sched_scan_start(struct wiphy *wiphy,
				struct net_device *ndev,
				struct cfg80211_sched_scan_request *request)
{
	struct brcmf_if *ifp = netdev_priv(ndev);
	struct brcmf_cfg80211_info *cfg = wiphy_priv(wiphy);
	struct brcmf_pno_net_param_le pfn;
	int i;
	int ret = 0;

	WL_SCAN("Enter n_match_sets:%d   n_ssids:%d\n",
		request->n_match_sets, request->n_ssids);
	if (test_bit(BRCMF_SCAN_STATUS_BUSY, &cfg->scan_status)) {
		WL_ERR("Scanning already: status (%lu)\n", cfg->scan_status);
		return -EAGAIN;
	}

	if (!request || !request->n_ssids || !request->n_match_sets) {
		WL_ERR("Invalid sched scan req!! n_ssids:%d\n",
		       request ? request->n_ssids : 0);
		return -EINVAL;
	}

	if (request->n_ssids > 0) {
		for (i = 0; i < request->n_ssids; i++) {
			/* Active scan req for ssids */
			WL_SCAN(">>> Active scan req for ssid (%s)\n",
				request->ssids[i].ssid);

			/*
			 * match_set ssids is a supert set of n_ssid list,
			 * so we need not add these set seperately.
			 */
		}
	}

	if (request->n_match_sets > 0) {
		/* clean up everything */
		ret = brcmf_dev_pno_clean(ndev);
		if  (ret < 0) {
			WL_ERR("failed error=%d\n", ret);
			return ret;
		}

		/* configure pno */
		ret = brcmf_dev_pno_config(ndev);
		if (ret < 0) {
			WL_ERR("PNO setup failed!! ret=%d\n", ret);
			return -EINVAL;
		}

		/* configure each match set */
		for (i = 0; i < request->n_match_sets; i++) {
			struct cfg80211_ssid *ssid;
			u32 ssid_len;

			ssid = &request->match_sets[i].ssid;
			ssid_len = ssid->ssid_len;

			if (!ssid_len) {
				WL_ERR("skip broadcast ssid\n");
				continue;
			}
			pfn.auth = cpu_to_le32(WLAN_AUTH_OPEN);
			pfn.wpa_auth = cpu_to_le32(BRCMF_PNO_WPA_AUTH_ANY);
			pfn.wsec = cpu_to_le32(0);
			pfn.infra = cpu_to_le32(1);
			pfn.flags = cpu_to_le32(1 << BRCMF_PNO_HIDDEN_BIT);
			pfn.ssid.SSID_len = cpu_to_le32(ssid_len);
			memcpy(pfn.ssid.SSID, ssid->ssid, ssid_len);
			ret = brcmf_fil_iovar_data_set(ifp, "pfn_add", &pfn,
						       sizeof(pfn));
			WL_SCAN(">>> PNO filter %s for ssid (%s)\n",
				ret == 0 ? "set" : "failed",
				ssid->ssid);
		}
		/* Enable the PNO */
		if (brcmf_fil_iovar_int_set(ifp, "pfn", 1) < 0) {
			WL_ERR("PNO enable failed!! ret=%d\n", ret);
			return -EINVAL;
		}
	} else {
		return -EINVAL;
	}

	return 0;
}

static int brcmf_cfg80211_sched_scan_stop(struct wiphy *wiphy,
					  struct net_device *ndev)
{
	struct brcmf_cfg80211_info *cfg = wiphy_to_cfg(wiphy);

	WL_SCAN("enter\n");
	brcmf_dev_pno_clean(ndev);
	if (cfg->sched_escan)
		brcmf_notify_escan_complete(cfg, ndev, true, true);
	return 0;
}

#ifdef CONFIG_NL80211_TESTMODE
static int brcmf_cfg80211_testmode(struct wiphy *wiphy, void *data, int len)
{
	struct brcmf_cfg80211_info *cfg = wiphy_to_cfg(wiphy);
	struct net_device *ndev = cfg_to_ndev(cfg);
	struct brcmf_dcmd *dcmd = data;
	struct sk_buff *reply;
	int ret;

	WL_TRACE("cmd %x set %d buf %p len %d\n", dcmd->cmd, dcmd->set,
		 dcmd->buf, dcmd->len);

	if (dcmd->set)
		ret = brcmf_fil_cmd_data_set(netdev_priv(ndev), dcmd->cmd,
					     dcmd->buf, dcmd->len);
	else
		ret = brcmf_fil_cmd_data_get(netdev_priv(ndev), dcmd->cmd,
					     dcmd->buf, dcmd->len);
	if (ret == 0) {
		reply = cfg80211_testmode_alloc_reply_skb(wiphy, sizeof(*dcmd));
		nla_put(reply, NL80211_ATTR_TESTDATA, sizeof(*dcmd), dcmd);
		ret = cfg80211_testmode_reply(reply);
	}
	return ret;
}
#endif

static s32 brcmf_configure_opensecurity(struct net_device *ndev, s32 bssidx)
{
	struct brcmf_if *ifp = netdev_priv(ndev);
	s32 err;

	/* set auth */
	err = brcmf_fil_bsscfg_int_set(ifp, "auth", 0);
	if (err < 0) {
		WL_ERR("auth error %d\n", err);
		return err;
	}
	/* set wsec */
	err = brcmf_fil_bsscfg_int_set(ifp, "wsec", 0);
	if (err < 0) {
		WL_ERR("wsec error %d\n", err);
		return err;
	}
	/* set upper-layer auth */
	err = brcmf_fil_bsscfg_int_set(ifp, "wpa_auth", WPA_AUTH_NONE);
	if (err < 0) {
		WL_ERR("wpa_auth error %d\n", err);
		return err;
	}

	return 0;
}

static bool brcmf_valid_wpa_oui(u8 *oui, bool is_rsn_ie)
{
	if (is_rsn_ie)
		return (memcmp(oui, RSN_OUI, TLV_OUI_LEN) == 0);

	return (memcmp(oui, WPA_OUI, TLV_OUI_LEN) == 0);
}

static s32
brcmf_configure_wpaie(struct net_device *ndev, struct brcmf_vs_tlv *wpa_ie,
		     bool is_rsn_ie)
{
	struct brcmf_if *ifp = netdev_priv(ndev);
	u32 auth = 0; /* d11 open authentication */
	u16 count;
	s32 err = 0;
	s32 len = 0;
	u32 i;
	u32 wsec;
	u32 pval = 0;
	u32 gval = 0;
	u32 wpa_auth = 0;
	u32 offset;
	u8 *data;
	u16 rsn_cap;
	u32 wme_bss_disable;

	WL_TRACE("Enter\n");
	if (wpa_ie == NULL)
		goto exit;

	len = wpa_ie->len + TLV_HDR_LEN;
	data = (u8 *)wpa_ie;
	offset = 0;
	if (!is_rsn_ie)
		offset += VS_IE_FIXED_HDR_LEN;
	offset += WPA_IE_VERSION_LEN;

	/* check for multicast cipher suite */
	if (offset + WPA_IE_MIN_OUI_LEN > len) {
		err = -EINVAL;
		WL_ERR("no multicast cipher suite\n");
		goto exit;
	}

	if (!brcmf_valid_wpa_oui(&data[offset], is_rsn_ie)) {
		err = -EINVAL;
		WL_ERR("ivalid OUI\n");
		goto exit;
	}
	offset += TLV_OUI_LEN;

	/* pick up multicast cipher */
	switch (data[offset]) {
	case WPA_CIPHER_NONE:
		gval = 0;
		break;
	case WPA_CIPHER_WEP_40:
	case WPA_CIPHER_WEP_104:
		gval = WEP_ENABLED;
		break;
	case WPA_CIPHER_TKIP:
		gval = TKIP_ENABLED;
		break;
	case WPA_CIPHER_AES_CCM:
		gval = AES_ENABLED;
		break;
	default:
		err = -EINVAL;
		WL_ERR("Invalid multi cast cipher info\n");
		goto exit;
	}

	offset++;
	/* walk thru unicast cipher list and pick up what we recognize */
	count = data[offset] + (data[offset + 1] << 8);
	offset += WPA_IE_SUITE_COUNT_LEN;
	/* Check for unicast suite(s) */
	if (offset + (WPA_IE_MIN_OUI_LEN * count) > len) {
		err = -EINVAL;
		WL_ERR("no unicast cipher suite\n");
		goto exit;
	}
	for (i = 0; i < count; i++) {
		if (!brcmf_valid_wpa_oui(&data[offset], is_rsn_ie)) {
			err = -EINVAL;
			WL_ERR("ivalid OUI\n");
			goto exit;
		}
		offset += TLV_OUI_LEN;
		switch (data[offset]) {
		case WPA_CIPHER_NONE:
			break;
		case WPA_CIPHER_WEP_40:
		case WPA_CIPHER_WEP_104:
			pval |= WEP_ENABLED;
			break;
		case WPA_CIPHER_TKIP:
			pval |= TKIP_ENABLED;
			break;
		case WPA_CIPHER_AES_CCM:
			pval |= AES_ENABLED;
			break;
		default:
			WL_ERR("Ivalid unicast security info\n");
		}
		offset++;
	}
	/* walk thru auth management suite list and pick up what we recognize */
	count = data[offset] + (data[offset + 1] << 8);
	offset += WPA_IE_SUITE_COUNT_LEN;
	/* Check for auth key management suite(s) */
	if (offset + (WPA_IE_MIN_OUI_LEN * count) > len) {
		err = -EINVAL;
		WL_ERR("no auth key mgmt suite\n");
		goto exit;
	}
	for (i = 0; i < count; i++) {
		if (!brcmf_valid_wpa_oui(&data[offset], is_rsn_ie)) {
			err = -EINVAL;
			WL_ERR("ivalid OUI\n");
			goto exit;
		}
		offset += TLV_OUI_LEN;
		switch (data[offset]) {
		case RSN_AKM_NONE:
			WL_TRACE("RSN_AKM_NONE\n");
			wpa_auth |= WPA_AUTH_NONE;
			break;
		case RSN_AKM_UNSPECIFIED:
			WL_TRACE("RSN_AKM_UNSPECIFIED\n");
			is_rsn_ie ? (wpa_auth |= WPA2_AUTH_UNSPECIFIED) :
				    (wpa_auth |= WPA_AUTH_UNSPECIFIED);
			break;
		case RSN_AKM_PSK:
			WL_TRACE("RSN_AKM_PSK\n");
			is_rsn_ie ? (wpa_auth |= WPA2_AUTH_PSK) :
				    (wpa_auth |= WPA_AUTH_PSK);
			break;
		default:
			WL_ERR("Ivalid key mgmt info\n");
		}
		offset++;
	}

	if (is_rsn_ie) {
		wme_bss_disable = 1;
		if ((offset + RSN_CAP_LEN) <= len) {
			rsn_cap = data[offset] + (data[offset + 1] << 8);
			if (rsn_cap & RSN_CAP_PTK_REPLAY_CNTR_MASK)
				wme_bss_disable = 0;
		}
		/* set wme_bss_disable to sync RSN Capabilities */
		err = brcmf_fil_bsscfg_int_set(ifp, "wme_bss_disable",
					       wme_bss_disable);
		if (err < 0) {
			WL_ERR("wme_bss_disable error %d\n", err);
			goto exit;
		}
	}
	/* FOR WPS , set SES_OW_ENABLED */
	wsec = (pval | gval | SES_OW_ENABLED);

	/* set auth */
	err = brcmf_fil_bsscfg_int_set(ifp, "auth", auth);
	if (err < 0) {
		WL_ERR("auth error %d\n", err);
		goto exit;
	}
	/* set wsec */
	err = brcmf_fil_bsscfg_int_set(ifp, "wsec", wsec);
	if (err < 0) {
		WL_ERR("wsec error %d\n", err);
		goto exit;
	}
	/* set upper-layer auth */
	err = brcmf_fil_bsscfg_int_set(ifp, "wpa_auth", wpa_auth);
	if (err < 0) {
		WL_ERR("wpa_auth error %d\n", err);
		goto exit;
	}

exit:
	return err;
}

static s32
brcmf_parse_vndr_ies(const u8 *vndr_ie_buf, u32 vndr_ie_len,
		     struct parsed_vndr_ies *vndr_ies)
{
	s32 err = 0;
	struct brcmf_vs_tlv *vndrie;
	struct brcmf_tlv *ie;
	struct parsed_vndr_ie_info *parsed_info;
	s32 remaining_len;

	remaining_len = (s32)vndr_ie_len;
	memset(vndr_ies, 0, sizeof(*vndr_ies));

	ie = (struct brcmf_tlv *)vndr_ie_buf;
	while (ie) {
		if (ie->id != WLAN_EID_VENDOR_SPECIFIC)
			goto next;
		vndrie = (struct brcmf_vs_tlv *)ie;
		/* len should be bigger than OUI length + one */
		if (vndrie->len < (VS_IE_FIXED_HDR_LEN - TLV_HDR_LEN + 1)) {
			WL_ERR("invalid vndr ie. length is too small %d\n",
				vndrie->len);
			goto next;
		}
		/* if wpa or wme ie, do not add ie */
		if (!memcmp(vndrie->oui, (u8 *)WPA_OUI, TLV_OUI_LEN) &&
		    ((vndrie->oui_type == WPA_OUI_TYPE) ||
		    (vndrie->oui_type == WME_OUI_TYPE))) {
			WL_TRACE("Found WPA/WME oui. Do not add it\n");
			goto next;
		}

		parsed_info = &vndr_ies->ie_info[vndr_ies->count];

		/* save vndr ie information */
		parsed_info->ie_ptr = (char *)vndrie;
		parsed_info->ie_len = vndrie->len + TLV_HDR_LEN;
		memcpy(&parsed_info->vndrie, vndrie, sizeof(*vndrie));

		vndr_ies->count++;

		WL_TRACE("** OUI %02x %02x %02x, type 0x%02x\n",
			 parsed_info->vndrie.oui[0],
			 parsed_info->vndrie.oui[1],
			 parsed_info->vndrie.oui[2],
			 parsed_info->vndrie.oui_type);

		if (vndr_ies->count >= MAX_VNDR_IE_NUMBER)
			break;
next:
		remaining_len -= ie->len;
		if (remaining_len <= 2)
			ie = NULL;
		else
			ie = (struct brcmf_tlv *)(((u8 *)ie) + ie->len);
	}
	return err;
}

static u32
brcmf_vndr_ie(u8 *iebuf, s32 pktflag, u8 *ie_ptr, u32 ie_len, s8 *add_del_cmd)
{

	__le32 iecount_le;
	__le32 pktflag_le;

	strncpy(iebuf, add_del_cmd, VNDR_IE_CMD_LEN - 1);
	iebuf[VNDR_IE_CMD_LEN - 1] = '\0';

	iecount_le = cpu_to_le32(1);
	memcpy(&iebuf[VNDR_IE_COUNT_OFFSET], &iecount_le, sizeof(iecount_le));

	pktflag_le = cpu_to_le32(pktflag);
	memcpy(&iebuf[VNDR_IE_PKTFLAG_OFFSET], &pktflag_le, sizeof(pktflag_le));

	memcpy(&iebuf[VNDR_IE_VSIE_OFFSET], ie_ptr, ie_len);

	return ie_len + VNDR_IE_HDR_SIZE;
}

<<<<<<< HEAD
static s32
brcmf_set_management_ie(struct brcmf_cfg80211_info *cfg,
			struct net_device *ndev, s32 pktflag,
			u8 *vndr_ie_buf, u32 vndr_ie_len)
{
	struct brcmf_if *ifp = netdev_priv(ndev);
	struct vif_saved_ie *saved_ie = &ifp->vif->saved_ie;
=======
static
s32 brcmf_vif_set_mgmt_ie(struct brcmf_cfg80211_vif *vif, s32 pktflag,
			  const u8 *vndr_ie_buf, u32 vndr_ie_len)
{
	struct brcmf_if *ifp;
	struct vif_saved_ie *saved_ie;
>>>>>>> 0751f865
	s32 err = 0;
	u8  *iovar_ie_buf;
	u8  *curr_ie_buf;
	u8  *mgmt_ie_buf = NULL;
	int mgmt_ie_buf_len;
	u32 *mgmt_ie_len;
	u32 del_add_ie_buf_len = 0;
	u32 total_ie_buf_len = 0;
	u32 parsed_ie_buf_len = 0;
	struct parsed_vndr_ies old_vndr_ies;
	struct parsed_vndr_ies new_vndr_ies;
	struct parsed_vndr_ie_info *vndrie_info;
	s32 i;
	u8 *ptr;
	int remained_buf_len;

<<<<<<< HEAD
	WL_TRACE("bssidx %d, pktflag : 0x%02X\n",
		 brcmf_ndev_bssidx(ndev), pktflag);
=======
	if (!vif)
		return -ENODEV;
	ifp = vif->ifp;
	saved_ie = &vif->saved_ie;

	WL_TRACE("bssidx %d, pktflag : 0x%02X\n", ifp->bssidx, pktflag);
>>>>>>> 0751f865
	iovar_ie_buf = kzalloc(WL_EXTRA_BUF_MAX, GFP_KERNEL);
	if (!iovar_ie_buf)
		return -ENOMEM;
	curr_ie_buf = iovar_ie_buf;
	if (ifp->vif->mode == WL_MODE_AP) {
		switch (pktflag) {
		case VNDR_IE_PRBRSP_FLAG:
			mgmt_ie_buf = saved_ie->probe_res_ie;
			mgmt_ie_len = &saved_ie->probe_res_ie_len;
			mgmt_ie_buf_len = sizeof(saved_ie->probe_res_ie);
			break;
		case VNDR_IE_BEACON_FLAG:
			mgmt_ie_buf = saved_ie->beacon_ie;
			mgmt_ie_len = &saved_ie->beacon_ie_len;
			mgmt_ie_buf_len = sizeof(saved_ie->beacon_ie);
			break;
		default:
			err = -EPERM;
			WL_ERR("not suitable type\n");
			goto exit;
		}
	} else {
		err = -EPERM;
		WL_ERR("not suitable type\n");
		goto exit;
	}

	if (vndr_ie_len > mgmt_ie_buf_len) {
		err = -ENOMEM;
		WL_ERR("extra IE size too big\n");
		goto exit;
	}

	/* parse and save new vndr_ie in curr_ie_buff before comparing it */
	if (vndr_ie_buf && vndr_ie_len && curr_ie_buf) {
		ptr = curr_ie_buf;
		brcmf_parse_vndr_ies(vndr_ie_buf, vndr_ie_len, &new_vndr_ies);
		for (i = 0; i < new_vndr_ies.count; i++) {
			vndrie_info = &new_vndr_ies.ie_info[i];
			memcpy(ptr + parsed_ie_buf_len, vndrie_info->ie_ptr,
			       vndrie_info->ie_len);
			parsed_ie_buf_len += vndrie_info->ie_len;
		}
	}

	if (mgmt_ie_buf != NULL) {
		if (parsed_ie_buf_len && (parsed_ie_buf_len == *mgmt_ie_len) &&
		    (memcmp(mgmt_ie_buf, curr_ie_buf,
			    parsed_ie_buf_len) == 0)) {
			WL_TRACE("Previous mgmt IE is equals to current IE");
			goto exit;
		}

		/* parse old vndr_ie */
		brcmf_parse_vndr_ies(mgmt_ie_buf, *mgmt_ie_len, &old_vndr_ies);

		/* make a command to delete old ie */
		for (i = 0; i < old_vndr_ies.count; i++) {
			vndrie_info = &old_vndr_ies.ie_info[i];

			WL_TRACE("DEL ID : %d, Len: %d , OUI:%02x:%02x:%02x\n",
				 vndrie_info->vndrie.id,
				 vndrie_info->vndrie.len,
				 vndrie_info->vndrie.oui[0],
				 vndrie_info->vndrie.oui[1],
				 vndrie_info->vndrie.oui[2]);

			del_add_ie_buf_len = brcmf_vndr_ie(curr_ie_buf, pktflag,
							   vndrie_info->ie_ptr,
							   vndrie_info->ie_len,
							   "del");
			curr_ie_buf += del_add_ie_buf_len;
			total_ie_buf_len += del_add_ie_buf_len;
		}
	}

	*mgmt_ie_len = 0;
	/* Add if there is any extra IE */
	if (mgmt_ie_buf && parsed_ie_buf_len) {
		ptr = mgmt_ie_buf;

		remained_buf_len = mgmt_ie_buf_len;

		/* make a command to add new ie */
		for (i = 0; i < new_vndr_ies.count; i++) {
			vndrie_info = &new_vndr_ies.ie_info[i];

			WL_TRACE("ADDED ID : %d, Len: %d, OUI:%02x:%02x:%02x\n",
				 vndrie_info->vndrie.id,
				 vndrie_info->vndrie.len,
				 vndrie_info->vndrie.oui[0],
				 vndrie_info->vndrie.oui[1],
				 vndrie_info->vndrie.oui[2]);

			del_add_ie_buf_len = brcmf_vndr_ie(curr_ie_buf, pktflag,
							   vndrie_info->ie_ptr,
							   vndrie_info->ie_len,
							   "add");
			/* verify remained buf size before copy data */
			remained_buf_len -= vndrie_info->ie_len;
			if (remained_buf_len < 0) {
				WL_ERR("no space in mgmt_ie_buf: len left %d",
					remained_buf_len);
				break;
			}

			/* save the parsed IE in wl struct */
			memcpy(ptr + (*mgmt_ie_len), vndrie_info->ie_ptr,
			       vndrie_info->ie_len);
			*mgmt_ie_len += vndrie_info->ie_len;

			curr_ie_buf += del_add_ie_buf_len;
			total_ie_buf_len += del_add_ie_buf_len;
		}
	}
	if (total_ie_buf_len) {
		err  = brcmf_fil_bsscfg_data_set(ifp, "vndr_ie", iovar_ie_buf,
						 total_ie_buf_len);
		if (err)
			WL_ERR("vndr ie set error : %d\n", err);
	}

exit:
	kfree(iovar_ie_buf);
	return err;
}

static s32
brcmf_cfg80211_start_ap(struct wiphy *wiphy, struct net_device *ndev,
			struct cfg80211_ap_settings *settings)
{
	s32 ie_offset;
	struct brcmf_if *ifp = netdev_priv(ndev);
	struct brcmf_tlv *ssid_ie;
	struct brcmf_ssid_le ssid_le;
	s32 err = -EPERM;
	struct brcmf_tlv *rsn_ie;
	struct brcmf_vs_tlv *wpa_ie;
	struct brcmf_join_params join_params;
	s32 bssidx = 0;

	WL_TRACE("channel_type=%d, beacon_interval=%d, dtim_period=%d,\n",
		 cfg80211_get_chandef_type(&settings->chandef),
		 settings->beacon_interval,
		 settings->dtim_period);
	WL_TRACE("ssid=%s(%zu), auth_type=%d, inactivity_timeout=%d\n",
		 settings->ssid, settings->ssid_len, settings->auth_type,
		 settings->inactivity_timeout);

	if (!test_bit(BRCMF_VIF_STATUS_AP_CREATING, &ifp->vif->sme_state)) {
		WL_ERR("Not in AP creation mode\n");
		return -EPERM;
	}

	memset(&ssid_le, 0, sizeof(ssid_le));
	if (settings->ssid == NULL || settings->ssid_len == 0) {
		ie_offset = DOT11_MGMT_HDR_LEN + DOT11_BCN_PRB_FIXED_LEN;
		ssid_ie = brcmf_parse_tlvs(
				(u8 *)&settings->beacon.head[ie_offset],
				settings->beacon.head_len - ie_offset,
				WLAN_EID_SSID);
		if (!ssid_ie)
			return -EINVAL;

		memcpy(ssid_le.SSID, ssid_ie->data, ssid_ie->len);
		ssid_le.SSID_len = cpu_to_le32(ssid_ie->len);
		WL_TRACE("SSID is (%s) in Head\n", ssid_le.SSID);
	} else {
		memcpy(ssid_le.SSID, settings->ssid, settings->ssid_len);
		ssid_le.SSID_len = cpu_to_le32((u32)settings->ssid_len);
	}

	brcmf_set_mpc(ndev, 0);
	err = brcmf_fil_cmd_int_set(ifp, BRCMF_C_DOWN, 1);
	if (err < 0) {
		WL_ERR("BRCMF_C_DOWN error %d\n", err);
		goto exit;
	}
	err = brcmf_fil_cmd_int_set(ifp, BRCMF_C_SET_INFRA, 1);
	if (err < 0) {
		WL_ERR("SET INFRA error %d\n", err);
		goto exit;
	}
	err = brcmf_fil_cmd_int_set(ifp, BRCMF_C_SET_AP, 1);
	if (err < 0) {
		WL_ERR("setting AP mode failed %d\n", err);
		goto exit;
	}

	/* find the RSN_IE */
	rsn_ie = brcmf_parse_tlvs((u8 *)settings->beacon.tail,
				  settings->beacon.tail_len, WLAN_EID_RSN);

	/* find the WPA_IE */
	wpa_ie = brcmf_find_wpaie((u8 *)settings->beacon.tail,
				  settings->beacon.tail_len);

	if ((wpa_ie != NULL || rsn_ie != NULL)) {
		WL_TRACE("WPA(2) IE is found\n");
		if (wpa_ie != NULL) {
			/* WPA IE */
			err = brcmf_configure_wpaie(ndev, wpa_ie, false);
			if (err < 0)
				goto exit;
		} else {
			/* RSN IE */
			err = brcmf_configure_wpaie(ndev,
				(struct brcmf_vs_tlv *)rsn_ie, true);
			if (err < 0)
				goto exit;
		}
	} else {
		WL_TRACE("No WPA(2) IEs found\n");
		brcmf_configure_opensecurity(ndev, bssidx);
	}
	/* Set Beacon IEs to FW */
<<<<<<< HEAD
	err = brcmf_set_management_ie(cfg, ndev,
				      VNDR_IE_BEACON_FLAG,
				      (u8 *)settings->beacon.tail,
				      settings->beacon.tail_len);
=======
	err = brcmf_vif_set_mgmt_ie(ndev_to_vif(ndev),
				    VNDR_IE_BEACON_FLAG,
				    settings->beacon.tail,
				    settings->beacon.tail_len);
>>>>>>> 0751f865
	if (err)
		WL_ERR("Set Beacon IE Failed\n");
	else
		WL_TRACE("Applied Vndr IEs for Beacon\n");

	/* Set Probe Response IEs to FW */
<<<<<<< HEAD
	err = brcmf_set_management_ie(cfg, ndev,
				      VNDR_IE_PRBRSP_FLAG,
				      (u8 *)settings->beacon.proberesp_ies,
				      settings->beacon.proberesp_ies_len);
=======
	err = brcmf_vif_set_mgmt_ie(ndev_to_vif(ndev),
				    VNDR_IE_PRBRSP_FLAG,
				    settings->beacon.proberesp_ies,
				    settings->beacon.proberesp_ies_len);
>>>>>>> 0751f865
	if (err)
		WL_ERR("Set Probe Resp IE Failed\n");
	else
		WL_TRACE("Applied Vndr IEs for Probe Resp\n");

	if (settings->beacon_interval) {
		err = brcmf_fil_cmd_int_set(ifp, BRCMF_C_SET_BCNPRD,
					    settings->beacon_interval);
		if (err < 0) {
			WL_ERR("Beacon Interval Set Error, %d\n", err);
			goto exit;
		}
	}
	if (settings->dtim_period) {
		err = brcmf_fil_cmd_int_set(ifp, BRCMF_C_SET_DTIMPRD,
					    settings->dtim_period);
		if (err < 0) {
			WL_ERR("DTIM Interval Set Error, %d\n", err);
			goto exit;
		}
	}
	err = brcmf_fil_cmd_int_set(ifp, BRCMF_C_UP, 1);
	if (err < 0) {
		WL_ERR("BRCMF_C_UP error (%d)\n", err);
		goto exit;
	}

	memset(&join_params, 0, sizeof(join_params));
	/* join parameters starts with ssid */
	memcpy(&join_params.ssid_le, &ssid_le, sizeof(ssid_le));
	/* create softap */
	err = brcmf_fil_cmd_data_set(ifp, BRCMF_C_SET_SSID,
				     &join_params, sizeof(join_params));
	if (err < 0) {
		WL_ERR("SET SSID error (%d)\n", err);
		goto exit;
	}
	clear_bit(BRCMF_VIF_STATUS_AP_CREATING, &ifp->vif->sme_state);
	set_bit(BRCMF_VIF_STATUS_AP_CREATED, &ifp->vif->sme_state);

exit:
	if (err)
		brcmf_set_mpc(ndev, 1);
	return err;
}

static int brcmf_cfg80211_stop_ap(struct wiphy *wiphy, struct net_device *ndev)
{
	struct brcmf_if *ifp = netdev_priv(ndev);
	struct brcmf_cfg80211_info *cfg = wiphy_to_cfg(wiphy);
	s32 err = -EPERM;

	WL_TRACE("Enter\n");

	if (cfg->conf->mode == WL_MODE_AP) {
		/* Due to most likely deauths outstanding we sleep */
		/* first to make sure they get processed by fw. */
		msleep(400);
		err = brcmf_fil_cmd_int_set(netdev_priv(ndev),
					    BRCMF_C_SET_AP, 0);
		if (err < 0) {
			WL_ERR("setting AP mode failed %d\n", err);
			goto exit;
		}
		err = brcmf_fil_cmd_int_set(netdev_priv(ndev), BRCMF_C_UP, 0);
		if (err < 0) {
			WL_ERR("BRCMF_C_UP error %d\n", err);
			goto exit;
		}
		brcmf_set_mpc(ndev, 1);
		clear_bit(BRCMF_VIF_STATUS_AP_CREATING, &ifp->vif->sme_state);
		clear_bit(BRCMF_VIF_STATUS_AP_CREATED, &ifp->vif->sme_state);
	}
exit:
	return err;
}

static int
brcmf_cfg80211_del_station(struct wiphy *wiphy, struct net_device *ndev,
			   u8 *mac)
{
	struct brcmf_scb_val_le scbval;
	struct brcmf_if *ifp = netdev_priv(ndev);
	s32 err;

	if (!mac)
		return -EFAULT;

	WL_TRACE("Enter %pM\n", mac);

	if (!check_vif_up(ifp->vif))
		return -EIO;

	memcpy(&scbval.ea, mac, ETH_ALEN);
	scbval.val = cpu_to_le32(WLAN_REASON_DEAUTH_LEAVING);
	err = brcmf_fil_cmd_data_set(ifp, BRCMF_C_SCB_DEAUTHENTICATE_FOR_REASON,
				     &scbval, sizeof(scbval));
	if (err)
		WL_ERR("SCB_DEAUTHENTICATE_FOR_REASON failed %d\n", err);

	WL_TRACE("Exit\n");
	return err;
}

static struct cfg80211_ops wl_cfg80211_ops = {
	.change_virtual_intf = brcmf_cfg80211_change_iface,
	.scan = brcmf_cfg80211_scan,
	.set_wiphy_params = brcmf_cfg80211_set_wiphy_params,
	.join_ibss = brcmf_cfg80211_join_ibss,
	.leave_ibss = brcmf_cfg80211_leave_ibss,
	.get_station = brcmf_cfg80211_get_station,
	.set_tx_power = brcmf_cfg80211_set_tx_power,
	.get_tx_power = brcmf_cfg80211_get_tx_power,
	.add_key = brcmf_cfg80211_add_key,
	.del_key = brcmf_cfg80211_del_key,
	.get_key = brcmf_cfg80211_get_key,
	.set_default_key = brcmf_cfg80211_config_default_key,
	.set_default_mgmt_key = brcmf_cfg80211_config_default_mgmt_key,
	.set_power_mgmt = brcmf_cfg80211_set_power_mgmt,
	.set_bitrate_mask = brcmf_cfg80211_set_bitrate_mask,
	.connect = brcmf_cfg80211_connect,
	.disconnect = brcmf_cfg80211_disconnect,
	.suspend = brcmf_cfg80211_suspend,
	.resume = brcmf_cfg80211_resume,
	.set_pmksa = brcmf_cfg80211_set_pmksa,
	.del_pmksa = brcmf_cfg80211_del_pmksa,
	.flush_pmksa = brcmf_cfg80211_flush_pmksa,
	.start_ap = brcmf_cfg80211_start_ap,
	.stop_ap = brcmf_cfg80211_stop_ap,
	.del_station = brcmf_cfg80211_del_station,
	.sched_scan_start = brcmf_cfg80211_sched_scan_start,
	.sched_scan_stop = brcmf_cfg80211_sched_scan_stop,
#ifdef CONFIG_NL80211_TESTMODE
	.testmode_cmd = brcmf_cfg80211_testmode
#endif
};

static s32 brcmf_mode_to_nl80211_iftype(s32 mode)
{
	s32 err = 0;

	switch (mode) {
	case WL_MODE_BSS:
		return NL80211_IFTYPE_STATION;
	case WL_MODE_IBSS:
		return NL80211_IFTYPE_ADHOC;
	default:
		return NL80211_IFTYPE_UNSPECIFIED;
	}

	return err;
}

static void brcmf_wiphy_pno_params(struct wiphy *wiphy)
{
	/* scheduled scan settings */
	wiphy->max_sched_scan_ssids = BRCMF_PNO_MAX_PFN_COUNT;
	wiphy->max_match_sets = BRCMF_PNO_MAX_PFN_COUNT;
	wiphy->max_sched_scan_ie_len = BRCMF_SCAN_IE_LEN_MAX;
	wiphy->flags |= WIPHY_FLAG_SUPPORTS_SCHED_SCAN;
}

static struct wiphy *brcmf_setup_wiphy(struct device *phydev)
{
	struct wiphy *wiphy;
	s32 err = 0;

	wiphy = wiphy_new(&wl_cfg80211_ops, sizeof(struct brcmf_cfg80211_info));
	if (!wiphy) {
		WL_ERR("Could not allocate wiphy device\n");
		return ERR_PTR(-ENOMEM);
	}
	set_wiphy_dev(wiphy, phydev);
	wiphy->max_scan_ssids = WL_NUM_SCAN_MAX;
	wiphy->max_num_pmkids = WL_NUM_PMKIDS_MAX;
	wiphy->interface_modes = BIT(NL80211_IFTYPE_STATION) |
				 BIT(NL80211_IFTYPE_ADHOC) |
				 BIT(NL80211_IFTYPE_AP);
	wiphy->bands[IEEE80211_BAND_2GHZ] = &__wl_band_2ghz;
	wiphy->bands[IEEE80211_BAND_5GHZ] = &__wl_band_5ghz_a;	/* Set
						* it as 11a by default.
						* This will be updated with
						* 11n phy tables in
						* "ifconfig up"
						* if phy has 11n capability
						*/
	wiphy->signal_type = CFG80211_SIGNAL_TYPE_MBM;
	wiphy->cipher_suites = __wl_cipher_suites;
	wiphy->n_cipher_suites = ARRAY_SIZE(__wl_cipher_suites);
	wiphy->flags |= WIPHY_FLAG_PS_ON_BY_DEFAULT;	/* enable power
								 * save mode
								 * by default
								 */
	brcmf_wiphy_pno_params(wiphy);
	err = wiphy_register(wiphy);
	if (err < 0) {
		WL_ERR("Could not register wiphy device (%d)\n", err);
		wiphy_free(wiphy);
		return ERR_PTR(err);
<<<<<<< HEAD
	}
	return wiphy;
}

static
struct brcmf_cfg80211_vif *brcmf_alloc_vif(struct brcmf_cfg80211_info *cfg,
					   struct net_device *netdev,
					   s32 mode, bool pm_block)
{
	struct brcmf_cfg80211_vif *vif;

	if (cfg->vif_cnt == BRCMF_IFACE_MAX_CNT)
		return ERR_PTR(-ENOSPC);

	vif = kzalloc(sizeof(*vif), GFP_KERNEL);
	if (!vif)
		return ERR_PTR(-ENOMEM);

	vif->wdev.wiphy = cfg->wiphy;
	vif->wdev.netdev = netdev;
	vif->wdev.iftype = brcmf_mode_to_nl80211_iftype(mode);

	if (netdev) {
		vif->ifp = netdev_priv(netdev);
		netdev->ieee80211_ptr = &vif->wdev;
		SET_NETDEV_DEV(netdev, wiphy_dev(cfg->wiphy));
	}

	vif->mode = mode;
	vif->pm_block = pm_block;
	vif->roam_off = -1;

	brcmf_init_prof(&vif->profile);

=======
	}
	return wiphy;
}

static
struct brcmf_cfg80211_vif *brcmf_alloc_vif(struct brcmf_cfg80211_info *cfg,
					   struct net_device *netdev,
					   s32 mode, bool pm_block)
{
	struct brcmf_cfg80211_vif *vif;

	if (cfg->vif_cnt == BRCMF_IFACE_MAX_CNT)
		return ERR_PTR(-ENOSPC);

	vif = kzalloc(sizeof(*vif), GFP_KERNEL);
	if (!vif)
		return ERR_PTR(-ENOMEM);

	vif->wdev.wiphy = cfg->wiphy;
	vif->wdev.netdev = netdev;
	vif->wdev.iftype = brcmf_mode_to_nl80211_iftype(mode);

	if (netdev) {
		vif->ifp = netdev_priv(netdev);
		netdev->ieee80211_ptr = &vif->wdev;
		SET_NETDEV_DEV(netdev, wiphy_dev(cfg->wiphy));
	}

	vif->mode = mode;
	vif->pm_block = pm_block;
	vif->roam_off = -1;

	brcmf_init_prof(&vif->profile);

>>>>>>> 0751f865
	list_add_tail(&vif->list, &cfg->vif_list);
	cfg->vif_cnt++;
	return vif;
}

static void brcmf_free_vif(struct brcmf_cfg80211_vif *vif)
{
	struct brcmf_cfg80211_info *cfg;
	struct wiphy *wiphy;

	wiphy = vif->wdev.wiphy;
	cfg = wiphy_priv(wiphy);
	list_del(&vif->list);
	cfg->vif_cnt--;

	kfree(vif);
	if (!cfg->vif_cnt) {
		wiphy_unregister(wiphy);
		wiphy_free(wiphy);
	}
}

static bool brcmf_is_linkup(struct brcmf_cfg80211_info *cfg,
			    const struct brcmf_event_msg *e)
{
	u32 event = e->event_code;
	u32 status = e->status;

	if (event == BRCMF_E_SET_SSID && status == BRCMF_E_STATUS_SUCCESS) {
		WL_CONN("Processing set ssid\n");
		cfg->link_up = true;
		return true;
	}

	return false;
}

static bool brcmf_is_linkdown(struct brcmf_cfg80211_info *cfg,
			      const struct brcmf_event_msg *e)
{
	u32 event = e->event_code;
	u16 flags = e->flags;

	if (event == BRCMF_E_LINK && (!(flags & BRCMF_EVENT_MSG_LINK))) {
		WL_CONN("Processing link down\n");
		return true;
	}
	return false;
}

static bool brcmf_is_nonetwork(struct brcmf_cfg80211_info *cfg,
			       const struct brcmf_event_msg *e)
{
	u32 event = e->event_code;
	u32 status = e->status;

	if (event == BRCMF_E_LINK && status == BRCMF_E_STATUS_NO_NETWORKS) {
		WL_CONN("Processing Link %s & no network found\n",
			e->flags & BRCMF_EVENT_MSG_LINK ? "up" : "down");
		return true;
	}

	if (event == BRCMF_E_SET_SSID && status != BRCMF_E_STATUS_SUCCESS) {
		WL_CONN("Processing connecting & no network found\n");
		return true;
	}

	return false;
}

static void brcmf_clear_assoc_ies(struct brcmf_cfg80211_info *cfg)
{
	struct brcmf_cfg80211_connect_info *conn_info = cfg_to_conn(cfg);

	kfree(conn_info->req_ie);
	conn_info->req_ie = NULL;
	conn_info->req_ie_len = 0;
	kfree(conn_info->resp_ie);
	conn_info->resp_ie = NULL;
	conn_info->resp_ie_len = 0;
}

static s32 brcmf_get_assoc_ies(struct brcmf_cfg80211_info *cfg)
{
	struct brcmf_if *ifp = netdev_priv(cfg_to_ndev(cfg));
	struct brcmf_cfg80211_assoc_ielen_le *assoc_info;
	struct brcmf_cfg80211_connect_info *conn_info = cfg_to_conn(cfg);
	u32 req_len;
	u32 resp_len;
	s32 err = 0;

	brcmf_clear_assoc_ies(cfg);

	err = brcmf_fil_iovar_data_get(ifp, "assoc_info",
				       cfg->extra_buf, WL_ASSOC_INFO_MAX);
	if (err) {
		WL_ERR("could not get assoc info (%d)\n", err);
		return err;
	}
	assoc_info =
		(struct brcmf_cfg80211_assoc_ielen_le *)cfg->extra_buf;
	req_len = le32_to_cpu(assoc_info->req_len);
	resp_len = le32_to_cpu(assoc_info->resp_len);
	if (req_len) {
		err = brcmf_fil_iovar_data_get(ifp, "assoc_req_ies",
					       cfg->extra_buf,
					       WL_ASSOC_INFO_MAX);
		if (err) {
			WL_ERR("could not get assoc req (%d)\n", err);
			return err;
		}
		conn_info->req_ie_len = req_len;
		conn_info->req_ie =
		    kmemdup(cfg->extra_buf, conn_info->req_ie_len,
			    GFP_KERNEL);
	} else {
		conn_info->req_ie_len = 0;
		conn_info->req_ie = NULL;
	}
	if (resp_len) {
		err = brcmf_fil_iovar_data_get(ifp, "assoc_resp_ies",
					       cfg->extra_buf,
					       WL_ASSOC_INFO_MAX);
		if (err) {
			WL_ERR("could not get assoc resp (%d)\n", err);
			return err;
		}
		conn_info->resp_ie_len = resp_len;
		conn_info->resp_ie =
		    kmemdup(cfg->extra_buf, conn_info->resp_ie_len,
			    GFP_KERNEL);
	} else {
		conn_info->resp_ie_len = 0;
		conn_info->resp_ie = NULL;
	}
	WL_CONN("req len (%d) resp len (%d)\n",
	       conn_info->req_ie_len, conn_info->resp_ie_len);

	return err;
}

static s32
brcmf_bss_roaming_done(struct brcmf_cfg80211_info *cfg,
		       struct net_device *ndev,
		       const struct brcmf_event_msg *e)
{
	struct brcmf_if *ifp = netdev_priv(ndev);
	struct brcmf_cfg80211_profile *profile = &ifp->vif->profile;
	struct brcmf_cfg80211_connect_info *conn_info = cfg_to_conn(cfg);
	struct wiphy *wiphy = cfg_to_wiphy(cfg);
	struct ieee80211_channel *notify_channel = NULL;
	struct ieee80211_supported_band *band;
	struct brcmf_bss_info_le *bi;
	u32 freq;
	s32 err = 0;
	u32 target_channel;
	u8 *buf;

	WL_TRACE("Enter\n");

	brcmf_get_assoc_ies(cfg);
	memcpy(profile->bssid, e->addr, ETH_ALEN);
	brcmf_update_bss_info(cfg);

	buf = kzalloc(WL_BSS_INFO_MAX, GFP_KERNEL);
	if (buf == NULL) {
		err = -ENOMEM;
		goto done;
	}

	/* data sent to dongle has to be little endian */
	*(__le32 *)buf = cpu_to_le32(WL_BSS_INFO_MAX);
	err = brcmf_fil_cmd_data_get(ifp, BRCMF_C_GET_BSS_INFO,
				     buf, WL_BSS_INFO_MAX);

	if (err)
		goto done;

	bi = (struct brcmf_bss_info_le *)(buf + 4);
	target_channel = bi->ctl_ch ? bi->ctl_ch :
				      CHSPEC_CHANNEL(le16_to_cpu(bi->chanspec));

	if (target_channel <= CH_MAX_2G_CHANNEL)
		band = wiphy->bands[IEEE80211_BAND_2GHZ];
	else
		band = wiphy->bands[IEEE80211_BAND_5GHZ];

	freq = ieee80211_channel_to_frequency(target_channel, band->band);
	notify_channel = ieee80211_get_channel(wiphy, freq);

done:
	kfree(buf);
	cfg80211_roamed(ndev, notify_channel, (u8 *)profile->bssid,
			conn_info->req_ie, conn_info->req_ie_len,
			conn_info->resp_ie, conn_info->resp_ie_len, GFP_KERNEL);
	WL_CONN("Report roaming result\n");

	set_bit(BRCMF_VIF_STATUS_CONNECTED, &ifp->vif->sme_state);
	WL_TRACE("Exit\n");
	return err;
}

static s32
brcmf_bss_connect_done(struct brcmf_cfg80211_info *cfg,
		       struct net_device *ndev, const struct brcmf_event_msg *e,
		       bool completed)
{
	struct brcmf_if *ifp = netdev_priv(ndev);
	struct brcmf_cfg80211_profile *profile = &ifp->vif->profile;
	struct brcmf_cfg80211_connect_info *conn_info = cfg_to_conn(cfg);
	s32 err = 0;

	WL_TRACE("Enter\n");

	if (test_and_clear_bit(BRCMF_VIF_STATUS_CONNECTING,
			       &ifp->vif->sme_state)) {
		if (completed) {
			brcmf_get_assoc_ies(cfg);
			memcpy(profile->bssid, e->addr, ETH_ALEN);
			brcmf_update_bss_info(cfg);
		}
		cfg80211_connect_result(ndev,
					(u8 *)profile->bssid,
					conn_info->req_ie,
					conn_info->req_ie_len,
					conn_info->resp_ie,
					conn_info->resp_ie_len,
					completed ? WLAN_STATUS_SUCCESS :
						    WLAN_STATUS_AUTH_TIMEOUT,
					GFP_KERNEL);
		if (completed)
			set_bit(BRCMF_VIF_STATUS_CONNECTED,
				&ifp->vif->sme_state);
		WL_CONN("Report connect result - connection %s\n",
				completed ? "succeeded" : "failed");
	}
	WL_TRACE("Exit\n");
	return err;
}

static s32
brcmf_notify_connect_status_ap(struct brcmf_cfg80211_info *cfg,
			       struct net_device *ndev,
			       const struct brcmf_event_msg *e, void *data)
{
	s32 err = 0;
	u32 event = e->event_code;
	u32 reason = e->reason;
	u32 len = e->datalen;
	static int generation;

	struct station_info sinfo;

	WL_CONN("event %d, reason %d\n", event, reason);
	memset(&sinfo, 0, sizeof(sinfo));

	sinfo.filled = 0;
	if (((event == BRCMF_E_ASSOC_IND) || (event == BRCMF_E_REASSOC_IND)) &&
	    reason == BRCMF_E_STATUS_SUCCESS) {
		sinfo.filled = STATION_INFO_ASSOC_REQ_IES;
		if (!data) {
			WL_ERR("No IEs present in ASSOC/REASSOC_IND");
			return -EINVAL;
		}
		sinfo.assoc_req_ies = data;
		sinfo.assoc_req_ies_len = len;
		generation++;
		sinfo.generation = generation;
		cfg80211_new_sta(ndev, e->addr, &sinfo, GFP_ATOMIC);
	} else if ((event == BRCMF_E_DISASSOC_IND) ||
		   (event == BRCMF_E_DEAUTH_IND) ||
		   (event == BRCMF_E_DEAUTH)) {
		generation++;
		sinfo.generation = generation;
		cfg80211_del_sta(ndev, e->addr, GFP_ATOMIC);
	}
	return err;
}

static s32
brcmf_notify_connect_status(struct brcmf_if *ifp,
			    const struct brcmf_event_msg *e, void *data)
{
<<<<<<< HEAD
	struct brcmf_if *ifp = netdev_priv(ndev);
=======
	struct brcmf_cfg80211_info *cfg = ifp->drvr->config;
	struct net_device *ndev = ifp->ndev;
>>>>>>> 0751f865
	struct brcmf_cfg80211_profile *profile = &ifp->vif->profile;
	s32 err = 0;

	if (cfg->conf->mode == WL_MODE_AP) {
		err = brcmf_notify_connect_status_ap(cfg, ndev, e, data);
	} else if (brcmf_is_linkup(cfg, e)) {
		WL_CONN("Linkup\n");
		if (brcmf_is_ibssmode(cfg)) {
			memcpy(profile->bssid, e->addr, ETH_ALEN);
			wl_inform_ibss(cfg, ndev, e->addr);
			cfg80211_ibss_joined(ndev, e->addr, GFP_KERNEL);
			clear_bit(BRCMF_VIF_STATUS_CONNECTING,
				  &ifp->vif->sme_state);
			set_bit(BRCMF_VIF_STATUS_CONNECTED,
				&ifp->vif->sme_state);
		} else
			brcmf_bss_connect_done(cfg, ndev, e, true);
	} else if (brcmf_is_linkdown(cfg, e)) {
		WL_CONN("Linkdown\n");
		if (brcmf_is_ibssmode(cfg)) {
			clear_bit(BRCMF_VIF_STATUS_CONNECTING,
				  &ifp->vif->sme_state);
			if (test_and_clear_bit(BRCMF_VIF_STATUS_CONNECTED,
					       &ifp->vif->sme_state))
				brcmf_link_down(cfg);
		} else {
			brcmf_bss_connect_done(cfg, ndev, e, false);
			if (test_and_clear_bit(BRCMF_VIF_STATUS_CONNECTED,
					       &ifp->vif->sme_state)) {
				cfg80211_disconnected(ndev, 0, NULL, 0,
						      GFP_KERNEL);
				brcmf_link_down(cfg);
			}
		}
		brcmf_init_prof(ndev_to_prof(ndev));
	} else if (brcmf_is_nonetwork(cfg, e)) {
		if (brcmf_is_ibssmode(cfg))
			clear_bit(BRCMF_VIF_STATUS_CONNECTING,
				  &ifp->vif->sme_state);
		else
			brcmf_bss_connect_done(cfg, ndev, e, false);
	}

	return err;
}

static s32
brcmf_notify_roaming_status(struct brcmf_if *ifp,
			    const struct brcmf_event_msg *e, void *data)
{
<<<<<<< HEAD
	struct brcmf_if *ifp = netdev_priv(ndev);
=======
	struct brcmf_cfg80211_info *cfg = ifp->drvr->config;
>>>>>>> 0751f865
	s32 err = 0;
	u32 event = e->event_code;
	u32 status = e->status;

	if (event == BRCMF_E_ROAM && status == BRCMF_E_STATUS_SUCCESS) {
		if (test_bit(BRCMF_VIF_STATUS_CONNECTED, &ifp->vif->sme_state))
<<<<<<< HEAD
			brcmf_bss_roaming_done(cfg, ndev, e);
=======
			brcmf_bss_roaming_done(cfg, ifp->ndev, e);
>>>>>>> 0751f865
		else
			brcmf_bss_connect_done(cfg, ifp->ndev, e, true);
	}

	return err;
}

static s32
brcmf_notify_mic_status(struct brcmf_if *ifp,
			const struct brcmf_event_msg *e, void *data)
{
	u16 flags = e->flags;
	enum nl80211_key_type key_type;

	if (flags & BRCMF_EVENT_MSG_GROUP)
		key_type = NL80211_KEYTYPE_GROUP;
	else
		key_type = NL80211_KEYTYPE_PAIRWISE;

	cfg80211_michael_mic_failure(ifp->ndev, (u8 *)&e->addr, key_type, -1,
				     NULL, GFP_KERNEL);

	return 0;
}

<<<<<<< HEAD
static s32
brcmf_notify_scan_status(struct brcmf_cfg80211_info *cfg,
			 struct net_device *ndev,
			 const struct brcmf_event_msg *e, void *data)
{
	struct brcmf_if *ifp = netdev_priv(ndev);
	struct brcmf_channel_info_le channel_inform_le;
	struct brcmf_scan_results_le *bss_list_le;
	u32 len = WL_SCAN_BUF_MAX;
	s32 err = 0;
	bool scan_abort = false;
	u32 scan_channel;

	WL_TRACE("Enter\n");

	if (cfg->iscan_on && cfg->iscan_kickstart) {
		WL_TRACE("Exit\n");
		return brcmf_wakeup_iscan(cfg_to_iscan(cfg));
	}

	if (!test_and_clear_bit(BRCMF_SCAN_STATUS_BUSY, &cfg->scan_status)) {
		WL_ERR("Scan complete while device not scanning\n");
		scan_abort = true;
		err = -EINVAL;
		goto scan_done_out;
	}

	err = brcmf_fil_cmd_data_get(ifp, BRCMF_C_GET_CHANNEL,
				     &channel_inform_le,
				     sizeof(channel_inform_le));
	if (err) {
		WL_ERR("scan busy (%d)\n", err);
		scan_abort = true;
		goto scan_done_out;
	}
	scan_channel = le32_to_cpu(channel_inform_le.scan_channel);
	if (scan_channel)
		WL_CONN("channel_inform.scan_channel (%d)\n", scan_channel);
	cfg->bss_list = cfg->scan_results;
	bss_list_le = (struct brcmf_scan_results_le *) cfg->bss_list;

	memset(cfg->scan_results, 0, len);
	bss_list_le->buflen = cpu_to_le32(len);
	err = brcmf_fil_cmd_data_get(ifp, BRCMF_C_SCAN_RESULTS,
				     cfg->scan_results, len);
	if (err) {
		WL_ERR("%s Scan_results error (%d)\n", ndev->name, err);
		err = -EINVAL;
		scan_abort = true;
		goto scan_done_out;
	}
	cfg->scan_results->buflen = le32_to_cpu(bss_list_le->buflen);
	cfg->scan_results->version = le32_to_cpu(bss_list_le->version);
	cfg->scan_results->count = le32_to_cpu(bss_list_le->count);

	err = brcmf_inform_bss(cfg);
	if (err)
		scan_abort = true;

scan_done_out:
	if (cfg->scan_request) {
		WL_SCAN("calling cfg80211_scan_done\n");
		cfg80211_scan_done(cfg->scan_request, scan_abort);
		brcmf_set_mpc(ndev, 1);
		cfg->scan_request = NULL;
	}

	WL_TRACE("Exit\n");

	return err;
}

=======
>>>>>>> 0751f865
static void brcmf_init_conf(struct brcmf_cfg80211_conf *conf)
{
	conf->mode = (u32)-1;
	conf->frag_threshold = (u32)-1;
	conf->rts_threshold = (u32)-1;
	conf->retry_short = (u32)-1;
	conf->retry_long = (u32)-1;
	conf->tx_power = -1;
}

static void brcmf_register_event_handlers(struct brcmf_cfg80211_info *cfg)
{
	brcmf_fweh_register(cfg->pub, BRCMF_E_LINK,
			    brcmf_notify_connect_status);
	brcmf_fweh_register(cfg->pub, BRCMF_E_DEAUTH_IND,
			    brcmf_notify_connect_status);
	brcmf_fweh_register(cfg->pub, BRCMF_E_DEAUTH,
			    brcmf_notify_connect_status);
	brcmf_fweh_register(cfg->pub, BRCMF_E_DISASSOC_IND,
			    brcmf_notify_connect_status);
	brcmf_fweh_register(cfg->pub, BRCMF_E_ASSOC_IND,
			    brcmf_notify_connect_status);
	brcmf_fweh_register(cfg->pub, BRCMF_E_REASSOC_IND,
			    brcmf_notify_connect_status);
	brcmf_fweh_register(cfg->pub, BRCMF_E_ROAM,
			    brcmf_notify_roaming_status);
	brcmf_fweh_register(cfg->pub, BRCMF_E_MIC_ERROR,
			    brcmf_notify_mic_status);
	brcmf_fweh_register(cfg->pub, BRCMF_E_SET_SSID,
			    brcmf_notify_connect_status);
	brcmf_fweh_register(cfg->pub, BRCMF_E_PFN_NET_FOUND,
			    brcmf_notify_sched_scan_results);
}

static void brcmf_deinit_priv_mem(struct brcmf_cfg80211_info *cfg)
{
	kfree(cfg->conf);
	cfg->conf = NULL;
<<<<<<< HEAD
	kfree(cfg->scan_req_int);
	cfg->scan_req_int = NULL;
=======
>>>>>>> 0751f865
	kfree(cfg->escan_ioctl_buf);
	cfg->escan_ioctl_buf = NULL;
	kfree(cfg->extra_buf);
	cfg->extra_buf = NULL;
	kfree(cfg->pmk_list);
	cfg->pmk_list = NULL;
}

static s32 brcmf_init_priv_mem(struct brcmf_cfg80211_info *cfg)
{
	cfg->conf = kzalloc(sizeof(*cfg->conf), GFP_KERNEL);
	if (!cfg->conf)
		goto init_priv_mem_out;
<<<<<<< HEAD
	cfg->bss_info = kzalloc(WL_BSS_INFO_MAX, GFP_KERNEL);
	if (!cfg->bss_info)
		goto init_priv_mem_out;
	cfg->scan_req_int = kzalloc(sizeof(*cfg->scan_req_int),
					 GFP_KERNEL);
	if (!cfg->scan_req_int)
		goto init_priv_mem_out;
=======
>>>>>>> 0751f865
	cfg->escan_ioctl_buf = kzalloc(BRCMF_DCMD_MEDLEN, GFP_KERNEL);
	if (!cfg->escan_ioctl_buf)
		goto init_priv_mem_out;
	cfg->extra_buf = kzalloc(WL_EXTRA_BUF_MAX, GFP_KERNEL);
	if (!cfg->extra_buf)
		goto init_priv_mem_out;
	cfg->pmk_list = kzalloc(sizeof(*cfg->pmk_list), GFP_KERNEL);
	if (!cfg->pmk_list)
		goto init_priv_mem_out;

	return 0;

init_priv_mem_out:
	brcmf_deinit_priv_mem(cfg);

	return -ENOMEM;
}

static s32 wl_init_priv(struct brcmf_cfg80211_info *cfg)
{
	s32 err = 0;

	cfg->scan_request = NULL;
	cfg->pwr_save = true;
	cfg->roam_on = true;	/* roam on & off switch.
				 we enable roam per default */
	cfg->active_scan = true;	/* we do active scan for
				 specific scan per default */
	cfg->dongle_up = false;	/* dongle is not up yet */
	err = brcmf_init_priv_mem(cfg);
	if (err)
		return err;
	brcmf_register_event_handlers(cfg);
	mutex_init(&cfg->usr_sync);
	brcmf_init_escan(cfg);
	brcmf_init_conf(cfg->conf);
	brcmf_link_down(cfg);

	return err;
}

static void wl_deinit_priv(struct brcmf_cfg80211_info *cfg)
{
	cfg->dongle_up = false;	/* dongle down */
	brcmf_link_down(cfg);
	brcmf_abort_scanning(cfg);
	brcmf_deinit_priv_mem(cfg);
}

struct brcmf_cfg80211_info *brcmf_cfg80211_attach(struct brcmf_pub *drvr)
{
	struct net_device *ndev = drvr->iflist[0]->ndev;
	struct device *busdev = drvr->dev;
	struct brcmf_cfg80211_info *cfg;
	struct wiphy *wiphy;
	struct brcmf_cfg80211_vif *vif;
	struct brcmf_if *ifp;
	s32 err = 0;

	if (!ndev) {
		WL_ERR("ndev is invalid\n");
		return NULL;
	}

	ifp = netdev_priv(ndev);
	wiphy = brcmf_setup_wiphy(busdev);
	if (IS_ERR(wiphy))
		return NULL;

	cfg = wiphy_priv(wiphy);
	cfg->wiphy = wiphy;
	cfg->pub = drvr;
	INIT_LIST_HEAD(&cfg->vif_list);

	vif = brcmf_alloc_vif(cfg, ndev, WL_MODE_BSS, false);
	if (IS_ERR(vif)) {
		wiphy_free(wiphy);
		return NULL;
	}

	err = wl_init_priv(cfg);
	if (err) {
		WL_ERR("Failed to init iwm_priv (%d)\n", err);
		goto cfg80211_attach_out;
	}

	ifp->vif = vif;
	return cfg;

cfg80211_attach_out:
	brcmf_free_vif(vif);
	return NULL;
}

void brcmf_cfg80211_detach(struct brcmf_cfg80211_info *cfg)
{
	struct brcmf_cfg80211_vif *vif;
	struct brcmf_cfg80211_vif *tmp;
<<<<<<< HEAD

	wl_deinit_priv(cfg);
	list_for_each_entry_safe(vif, tmp, &cfg->vif_list, list) {
		brcmf_free_vif(vif);
	}
}

void
brcmf_cfg80211_event(struct net_device *ndev,
		  const struct brcmf_event_msg *e, void *data)
{
	u32 event_type = be32_to_cpu(e->event_type);
	struct brcmf_cfg80211_info *cfg = ndev_to_cfg(ndev);

	if (!brcmf_enq_event(cfg, event_type, e, data))
		schedule_work(&cfg->event_work);
}

static s32 brcmf_dongle_eventmsg(struct net_device *ndev)
{
	s8 eventmask[BRCMF_EVENTING_MASK_LEN];
	s32 err = 0;

	WL_TRACE("Enter\n");

	/* Setup event_msgs */
	err = brcmf_fil_iovar_data_get(netdev_priv(ndev), "event_msgs",
				       eventmask, BRCMF_EVENTING_MASK_LEN);
	if (err) {
		WL_ERR("Get event_msgs error (%d)\n", err);
		goto dongle_eventmsg_out;
	}

	setbit(eventmask, BRCMF_E_SET_SSID);
	setbit(eventmask, BRCMF_E_ROAM);
	setbit(eventmask, BRCMF_E_PRUNE);
	setbit(eventmask, BRCMF_E_AUTH);
	setbit(eventmask, BRCMF_E_REASSOC);
	setbit(eventmask, BRCMF_E_REASSOC_IND);
	setbit(eventmask, BRCMF_E_DEAUTH_IND);
	setbit(eventmask, BRCMF_E_DISASSOC_IND);
	setbit(eventmask, BRCMF_E_DISASSOC);
	setbit(eventmask, BRCMF_E_JOIN);
	setbit(eventmask, BRCMF_E_ASSOC_IND);
	setbit(eventmask, BRCMF_E_PSK_SUP);
	setbit(eventmask, BRCMF_E_LINK);
	setbit(eventmask, BRCMF_E_NDIS_LINK);
	setbit(eventmask, BRCMF_E_MIC_ERROR);
	setbit(eventmask, BRCMF_E_PMKID_CACHE);
	setbit(eventmask, BRCMF_E_TXFAIL);
	setbit(eventmask, BRCMF_E_JOIN_START);
	setbit(eventmask, BRCMF_E_SCAN_COMPLETE);
	setbit(eventmask, BRCMF_E_ESCAN_RESULT);
	setbit(eventmask, BRCMF_E_PFN_NET_FOUND);

	err = brcmf_fil_iovar_data_set(netdev_priv(ndev), "event_msgs",
				       eventmask, BRCMF_EVENTING_MASK_LEN);
	if (err) {
		WL_ERR("Set event_msgs error (%d)\n", err);
		goto dongle_eventmsg_out;
=======

	wl_deinit_priv(cfg);
	list_for_each_entry_safe(vif, tmp, &cfg->vif_list, list) {
		brcmf_free_vif(vif);
>>>>>>> 0751f865
	}
}

static s32
brcmf_dongle_roam(struct net_device *ndev, u32 roamvar, u32 bcn_timeout)
{
	struct brcmf_if *ifp = netdev_priv(ndev);
	s32 err = 0;
	__le32 roamtrigger[2];
	__le32 roam_delta[2];

	/*
	 * Setup timeout if Beacons are lost and roam is
	 * off to report link down
	 */
	if (roamvar) {
		err = brcmf_fil_iovar_int_set(ifp, "bcn_timeout", bcn_timeout);
		if (err) {
			WL_ERR("bcn_timeout error (%d)\n", err);
			goto dongle_rom_out;
		}
	}

	/*
	 * Enable/Disable built-in roaming to allow supplicant
	 * to take care of roaming
	 */
	WL_INFO("Internal Roaming = %s\n", roamvar ? "Off" : "On");
	err = brcmf_fil_iovar_int_set(ifp, "roam_off", roamvar);
	if (err) {
		WL_ERR("roam_off error (%d)\n", err);
		goto dongle_rom_out;
	}

	roamtrigger[0] = cpu_to_le32(WL_ROAM_TRIGGER_LEVEL);
	roamtrigger[1] = cpu_to_le32(BRCM_BAND_ALL);
	err = brcmf_fil_cmd_data_set(ifp, BRCMF_C_SET_ROAM_TRIGGER,
				     (void *)roamtrigger, sizeof(roamtrigger));
	if (err) {
		WL_ERR("WLC_SET_ROAM_TRIGGER error (%d)\n", err);
		goto dongle_rom_out;
	}

	roam_delta[0] = cpu_to_le32(WL_ROAM_DELTA);
	roam_delta[1] = cpu_to_le32(BRCM_BAND_ALL);
	err = brcmf_fil_cmd_data_set(ifp, BRCMF_C_SET_ROAM_DELTA,
				     (void *)roam_delta, sizeof(roam_delta));
	if (err) {
		WL_ERR("WLC_SET_ROAM_DELTA error (%d)\n", err);
		goto dongle_rom_out;
	}

dongle_rom_out:
	return err;
}

static s32
brcmf_dongle_scantime(struct net_device *ndev, s32 scan_assoc_time,
		      s32 scan_unassoc_time, s32 scan_passive_time)
{
	struct brcmf_if *ifp = netdev_priv(ndev);
	s32 err = 0;

	err = brcmf_fil_cmd_int_set(ifp, BRCMF_C_SET_SCAN_CHANNEL_TIME,
				    scan_assoc_time);
	if (err) {
		if (err == -EOPNOTSUPP)
			WL_INFO("Scan assoc time is not supported\n");
		else
			WL_ERR("Scan assoc time error (%d)\n", err);
		goto dongle_scantime_out;
	}
	err = brcmf_fil_cmd_int_set(ifp, BRCMF_C_SET_SCAN_UNASSOC_TIME,
				    scan_unassoc_time);
	if (err) {
		if (err == -EOPNOTSUPP)
			WL_INFO("Scan unassoc time is not supported\n");
		else
			WL_ERR("Scan unassoc time error (%d)\n", err);
		goto dongle_scantime_out;
	}

	err = brcmf_fil_cmd_int_set(ifp, BRCMF_C_SET_SCAN_PASSIVE_TIME,
				    scan_passive_time);
	if (err) {
		if (err == -EOPNOTSUPP)
			WL_INFO("Scan passive time is not supported\n");
		else
			WL_ERR("Scan passive time error (%d)\n", err);
		goto dongle_scantime_out;
	}

dongle_scantime_out:
	return err;
}

static s32 wl_update_wiphybands(struct brcmf_cfg80211_info *cfg)
{
	struct brcmf_if *ifp = netdev_priv(cfg_to_ndev(cfg));
	struct wiphy *wiphy;
	s32 phy_list;
	s8 phy;
	s32 err = 0;

<<<<<<< HEAD
	err = brcmf_fil_cmd_data_get(ifp, BRCM_GET_PHYLIST,
=======
	err = brcmf_fil_cmd_data_get(ifp, BRCMF_C_GET_PHYLIST,
>>>>>>> 0751f865
				     &phy_list, sizeof(phy_list));
	if (err) {
		WL_ERR("error (%d)\n", err);
		return err;
	}

	phy = ((char *)&phy_list)[0];
	WL_INFO("%c phy\n", phy);
	if (phy == 'n' || phy == 'a') {
		wiphy = cfg_to_wiphy(cfg);
		wiphy->bands[IEEE80211_BAND_5GHZ] = &__wl_band_5ghz_n;
	}

	return err;
}

static s32 brcmf_dongle_probecap(struct brcmf_cfg80211_info *cfg)
{
	return wl_update_wiphybands(cfg);
}

static s32 brcmf_config_dongle(struct brcmf_cfg80211_info *cfg)
{
	struct net_device *ndev;
	struct wireless_dev *wdev;
	s32 power_mode;
	s32 err = 0;

	if (cfg->dongle_up)
		return err;

	ndev = cfg_to_ndev(cfg);
	wdev = ndev->ieee80211_ptr;

	brcmf_dongle_scantime(ndev, WL_SCAN_CHANNEL_TIME,
			WL_SCAN_UNASSOC_TIME, WL_SCAN_PASSIVE_TIME);

	power_mode = cfg->pwr_save ? PM_FAST : PM_OFF;
	err = brcmf_fil_cmd_int_set(netdev_priv(ndev), BRCMF_C_SET_PM,
				    power_mode);
	if (err)
		goto default_conf_out;
	WL_INFO("power save set to %s\n",
		(power_mode ? "enabled" : "disabled"));

	err = brcmf_dongle_roam(ndev, (cfg->roam_on ? 0 : 1),
				WL_BEACON_TIMEOUT);
	if (err)
		goto default_conf_out;
	err = brcmf_cfg80211_change_iface(wdev->wiphy, ndev, wdev->iftype,
					  NULL, NULL);
	if (err && err != -EINPROGRESS)
		goto default_conf_out;
	err = brcmf_dongle_probecap(cfg);
	if (err)
		goto default_conf_out;

	/* -EINPROGRESS: Call commit handler */

default_conf_out:

	cfg->dongle_up = true;

	return err;

}

<<<<<<< HEAD
static s32 __brcmf_cfg80211_up(struct brcmf_cfg80211_info *cfg)
{
	struct brcmf_if *ifp = netdev_priv(cfg_to_ndev(cfg));
	s32 err = 0;

	set_bit(BRCMF_VIF_STATUS_READY, &ifp->vif->sme_state);

	err = brcmf_config_dongle(cfg);
	if (err)
		return err;

	brcmf_invoke_iscan(cfg);

	return err;
}

static s32 __brcmf_cfg80211_down(struct brcmf_cfg80211_info *cfg)
{
	struct net_device *ndev = cfg_to_ndev(cfg);
	struct brcmf_if *ifp = netdev_priv(ndev);

=======
static s32 __brcmf_cfg80211_up(struct brcmf_if *ifp)
{
	set_bit(BRCMF_VIF_STATUS_READY, &ifp->vif->sme_state);
	if (ifp->idx)
		return 0;

	return brcmf_config_dongle(ifp->drvr->config);
}

static s32 __brcmf_cfg80211_down(struct brcmf_if *ifp)
{
	struct brcmf_cfg80211_info *cfg = ifp->drvr->config;

>>>>>>> 0751f865
	/*
	 * While going down, if associated with AP disassociate
	 * from AP to save power
	 */
	if ((test_bit(BRCMF_VIF_STATUS_CONNECTED, &ifp->vif->sme_state) ||
	     test_bit(BRCMF_VIF_STATUS_CONNECTING, &ifp->vif->sme_state)) &&
	     check_vif_up(ifp->vif)) {
		WL_INFO("Disassociating from AP");
		brcmf_link_down(cfg);

		/* Make sure WPA_Supplicant receives all the event
		   generated due to DISASSOC call to the fw to keep
		   the state fw and WPA_Supplicant state consistent
		 */
		brcmf_delay(500);
	}

	brcmf_abort_scanning(cfg);
	clear_bit(BRCMF_VIF_STATUS_READY, &ifp->vif->sme_state);

	return 0;
}

s32 brcmf_cfg80211_up(struct net_device *ndev)
{
	struct brcmf_if *ifp = netdev_priv(ndev);
	struct brcmf_cfg80211_info *cfg = ifp->drvr->config;
	s32 err = 0;

	mutex_lock(&cfg->usr_sync);
	err = __brcmf_cfg80211_up(ifp);
	mutex_unlock(&cfg->usr_sync);

	return err;
}

s32 brcmf_cfg80211_down(struct net_device *ndev)
{
	struct brcmf_if *ifp = netdev_priv(ndev);
	struct brcmf_cfg80211_info *cfg = ifp->drvr->config;
	s32 err = 0;

	mutex_lock(&cfg->usr_sync);
	err = __brcmf_cfg80211_down(ifp);
	mutex_unlock(&cfg->usr_sync);

	return err;
}
<|MERGE_RESOLUTION|>--- conflicted
+++ resolved
@@ -479,16 +479,6 @@
 
 	if (ap) {
 		set_bit(BRCMF_VIF_STATUS_AP_CREATING, &ifp->vif->sme_state);
-<<<<<<< HEAD
-		if (!cfg->ap_info)
-			cfg->ap_info = kzalloc(sizeof(*cfg->ap_info),
-					       GFP_KERNEL);
-		if (!cfg->ap_info) {
-			err = -ENOMEM;
-			goto done;
-		}
-=======
->>>>>>> 0751f865
 		WL_INFO("IF Type = AP\n");
 	} else {
 		err = brcmf_fil_cmd_int_set(netdev_priv(ndev),
@@ -525,188 +515,6 @@
 	}
 }
 
-<<<<<<< HEAD
-static void brcmf_iscan_prep(struct brcmf_scan_params_le *params_le,
-			     struct brcmf_ssid *ssid)
-{
-	memset(params_le->bssid, 0xFF, ETH_ALEN);
-	params_le->bss_type = DOT11_BSSTYPE_ANY;
-	params_le->scan_type = 0;
-	params_le->channel_num = 0;
-	params_le->nprobes = cpu_to_le32(-1);
-	params_le->active_time = cpu_to_le32(-1);
-	params_le->passive_time = cpu_to_le32(-1);
-	params_le->home_time = cpu_to_le32(-1);
-	if (ssid && ssid->SSID_len) {
-		params_le->ssid_le.SSID_len = cpu_to_le32(ssid->SSID_len);
-		memcpy(&params_le->ssid_le.SSID, ssid->SSID, ssid->SSID_len);
-	}
-}
-
-static s32
-brcmf_run_iscan(struct brcmf_cfg80211_iscan_ctrl *iscan,
-		struct brcmf_ssid *ssid, u16 action)
-{
-	s32 params_size = BRCMF_SCAN_PARAMS_FIXED_SIZE +
-			  offsetof(struct brcmf_iscan_params_le, params_le);
-	struct brcmf_iscan_params_le *params;
-	s32 err = 0;
-
-	if (ssid && ssid->SSID_len)
-		params_size += sizeof(struct brcmf_ssid);
-	params = kzalloc(params_size, GFP_KERNEL);
-	if (!params)
-		return -ENOMEM;
-	BUG_ON(params_size >= BRCMF_DCMD_SMLEN);
-
-	brcmf_iscan_prep(&params->params_le, ssid);
-
-	params->version = cpu_to_le32(BRCMF_ISCAN_REQ_VERSION);
-	params->action = cpu_to_le16(action);
-	params->scan_duration = cpu_to_le16(0);
-
-	err = brcmf_fil_iovar_data_set(netdev_priv(iscan->ndev), "iscan",
-				       params, params_size);
-	if (err) {
-		if (err == -EBUSY)
-			WL_INFO("system busy : iscan canceled\n");
-		else
-			WL_ERR("error (%d)\n", err);
-	}
-
-	kfree(params);
-	return err;
-}
-
-static s32 brcmf_do_iscan(struct brcmf_cfg80211_info *cfg)
-{
-	struct brcmf_cfg80211_iscan_ctrl *iscan = cfg_to_iscan(cfg);
-	struct net_device *ndev = cfg_to_ndev(cfg);
-	struct brcmf_ssid ssid;
-	u32 passive_scan;
-	s32 err = 0;
-
-	/* Broadcast scan by default */
-	memset(&ssid, 0, sizeof(ssid));
-
-	iscan->state = WL_ISCAN_STATE_SCANING;
-
-	passive_scan = cfg->active_scan ? 0 : 1;
-	err = brcmf_fil_cmd_int_set(netdev_priv(ndev),
-				    BRCMF_C_SET_PASSIVE_SCAN, passive_scan);
-	if (err) {
-		WL_ERR("error (%d)\n", err);
-		return err;
-	}
-	brcmf_set_mpc(ndev, 0);
-	cfg->iscan_kickstart = true;
-	err = brcmf_run_iscan(iscan, &ssid, BRCMF_SCAN_ACTION_START);
-	if (err) {
-		brcmf_set_mpc(ndev, 1);
-		cfg->iscan_kickstart = false;
-		return err;
-	}
-	mod_timer(&iscan->timer, jiffies + iscan->timer_ms * HZ / 1000);
-	iscan->timer_on = 1;
-	return err;
-}
-
-static s32
-brcmf_cfg80211_iscan(struct wiphy *wiphy, struct net_device *ndev,
-		     struct cfg80211_scan_request *request,
-		     struct cfg80211_ssid *this_ssid)
-{
-	struct brcmf_if *ifp = netdev_priv(ndev);
-	struct brcmf_cfg80211_info *cfg = ndev_to_cfg(ndev);
-	struct cfg80211_ssid *ssids;
-	struct brcmf_cfg80211_scan_req *sr = cfg->scan_req_int;
-	u32 passive_scan;
-	bool iscan_req;
-	bool spec_scan;
-	s32 err = 0;
-	u32 SSID_len;
-
-	if (test_bit(BRCMF_SCAN_STATUS_BUSY, &cfg->scan_status)) {
-		WL_ERR("Scanning already: status (%lu)\n", cfg->scan_status);
-		return -EAGAIN;
-	}
-	if (test_bit(BRCMF_SCAN_STATUS_ABORT, &cfg->scan_status)) {
-		WL_ERR("Scanning being aborted: status (%lu)\n",
-		       cfg->scan_status);
-		return -EAGAIN;
-	}
-	if (test_bit(BRCMF_VIF_STATUS_CONNECTING, &ifp->vif->sme_state)) {
-		WL_ERR("Connecting: status (%lu)\n", ifp->vif->sme_state);
-		return -EAGAIN;
-	}
-
-	iscan_req = false;
-	spec_scan = false;
-	if (request) {
-		/* scan bss */
-		ssids = request->ssids;
-		if (cfg->iscan_on && (!ssids || !ssids->ssid_len))
-			iscan_req = true;
-	} else {
-		/* scan in ibss */
-		/* we don't do iscan in ibss */
-		ssids = this_ssid;
-	}
-
-	cfg->scan_request = request;
-	set_bit(BRCMF_SCAN_STATUS_BUSY, &cfg->scan_status);
-	if (iscan_req) {
-		err = brcmf_do_iscan(cfg);
-		if (!err)
-			return err;
-		else
-			goto scan_out;
-	} else {
-		WL_SCAN("ssid \"%s\", ssid_len (%d)\n",
-		       ssids->ssid, ssids->ssid_len);
-		memset(&sr->ssid_le, 0, sizeof(sr->ssid_le));
-		SSID_len = min_t(u8, sizeof(sr->ssid_le.SSID), ssids->ssid_len);
-		sr->ssid_le.SSID_len = cpu_to_le32(0);
-		if (SSID_len) {
-			memcpy(sr->ssid_le.SSID, ssids->ssid, SSID_len);
-			sr->ssid_le.SSID_len = cpu_to_le32(SSID_len);
-			spec_scan = true;
-		} else {
-			WL_SCAN("Broadcast scan\n");
-		}
-
-		passive_scan = cfg->active_scan ? 0 : 1;
-		err = brcmf_fil_cmd_int_set(ifp, BRCMF_C_SET_PASSIVE_SCAN,
-					    passive_scan);
-		if (err) {
-			WL_ERR("WLC_SET_PASSIVE_SCAN error (%d)\n", err);
-			goto scan_out;
-		}
-		brcmf_set_mpc(ndev, 0);
-		err = brcmf_fil_cmd_data_set(ifp, BRCMF_C_SCAN,
-					     &sr->ssid_le, sizeof(sr->ssid_le));
-		if (err) {
-			if (err == -EBUSY)
-				WL_INFO("system busy : scan for \"%s\" "
-					"canceled\n", sr->ssid_le.SSID);
-			else
-				WL_ERR("WLC_SCAN error (%d)\n", err);
-
-			brcmf_set_mpc(ndev, 1);
-			goto scan_out;
-		}
-	}
-
-	return 0;
-
-scan_out:
-	clear_bit(BRCMF_SCAN_STATUS_BUSY, &cfg->scan_status);
-	cfg->scan_request = NULL;
-	return err;
-}
-
-=======
->>>>>>> 0751f865
 static void brcmf_escan_prep(struct brcmf_scan_params_le *params_le,
 			     struct cfg80211_scan_request *request)
 {
@@ -930,11 +738,7 @@
 	struct brcmf_if *ifp = netdev_priv(ndev);
 	struct brcmf_cfg80211_info *cfg = ndev_to_cfg(ndev);
 	struct cfg80211_ssid *ssids;
-<<<<<<< HEAD
-	struct brcmf_cfg80211_scan_req *sr = cfg->scan_req_int;
-=======
 	struct brcmf_cfg80211_scan_req *sr = &cfg->scan_req_int;
->>>>>>> 0751f865
 	u32 passive_scan;
 	bool escan_req;
 	bool spec_scan;
@@ -1255,11 +1059,7 @@
 	else
 		bcnprd = 100;
 
-<<<<<<< HEAD
-	err = brcmf_fil_cmd_int_set(ifp, BRCM_SET_BCNPRD, bcnprd);
-=======
 	err = brcmf_fil_cmd_int_set(ifp, BRCMF_C_SET_BCNPRD, bcnprd);
->>>>>>> 0751f865
 	if (err) {
 		WL_ERR("WLC_SET_BCNPRD failed (%d)\n", err);
 		goto done;
@@ -1301,11 +1101,7 @@
 
 		/* set channel for starter */
 		target_channel = cfg->channel;
-<<<<<<< HEAD
-		err = brcmf_fil_cmd_int_set(ifp, BRCM_SET_CHANNEL,
-=======
 		err = brcmf_fil_cmd_int_set(ifp, BRCMF_C_SET_CHANNEL,
->>>>>>> 0751f865
 					    target_channel);
 		if (err) {
 			WL_ERR("WLC_SET_CHANNEL failed (%d)\n", err);
@@ -2037,18 +1833,6 @@
 
 	/* Set the new key/index */
 	err = send_key_to_dongle(ndev, &key);
-<<<<<<< HEAD
-	if (err) {
-		if (err == -EINVAL) {
-			if (key.index >= DOT11_MAX_DEFAULT_KEYS)
-				/* we ignore this key index in this case */
-				WL_ERR("invalid key index (%d)\n", key_idx);
-		}
-		/* Ignore this error, may happen during DISASSOC */
-		err = -EAGAIN;
-	}
-=======
->>>>>>> 0751f865
 
 	WL_TRACE("Exit\n");
 	return err;
@@ -2255,11 +2039,7 @@
 
 	/* addr param is always NULL. ignore it */
 	/* Get current rateset */
-<<<<<<< HEAD
-	err = brcmf_fil_cmd_data_get(ifp, BRCM_GET_CURR_RATESET,
-=======
 	err = brcmf_fil_cmd_data_get(ifp, BRCMF_C_GET_CURR_RATESET,
->>>>>>> 0751f865
 				     &rateset_le, sizeof(rateset_le));
 	if (err) {
 		WL_ERR("could not get current rateset (%d)\n", err);
@@ -2606,32 +2386,7 @@
 	struct escan_info *escan = &cfg->escan_info;
 
 	set_bit(BRCMF_SCAN_STATUS_ABORT, &cfg->scan_status);
-<<<<<<< HEAD
-	if (cfg->iscan_on) {
-		iscan->state = WL_ISCAN_STATE_IDLE;
-
-		if (iscan->timer_on) {
-			del_timer_sync(&iscan->timer);
-			iscan->timer_on = 0;
-		}
-
-		cancel_work_sync(&iscan->work);
-
-		/* Abort iscan running in FW */
-		memset(&ssid, 0, sizeof(ssid));
-		brcmf_run_iscan(iscan, &ssid, WL_SCAN_ACTION_ABORT);
-
-		if (cfg->scan_request) {
-			/* Indidate scan abort to cfg80211 layer */
-			WL_INFO("Terminating scan in progress\n");
-			cfg80211_scan_done(cfg->scan_request, true);
-			cfg->scan_request = NULL;
-		}
-	}
-	if (cfg->escan_on && cfg->scan_request) {
-=======
 	if (cfg->scan_request) {
->>>>>>> 0751f865
 		escan->escan_state = WL_ESCAN_STATE_IDLE;
 		brcmf_notify_escan_complete(cfg, escan->ndev, true, true);
 	}
@@ -2641,200 +2396,6 @@
 
 static void brcmf_cfg80211_escan_timeout_worker(struct work_struct *work)
 {
-<<<<<<< HEAD
-	struct brcmf_cfg80211_info *cfg = iscan_to_cfg(iscan);
-	struct net_device *ndev = cfg_to_ndev(cfg);
-
-	if (!test_and_clear_bit(BRCMF_SCAN_STATUS_BUSY, &cfg->scan_status)) {
-		WL_ERR("Scan complete while device not scanning\n");
-		return;
-	}
-	if (cfg->scan_request) {
-		WL_SCAN("ISCAN Completed scan: %s\n",
-				aborted ? "Aborted" : "Done");
-		cfg80211_scan_done(cfg->scan_request, aborted);
-		brcmf_set_mpc(ndev, 1);
-		cfg->scan_request = NULL;
-	}
-	cfg->iscan_kickstart = false;
-}
-
-static s32 brcmf_wakeup_iscan(struct brcmf_cfg80211_iscan_ctrl *iscan)
-{
-	if (iscan->state != WL_ISCAN_STATE_IDLE) {
-		WL_SCAN("wake up iscan\n");
-		schedule_work(&iscan->work);
-		return 0;
-	}
-
-	return -EIO;
-}
-
-static s32
-brcmf_get_iscan_results(struct brcmf_cfg80211_iscan_ctrl *iscan, u32 *status,
-		     struct brcmf_scan_results **bss_list)
-{
-	struct brcmf_scan_results *results;
-	struct brcmf_scan_results_le *results_le;
-	struct brcmf_iscan_results *list_buf;
-	s32 err = 0;
-
-	memset(iscan->scan_buf, 0, WL_ISCAN_BUF_MAX);
-	list_buf = (struct brcmf_iscan_results *)iscan->scan_buf;
-	results = &list_buf->results;
-	results_le = &list_buf->results_le;
-	results_le->buflen = cpu_to_le32(sizeof(iscan->scan_buf));
-	results_le->version = 0;
-	results_le->count = 0;
-
-	err = brcmf_fil_iovar_data_get(netdev_priv(iscan->ndev), "iscanresults",
-				       iscan->scan_buf,
-				       sizeof(iscan->scan_buf));
-	if (err) {
-		WL_ERR("error (%d)\n", err);
-		return err;
-	}
-	results->buflen = le32_to_cpu(results_le->buflen);
-	results->version = le32_to_cpu(results_le->version);
-	results->count = le32_to_cpu(results_le->count);
-	WL_SCAN("results->count = %d\n", results_le->count);
-	WL_SCAN("results->buflen = %d\n", results_le->buflen);
-	*status = le32_to_cpu(list_buf->status_le);
-	WL_SCAN("status = %d\n", *status);
-	*bss_list = results;
-
-	return err;
-}
-
-static s32 brcmf_iscan_done(struct brcmf_cfg80211_info *cfg)
-{
-	struct brcmf_cfg80211_iscan_ctrl *iscan = cfg->iscan;
-	s32 err = 0;
-
-	iscan->state = WL_ISCAN_STATE_IDLE;
-	brcmf_inform_bss(cfg);
-	brcmf_notify_iscan_complete(iscan, false);
-
-	return err;
-}
-
-static s32 brcmf_iscan_pending(struct brcmf_cfg80211_info *cfg)
-{
-	struct brcmf_cfg80211_iscan_ctrl *iscan = cfg->iscan;
-	s32 err = 0;
-
-	/* Reschedule the timer */
-	mod_timer(&iscan->timer, jiffies + iscan->timer_ms * HZ / 1000);
-	iscan->timer_on = 1;
-
-	return err;
-}
-
-static s32 brcmf_iscan_inprogress(struct brcmf_cfg80211_info *cfg)
-{
-	struct brcmf_cfg80211_iscan_ctrl *iscan = cfg->iscan;
-	s32 err = 0;
-
-	brcmf_inform_bss(cfg);
-	brcmf_run_iscan(iscan, NULL, BRCMF_SCAN_ACTION_CONTINUE);
-	/* Reschedule the timer */
-	mod_timer(&iscan->timer, jiffies + iscan->timer_ms * HZ / 1000);
-	iscan->timer_on = 1;
-
-	return err;
-}
-
-static s32 brcmf_iscan_aborted(struct brcmf_cfg80211_info *cfg)
-{
-	struct brcmf_cfg80211_iscan_ctrl *iscan = cfg->iscan;
-	s32 err = 0;
-
-	iscan->state = WL_ISCAN_STATE_IDLE;
-	brcmf_notify_iscan_complete(iscan, true);
-
-	return err;
-}
-
-static void brcmf_cfg80211_iscan_handler(struct work_struct *work)
-{
-	struct brcmf_cfg80211_iscan_ctrl *iscan =
-			container_of(work, struct brcmf_cfg80211_iscan_ctrl,
-				     work);
-	struct brcmf_cfg80211_info *cfg = iscan_to_cfg(iscan);
-	struct brcmf_cfg80211_iscan_eloop *el = &iscan->el;
-	u32 status = BRCMF_SCAN_RESULTS_PARTIAL;
-
-	if (iscan->timer_on) {
-		del_timer_sync(&iscan->timer);
-		iscan->timer_on = 0;
-	}
-
-	if (brcmf_get_iscan_results(iscan, &status, &cfg->bss_list)) {
-		status = BRCMF_SCAN_RESULTS_ABORTED;
-		WL_ERR("Abort iscan\n");
-	}
-
-	el->handler[status](cfg);
-}
-
-static void brcmf_iscan_timer(unsigned long data)
-{
-	struct brcmf_cfg80211_iscan_ctrl *iscan =
-			(struct brcmf_cfg80211_iscan_ctrl *)data;
-
-	if (iscan) {
-		iscan->timer_on = 0;
-		WL_SCAN("timer expired\n");
-		brcmf_wakeup_iscan(iscan);
-	}
-}
-
-static s32 brcmf_invoke_iscan(struct brcmf_cfg80211_info *cfg)
-{
-	struct brcmf_cfg80211_iscan_ctrl *iscan = cfg_to_iscan(cfg);
-
-	if (cfg->iscan_on) {
-		iscan->state = WL_ISCAN_STATE_IDLE;
-		INIT_WORK(&iscan->work, brcmf_cfg80211_iscan_handler);
-	}
-
-	return 0;
-}
-
-static void brcmf_init_iscan_eloop(struct brcmf_cfg80211_iscan_eloop *el)
-{
-	memset(el, 0, sizeof(*el));
-	el->handler[BRCMF_SCAN_RESULTS_SUCCESS] = brcmf_iscan_done;
-	el->handler[BRCMF_SCAN_RESULTS_PARTIAL] = brcmf_iscan_inprogress;
-	el->handler[BRCMF_SCAN_RESULTS_PENDING] = brcmf_iscan_pending;
-	el->handler[BRCMF_SCAN_RESULTS_ABORTED] = brcmf_iscan_aborted;
-	el->handler[BRCMF_SCAN_RESULTS_NO_MEM] = brcmf_iscan_aborted;
-}
-
-static s32 brcmf_init_iscan(struct brcmf_cfg80211_info *cfg)
-{
-	struct brcmf_cfg80211_iscan_ctrl *iscan = cfg_to_iscan(cfg);
-	int err = 0;
-
-	if (cfg->iscan_on) {
-		iscan->ndev = cfg_to_ndev(cfg);
-		brcmf_init_iscan_eloop(&iscan->el);
-		iscan->timer_ms = WL_ISCAN_TIMER_INTERVAL_MS;
-		init_timer(&iscan->timer);
-		iscan->timer.data = (unsigned long) iscan;
-		iscan->timer.function = brcmf_iscan_timer;
-		err = brcmf_invoke_iscan(cfg);
-		if (!err)
-			iscan->data = cfg;
-	}
-
-	return err;
-}
-
-static void brcmf_cfg80211_escan_timeout_worker(struct work_struct *work)
-{
-=======
->>>>>>> 0751f865
 	struct brcmf_cfg80211_info *cfg =
 			container_of(work, struct brcmf_cfg80211_info,
 				     escan_timeout_work);
@@ -2904,17 +2465,9 @@
 
 	status = e->status;
 
-<<<<<<< HEAD
-	if (!ndev || !cfg->escan_on ||
-			!test_bit(BRCMF_SCAN_STATUS_BUSY, &cfg->scan_status)) {
-		WL_ERR("scan not ready ndev %p wl->escan_on %d drv_status %x\n",
-			ndev, cfg->escan_on,
-			!test_bit(BRCMF_SCAN_STATUS_BUSY, &cfg->scan_status));
-=======
 	if (!ndev || !test_bit(BRCMF_SCAN_STATUS_BUSY, &cfg->scan_status)) {
 		WL_ERR("scan not ready ndev %p drv_status %x\n", ndev,
 		       !test_bit(BRCMF_SCAN_STATUS_BUSY, &cfg->scan_status));
->>>>>>> 0751f865
 		return -EPERM;
 	}
 
@@ -3014,25 +2567,8 @@
 
 static s32 brcmf_cfg80211_resume(struct wiphy *wiphy)
 {
-<<<<<<< HEAD
-	struct brcmf_cfg80211_info *cfg = wiphy_to_cfg(wiphy);
-	struct brcmf_if *ifp = netdev_priv(cfg_to_ndev(cfg));
-
-	/*
-	 * Check for BRCMF_VIF_STATUS_READY before any function call which
-	 * could result is bus access. Don't block the resume for
-	 * any driver error conditions
-	 */
 	WL_TRACE("Enter\n");
 
-	if (check_vif_up(ifp->vif))
-		brcmf_invoke_iscan(cfg);
-
-	WL_TRACE("Exit\n");
-=======
-	WL_TRACE("Enter\n");
-
->>>>>>> 0751f865
 	return 0;
 }
 
@@ -3800,22 +3336,12 @@
 	return ie_len + VNDR_IE_HDR_SIZE;
 }
 
-<<<<<<< HEAD
-static s32
-brcmf_set_management_ie(struct brcmf_cfg80211_info *cfg,
-			struct net_device *ndev, s32 pktflag,
-			u8 *vndr_ie_buf, u32 vndr_ie_len)
-{
-	struct brcmf_if *ifp = netdev_priv(ndev);
-	struct vif_saved_ie *saved_ie = &ifp->vif->saved_ie;
-=======
 static
 s32 brcmf_vif_set_mgmt_ie(struct brcmf_cfg80211_vif *vif, s32 pktflag,
 			  const u8 *vndr_ie_buf, u32 vndr_ie_len)
 {
 	struct brcmf_if *ifp;
 	struct vif_saved_ie *saved_ie;
->>>>>>> 0751f865
 	s32 err = 0;
 	u8  *iovar_ie_buf;
 	u8  *curr_ie_buf;
@@ -3832,17 +3358,12 @@
 	u8 *ptr;
 	int remained_buf_len;
 
-<<<<<<< HEAD
-	WL_TRACE("bssidx %d, pktflag : 0x%02X\n",
-		 brcmf_ndev_bssidx(ndev), pktflag);
-=======
 	if (!vif)
 		return -ENODEV;
 	ifp = vif->ifp;
 	saved_ie = &vif->saved_ie;
 
 	WL_TRACE("bssidx %d, pktflag : 0x%02X\n", ifp->bssidx, pktflag);
->>>>>>> 0751f865
 	iovar_ie_buf = kzalloc(WL_EXTRA_BUF_MAX, GFP_KERNEL);
 	if (!iovar_ie_buf)
 		return -ENOMEM;
@@ -4059,34 +3580,20 @@
 		brcmf_configure_opensecurity(ndev, bssidx);
 	}
 	/* Set Beacon IEs to FW */
-<<<<<<< HEAD
-	err = brcmf_set_management_ie(cfg, ndev,
-				      VNDR_IE_BEACON_FLAG,
-				      (u8 *)settings->beacon.tail,
-				      settings->beacon.tail_len);
-=======
 	err = brcmf_vif_set_mgmt_ie(ndev_to_vif(ndev),
 				    VNDR_IE_BEACON_FLAG,
 				    settings->beacon.tail,
 				    settings->beacon.tail_len);
->>>>>>> 0751f865
 	if (err)
 		WL_ERR("Set Beacon IE Failed\n");
 	else
 		WL_TRACE("Applied Vndr IEs for Beacon\n");
 
 	/* Set Probe Response IEs to FW */
-<<<<<<< HEAD
-	err = brcmf_set_management_ie(cfg, ndev,
-				      VNDR_IE_PRBRSP_FLAG,
-				      (u8 *)settings->beacon.proberesp_ies,
-				      settings->beacon.proberesp_ies_len);
-=======
 	err = brcmf_vif_set_mgmt_ie(ndev_to_vif(ndev),
 				    VNDR_IE_PRBRSP_FLAG,
 				    settings->beacon.proberesp_ies,
 				    settings->beacon.proberesp_ies_len);
->>>>>>> 0751f865
 	if (err)
 		WL_ERR("Set Probe Resp IE Failed\n");
 	else
@@ -4286,7 +3793,6 @@
 		WL_ERR("Could not register wiphy device (%d)\n", err);
 		wiphy_free(wiphy);
 		return ERR_PTR(err);
-<<<<<<< HEAD
 	}
 	return wiphy;
 }
@@ -4321,42 +3827,6 @@
 
 	brcmf_init_prof(&vif->profile);
 
-=======
-	}
-	return wiphy;
-}
-
-static
-struct brcmf_cfg80211_vif *brcmf_alloc_vif(struct brcmf_cfg80211_info *cfg,
-					   struct net_device *netdev,
-					   s32 mode, bool pm_block)
-{
-	struct brcmf_cfg80211_vif *vif;
-
-	if (cfg->vif_cnt == BRCMF_IFACE_MAX_CNT)
-		return ERR_PTR(-ENOSPC);
-
-	vif = kzalloc(sizeof(*vif), GFP_KERNEL);
-	if (!vif)
-		return ERR_PTR(-ENOMEM);
-
-	vif->wdev.wiphy = cfg->wiphy;
-	vif->wdev.netdev = netdev;
-	vif->wdev.iftype = brcmf_mode_to_nl80211_iftype(mode);
-
-	if (netdev) {
-		vif->ifp = netdev_priv(netdev);
-		netdev->ieee80211_ptr = &vif->wdev;
-		SET_NETDEV_DEV(netdev, wiphy_dev(cfg->wiphy));
-	}
-
-	vif->mode = mode;
-	vif->pm_block = pm_block;
-	vif->roam_off = -1;
-
-	brcmf_init_prof(&vif->profile);
-
->>>>>>> 0751f865
 	list_add_tail(&vif->list, &cfg->vif_list);
 	cfg->vif_cnt++;
 	return vif;
@@ -4640,12 +4110,8 @@
 brcmf_notify_connect_status(struct brcmf_if *ifp,
 			    const struct brcmf_event_msg *e, void *data)
 {
-<<<<<<< HEAD
-	struct brcmf_if *ifp = netdev_priv(ndev);
-=======
 	struct brcmf_cfg80211_info *cfg = ifp->drvr->config;
 	struct net_device *ndev = ifp->ndev;
->>>>>>> 0751f865
 	struct brcmf_cfg80211_profile *profile = &ifp->vif->profile;
 	s32 err = 0;
 
@@ -4696,22 +4162,14 @@
 brcmf_notify_roaming_status(struct brcmf_if *ifp,
 			    const struct brcmf_event_msg *e, void *data)
 {
-<<<<<<< HEAD
-	struct brcmf_if *ifp = netdev_priv(ndev);
-=======
 	struct brcmf_cfg80211_info *cfg = ifp->drvr->config;
->>>>>>> 0751f865
 	s32 err = 0;
 	u32 event = e->event_code;
 	u32 status = e->status;
 
 	if (event == BRCMF_E_ROAM && status == BRCMF_E_STATUS_SUCCESS) {
 		if (test_bit(BRCMF_VIF_STATUS_CONNECTED, &ifp->vif->sme_state))
-<<<<<<< HEAD
-			brcmf_bss_roaming_done(cfg, ndev, e);
-=======
 			brcmf_bss_roaming_done(cfg, ifp->ndev, e);
->>>>>>> 0751f865
 		else
 			brcmf_bss_connect_done(cfg, ifp->ndev, e, true);
 	}
@@ -4737,81 +4195,6 @@
 	return 0;
 }
 
-<<<<<<< HEAD
-static s32
-brcmf_notify_scan_status(struct brcmf_cfg80211_info *cfg,
-			 struct net_device *ndev,
-			 const struct brcmf_event_msg *e, void *data)
-{
-	struct brcmf_if *ifp = netdev_priv(ndev);
-	struct brcmf_channel_info_le channel_inform_le;
-	struct brcmf_scan_results_le *bss_list_le;
-	u32 len = WL_SCAN_BUF_MAX;
-	s32 err = 0;
-	bool scan_abort = false;
-	u32 scan_channel;
-
-	WL_TRACE("Enter\n");
-
-	if (cfg->iscan_on && cfg->iscan_kickstart) {
-		WL_TRACE("Exit\n");
-		return brcmf_wakeup_iscan(cfg_to_iscan(cfg));
-	}
-
-	if (!test_and_clear_bit(BRCMF_SCAN_STATUS_BUSY, &cfg->scan_status)) {
-		WL_ERR("Scan complete while device not scanning\n");
-		scan_abort = true;
-		err = -EINVAL;
-		goto scan_done_out;
-	}
-
-	err = brcmf_fil_cmd_data_get(ifp, BRCMF_C_GET_CHANNEL,
-				     &channel_inform_le,
-				     sizeof(channel_inform_le));
-	if (err) {
-		WL_ERR("scan busy (%d)\n", err);
-		scan_abort = true;
-		goto scan_done_out;
-	}
-	scan_channel = le32_to_cpu(channel_inform_le.scan_channel);
-	if (scan_channel)
-		WL_CONN("channel_inform.scan_channel (%d)\n", scan_channel);
-	cfg->bss_list = cfg->scan_results;
-	bss_list_le = (struct brcmf_scan_results_le *) cfg->bss_list;
-
-	memset(cfg->scan_results, 0, len);
-	bss_list_le->buflen = cpu_to_le32(len);
-	err = brcmf_fil_cmd_data_get(ifp, BRCMF_C_SCAN_RESULTS,
-				     cfg->scan_results, len);
-	if (err) {
-		WL_ERR("%s Scan_results error (%d)\n", ndev->name, err);
-		err = -EINVAL;
-		scan_abort = true;
-		goto scan_done_out;
-	}
-	cfg->scan_results->buflen = le32_to_cpu(bss_list_le->buflen);
-	cfg->scan_results->version = le32_to_cpu(bss_list_le->version);
-	cfg->scan_results->count = le32_to_cpu(bss_list_le->count);
-
-	err = brcmf_inform_bss(cfg);
-	if (err)
-		scan_abort = true;
-
-scan_done_out:
-	if (cfg->scan_request) {
-		WL_SCAN("calling cfg80211_scan_done\n");
-		cfg80211_scan_done(cfg->scan_request, scan_abort);
-		brcmf_set_mpc(ndev, 1);
-		cfg->scan_request = NULL;
-	}
-
-	WL_TRACE("Exit\n");
-
-	return err;
-}
-
-=======
->>>>>>> 0751f865
 static void brcmf_init_conf(struct brcmf_cfg80211_conf *conf)
 {
 	conf->mode = (u32)-1;
@@ -4850,11 +4233,6 @@
 {
 	kfree(cfg->conf);
 	cfg->conf = NULL;
-<<<<<<< HEAD
-	kfree(cfg->scan_req_int);
-	cfg->scan_req_int = NULL;
-=======
->>>>>>> 0751f865
 	kfree(cfg->escan_ioctl_buf);
 	cfg->escan_ioctl_buf = NULL;
 	kfree(cfg->extra_buf);
@@ -4868,16 +4246,6 @@
 	cfg->conf = kzalloc(sizeof(*cfg->conf), GFP_KERNEL);
 	if (!cfg->conf)
 		goto init_priv_mem_out;
-<<<<<<< HEAD
-	cfg->bss_info = kzalloc(WL_BSS_INFO_MAX, GFP_KERNEL);
-	if (!cfg->bss_info)
-		goto init_priv_mem_out;
-	cfg->scan_req_int = kzalloc(sizeof(*cfg->scan_req_int),
-					 GFP_KERNEL);
-	if (!cfg->scan_req_int)
-		goto init_priv_mem_out;
-=======
->>>>>>> 0751f865
 	cfg->escan_ioctl_buf = kzalloc(BRCMF_DCMD_MEDLEN, GFP_KERNEL);
 	if (!cfg->escan_ioctl_buf)
 		goto init_priv_mem_out;
@@ -4976,73 +4344,10 @@
 {
 	struct brcmf_cfg80211_vif *vif;
 	struct brcmf_cfg80211_vif *tmp;
-<<<<<<< HEAD
 
 	wl_deinit_priv(cfg);
 	list_for_each_entry_safe(vif, tmp, &cfg->vif_list, list) {
 		brcmf_free_vif(vif);
-	}
-}
-
-void
-brcmf_cfg80211_event(struct net_device *ndev,
-		  const struct brcmf_event_msg *e, void *data)
-{
-	u32 event_type = be32_to_cpu(e->event_type);
-	struct brcmf_cfg80211_info *cfg = ndev_to_cfg(ndev);
-
-	if (!brcmf_enq_event(cfg, event_type, e, data))
-		schedule_work(&cfg->event_work);
-}
-
-static s32 brcmf_dongle_eventmsg(struct net_device *ndev)
-{
-	s8 eventmask[BRCMF_EVENTING_MASK_LEN];
-	s32 err = 0;
-
-	WL_TRACE("Enter\n");
-
-	/* Setup event_msgs */
-	err = brcmf_fil_iovar_data_get(netdev_priv(ndev), "event_msgs",
-				       eventmask, BRCMF_EVENTING_MASK_LEN);
-	if (err) {
-		WL_ERR("Get event_msgs error (%d)\n", err);
-		goto dongle_eventmsg_out;
-	}
-
-	setbit(eventmask, BRCMF_E_SET_SSID);
-	setbit(eventmask, BRCMF_E_ROAM);
-	setbit(eventmask, BRCMF_E_PRUNE);
-	setbit(eventmask, BRCMF_E_AUTH);
-	setbit(eventmask, BRCMF_E_REASSOC);
-	setbit(eventmask, BRCMF_E_REASSOC_IND);
-	setbit(eventmask, BRCMF_E_DEAUTH_IND);
-	setbit(eventmask, BRCMF_E_DISASSOC_IND);
-	setbit(eventmask, BRCMF_E_DISASSOC);
-	setbit(eventmask, BRCMF_E_JOIN);
-	setbit(eventmask, BRCMF_E_ASSOC_IND);
-	setbit(eventmask, BRCMF_E_PSK_SUP);
-	setbit(eventmask, BRCMF_E_LINK);
-	setbit(eventmask, BRCMF_E_NDIS_LINK);
-	setbit(eventmask, BRCMF_E_MIC_ERROR);
-	setbit(eventmask, BRCMF_E_PMKID_CACHE);
-	setbit(eventmask, BRCMF_E_TXFAIL);
-	setbit(eventmask, BRCMF_E_JOIN_START);
-	setbit(eventmask, BRCMF_E_SCAN_COMPLETE);
-	setbit(eventmask, BRCMF_E_ESCAN_RESULT);
-	setbit(eventmask, BRCMF_E_PFN_NET_FOUND);
-
-	err = brcmf_fil_iovar_data_set(netdev_priv(ndev), "event_msgs",
-				       eventmask, BRCMF_EVENTING_MASK_LEN);
-	if (err) {
-		WL_ERR("Set event_msgs error (%d)\n", err);
-		goto dongle_eventmsg_out;
-=======
-
-	wl_deinit_priv(cfg);
-	list_for_each_entry_safe(vif, tmp, &cfg->vif_list, list) {
-		brcmf_free_vif(vif);
->>>>>>> 0751f865
 	}
 }
 
@@ -5147,11 +4452,7 @@
 	s8 phy;
 	s32 err = 0;
 
-<<<<<<< HEAD
-	err = brcmf_fil_cmd_data_get(ifp, BRCM_GET_PHYLIST,
-=======
 	err = brcmf_fil_cmd_data_get(ifp, BRCMF_C_GET_PHYLIST,
->>>>>>> 0751f865
 				     &phy_list, sizeof(phy_list));
 	if (err) {
 		WL_ERR("error (%d)\n", err);
@@ -5219,29 +4520,6 @@
 
 }
 
-<<<<<<< HEAD
-static s32 __brcmf_cfg80211_up(struct brcmf_cfg80211_info *cfg)
-{
-	struct brcmf_if *ifp = netdev_priv(cfg_to_ndev(cfg));
-	s32 err = 0;
-
-	set_bit(BRCMF_VIF_STATUS_READY, &ifp->vif->sme_state);
-
-	err = brcmf_config_dongle(cfg);
-	if (err)
-		return err;
-
-	brcmf_invoke_iscan(cfg);
-
-	return err;
-}
-
-static s32 __brcmf_cfg80211_down(struct brcmf_cfg80211_info *cfg)
-{
-	struct net_device *ndev = cfg_to_ndev(cfg);
-	struct brcmf_if *ifp = netdev_priv(ndev);
-
-=======
 static s32 __brcmf_cfg80211_up(struct brcmf_if *ifp)
 {
 	set_bit(BRCMF_VIF_STATUS_READY, &ifp->vif->sme_state);
@@ -5255,7 +4533,6 @@
 {
 	struct brcmf_cfg80211_info *cfg = ifp->drvr->config;
 
->>>>>>> 0751f865
 	/*
 	 * While going down, if associated with AP disassociate
 	 * from AP to save power
