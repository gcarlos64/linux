--- conflicted
+++ resolved
@@ -1183,15 +1183,11 @@
 CONFIG_RTC_DRV_SA1100=y
 # CONFIG_RTC_DRV_PXA is not set
 # CONFIG_DMADEVICES is not set
-<<<<<<< HEAD
-# CONFIG_REGULATOR is not set
-=======
 CONFIG_REGULATOR=y
 # CONFIG_REGULATOR_DEBUG is not set
 # CONFIG_REGULATOR_FIXED_VOLTAGE is not set
 # CONFIG_REGULATOR_VIRTUAL_CONSUMER is not set
 CONFIG_REGULATOR_BQ24022=y
->>>>>>> 6574612f
 # CONFIG_UIO is not set
 # CONFIG_STAGING is not set
 
