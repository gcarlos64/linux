--- conflicted
+++ resolved
@@ -125,11 +125,7 @@
 {
 	int i;
 
-<<<<<<< HEAD
 	for (i = 0; i < exin_avail; i++) {
-=======
-	for (i = 0; i < MAX_EIU; i++) {
->>>>>>> e9cbf629
 		if (d->hwirq == ltq_eiu_irq[i]) {
 			int val = 0;
 			int edge = 0;
@@ -177,11 +173,7 @@
 	int i;
 
 	ltq_enable_irq(d);
-<<<<<<< HEAD
 	for (i = 0; i < exin_avail; i++) {
-=======
-	for (i = 0; i < MAX_EIU; i++) {
->>>>>>> e9cbf629
 		if (d->hwirq == ltq_eiu_irq[i]) {
 			/* by default we are low level triggered */
 			ltq_eiu_settype(d, IRQF_TRIGGER_LOW);
@@ -203,11 +195,7 @@
 	int i;
 
 	ltq_disable_irq(d);
-<<<<<<< HEAD
 	for (i = 0; i < exin_avail; i++) {
-=======
-	for (i = 0; i < MAX_EIU; i++) {
->>>>>>> e9cbf629
 		if (d->hwirq == ltq_eiu_irq[i]) {
 			/* disable */
 			ltq_eiu_w32(ltq_eiu_r32(LTQ_EIU_EXIN_INEN) & ~BIT(i),
