// SPDX-License-Identifier: GPL-2.0-only
/*
 * Copyright (C) 2012 Regents of the University of California
 */

#include <linux/cpu.h>
#include <linux/kernel.h>
#include <linux/init.h>
#include <linux/sched.h>
#include <linux/sched/debug.h>
#include <linux/sched/signal.h>
#include <linux/signal.h>
#include <linux/kdebug.h>
#include <linux/uaccess.h>
#include <linux/mm.h>
#include <linux/module.h>
#include <linux/irq.h>

#include <asm/processor.h>
#include <asm/ptrace.h>
#include <asm/csr.h>

int show_unhandled_signals = 1;

extern asmlinkage void handle_exception(void);

static DEFINE_SPINLOCK(die_lock);

void die(struct pt_regs *regs, const char *str)
{
	static int die_counter;
	int ret;

	oops_enter();

	spin_lock_irq(&die_lock);
	console_verbose();
	bust_spinlocks(1);

	pr_emerg("%s [#%d]\n", str, ++die_counter);
	print_modules();
	show_regs(regs);

	ret = notify_die(DIE_OOPS, str, regs, 0, regs->cause, SIGSEGV);

	bust_spinlocks(0);
	add_taint(TAINT_DIE, LOCKDEP_NOW_UNRELIABLE);
	spin_unlock_irq(&die_lock);
	oops_exit();

	if (in_interrupt())
		panic("Fatal exception in interrupt");
	if (panic_on_oops)
		panic("Fatal exception");
	if (ret != NOTIFY_STOP)
		do_exit(SIGSEGV);
}

void do_trap(struct pt_regs *regs, int signo, int code, unsigned long addr)
{
	struct task_struct *tsk = current;

	if (show_unhandled_signals && unhandled_signal(tsk, signo)
	    && printk_ratelimit()) {
		pr_info("%s[%d]: unhandled signal %d code 0x%x at 0x" REG_FMT,
			tsk->comm, task_pid_nr(tsk), signo, code, addr);
		print_vma_addr(KERN_CONT " in ", instruction_pointer(regs));
		pr_cont("\n");
		show_regs(regs);
	}

	force_sig_fault(signo, code, (void __user *)addr);
}

static void do_trap_error(struct pt_regs *regs, int signo, int code,
	unsigned long addr, const char *str)
{
	if (user_mode(regs)) {
		do_trap(regs, signo, code, addr);
	} else {
		if (!fixup_exception(regs))
			die(regs, str);
	}
}

#define DO_ERROR_INFO(name, signo, code, str)				\
asmlinkage __visible void name(struct pt_regs *regs)			\
{									\
	do_trap_error(regs, signo, code, regs->epc, "Oops - " str);	\
}

DO_ERROR_INFO(do_trap_unknown,
	SIGILL, ILL_ILLTRP, "unknown exception");
DO_ERROR_INFO(do_trap_insn_misaligned,
	SIGBUS, BUS_ADRALN, "instruction address misaligned");
DO_ERROR_INFO(do_trap_insn_fault,
	SIGSEGV, SEGV_ACCERR, "instruction access fault");
DO_ERROR_INFO(do_trap_insn_illegal,
	SIGILL, ILL_ILLOPC, "illegal instruction");
DO_ERROR_INFO(do_trap_load_misaligned,
	SIGBUS, BUS_ADRALN, "load address misaligned");
DO_ERROR_INFO(do_trap_load_fault,
	SIGSEGV, SEGV_ACCERR, "load access fault");
DO_ERROR_INFO(do_trap_store_misaligned,
	SIGBUS, BUS_ADRALN, "store (or AMO) address misaligned");
DO_ERROR_INFO(do_trap_store_fault,
	SIGSEGV, SEGV_ACCERR, "store (or AMO) access fault");
DO_ERROR_INFO(do_trap_ecall_u,
	SIGILL, ILL_ILLTRP, "environment call from U-mode");
DO_ERROR_INFO(do_trap_ecall_s,
	SIGILL, ILL_ILLTRP, "environment call from S-mode");
DO_ERROR_INFO(do_trap_ecall_m,
	SIGILL, ILL_ILLTRP, "environment call from M-mode");

static inline unsigned long get_break_insn_length(unsigned long pc)
{
	bug_insn_t insn;

	if (probe_kernel_address((bug_insn_t *)pc, insn))
		return 0;
	return (((insn & __INSN_LENGTH_MASK) == __INSN_LENGTH_32) ? 4UL : 2UL);
}

asmlinkage __visible void do_trap_break(struct pt_regs *regs)
{
<<<<<<< HEAD
	if (!user_mode(regs)) {
		enum bug_trap_type type;

		type = report_bug(regs->sepc, regs);
		switch (type) {
#ifdef CONFIG_GENERIC_BUG
		case BUG_TRAP_TYPE_WARN:
			regs->sepc += get_break_insn_length(regs->sepc);
			return;
		case BUG_TRAP_TYPE_BUG:
#endif /* CONFIG_GENERIC_BUG */
		default:
			die(regs, "Kernel BUG");
		}
	} else {
		force_sig_fault(SIGTRAP, TRAP_BRKPT,
				(void __user *)(regs->sepc));
	}
=======
	if (user_mode(regs))
		force_sig_fault(SIGTRAP, TRAP_BRKPT, (void __user *)regs->epc);
	else if (report_bug(regs->epc, regs) == BUG_TRAP_TYPE_WARN)
		regs->epc += get_break_insn_length(regs->epc);
	else
		die(regs, "Kernel BUG");
>>>>>>> b08baef0
}

#ifdef CONFIG_GENERIC_BUG
int is_valid_bugaddr(unsigned long pc)
{
	bug_insn_t insn;

	if (pc < VMALLOC_START)
		return 0;
	if (probe_kernel_address((bug_insn_t *)pc, insn))
		return 0;
	if ((insn & __INSN_LENGTH_MASK) == __INSN_LENGTH_32)
		return (insn == __BUG_INSN_32);
	else
		return ((insn & __COMPRESSED_INSN_MASK) == __BUG_INSN_16);
}
#endif /* CONFIG_GENERIC_BUG */

void __init trap_init(void)
{
	/*
	 * Set sup0 scratch register to 0, indicating to exception vector
	 * that we are presently executing in the kernel
	 */
	csr_write(CSR_SCRATCH, 0);
	/* Set the exception vector address */
	csr_write(CSR_TVEC, &handle_exception);
	/* Enable all interrupts */
	csr_write(CSR_IE, -1);
}<|MERGE_RESOLUTION|>--- conflicted
+++ resolved
@@ -123,33 +123,12 @@
 
 asmlinkage __visible void do_trap_break(struct pt_regs *regs)
 {
-<<<<<<< HEAD
-	if (!user_mode(regs)) {
-		enum bug_trap_type type;
-
-		type = report_bug(regs->sepc, regs);
-		switch (type) {
-#ifdef CONFIG_GENERIC_BUG
-		case BUG_TRAP_TYPE_WARN:
-			regs->sepc += get_break_insn_length(regs->sepc);
-			return;
-		case BUG_TRAP_TYPE_BUG:
-#endif /* CONFIG_GENERIC_BUG */
-		default:
-			die(regs, "Kernel BUG");
-		}
-	} else {
-		force_sig_fault(SIGTRAP, TRAP_BRKPT,
-				(void __user *)(regs->sepc));
-	}
-=======
 	if (user_mode(regs))
 		force_sig_fault(SIGTRAP, TRAP_BRKPT, (void __user *)regs->epc);
 	else if (report_bug(regs->epc, regs) == BUG_TRAP_TYPE_WARN)
 		regs->epc += get_break_insn_length(regs->epc);
 	else
 		die(regs, "Kernel BUG");
->>>>>>> b08baef0
 }
 
 #ifdef CONFIG_GENERIC_BUG
