/*
 * Copyright (C) 2005-2010 IBM Corporation
 *
 * Authors:
 * Mimi Zohar <zohar@us.ibm.com>
 * Kylene Hall <kjhall@us.ibm.com>
 *
 * This program is free software; you can redistribute it and/or modify
 * it under the terms of the GNU General Public License as published by
 * the Free Software Foundation, version 2 of the License.
 *
 * File: evm.h
 *
 */

#ifndef __INTEGRITY_EVM_H
#define __INTEGRITY_EVM_H

#include <linux/xattr.h>
#include <linux/security.h>

#include "../integrity.h"

#define EVM_INIT_HMAC	0x0001
#define EVM_INIT_X509	0x0002
<<<<<<< HEAD
#define EVM_SETUP       0x80000000 /* userland has signaled key load */

#define EVM_INIT_MASK (EVM_INIT_HMAC | EVM_INIT_X509 | EVM_SETUP)
=======
#define EVM_ALLOW_METADATA_WRITES	0x0004
#define EVM_SETUP_COMPLETE 0x80000000 /* userland has signaled key load */

#define EVM_KEY_MASK (EVM_INIT_HMAC | EVM_INIT_X509)
#define EVM_INIT_MASK (EVM_INIT_HMAC | EVM_INIT_X509 | EVM_SETUP_COMPLETE | \
		       EVM_ALLOW_METADATA_WRITES)
>>>>>>> 661e50bc

extern int evm_initialized;
extern char *evm_hmac;
extern char *evm_hash;

#define EVM_ATTR_FSUUID		0x0001

extern int evm_hmac_attrs;

extern struct crypto_shash *hmac_tfm;
extern struct crypto_shash *hash_tfm;

/* List of EVM protected security xattrs */
extern char *evm_config_xattrnames[];

int evm_init_key(void);
int evm_update_evmxattr(struct dentry *dentry,
			const char *req_xattr_name,
			const char *req_xattr_value,
			size_t req_xattr_value_len);
int evm_calc_hmac(struct dentry *dentry, const char *req_xattr_name,
		  const char *req_xattr_value,
		  size_t req_xattr_value_len, char *digest);
int evm_calc_hash(struct dentry *dentry, const char *req_xattr_name,
		  const char *req_xattr_value,
		  size_t req_xattr_value_len, char type, char *digest);
int evm_init_hmac(struct inode *inode, const struct xattr *xattr,
		  char *hmac_val);
int evm_init_secfs(void);

#endif<|MERGE_RESOLUTION|>--- conflicted
+++ resolved
@@ -23,18 +23,12 @@
 
 #define EVM_INIT_HMAC	0x0001
 #define EVM_INIT_X509	0x0002
-<<<<<<< HEAD
-#define EVM_SETUP       0x80000000 /* userland has signaled key load */
-
-#define EVM_INIT_MASK (EVM_INIT_HMAC | EVM_INIT_X509 | EVM_SETUP)
-=======
 #define EVM_ALLOW_METADATA_WRITES	0x0004
 #define EVM_SETUP_COMPLETE 0x80000000 /* userland has signaled key load */
 
 #define EVM_KEY_MASK (EVM_INIT_HMAC | EVM_INIT_X509)
 #define EVM_INIT_MASK (EVM_INIT_HMAC | EVM_INIT_X509 | EVM_SETUP_COMPLETE | \
 		       EVM_ALLOW_METADATA_WRITES)
->>>>>>> 661e50bc
 
 extern int evm_initialized;
 extern char *evm_hmac;
