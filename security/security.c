/*
 * Security plug functions
 *
 * Copyright (C) 2001 WireX Communications, Inc <chris@wirex.com>
 * Copyright (C) 2001-2002 Greg Kroah-Hartman <greg@kroah.com>
 * Copyright (C) 2001 Networks Associates Technology, Inc <ssmalley@nai.com>
 *
 *	This program is free software; you can redistribute it and/or modify
 *	it under the terms of the GNU General Public License as published by
 *	the Free Software Foundation; either version 2 of the License, or
 *	(at your option) any later version.
 */

#include <linux/capability.h>
#include <linux/dcache.h>
#include <linux/module.h>
#include <linux/init.h>
#include <linux/kernel.h>
#include <linux/lsm_hooks.h>
#include <linux/integrity.h>
#include <linux/ima.h>
#include <linux/evm.h>
#include <linux/fsnotify.h>
#include <linux/mman.h>
#include <linux/mount.h>
#include <linux/personality.h>
#include <linux/backing-dev.h>
#include <net/flow.h>

#define MAX_LSM_EVM_XATTR	2

/* Maximum number of letters for an LSM name string */
#define SECURITY_NAME_MAX	10

/* Boot-time LSM user choice */
static __initdata char chosen_lsm[SECURITY_NAME_MAX + 1] =
	CONFIG_DEFAULT_SECURITY;

static void __init do_security_initcalls(void)
{
	initcall_t *call;
	call = __security_initcall_start;
	while (call < __security_initcall_end) {
		(*call) ();
		call++;
	}
}

/**
 * security_init - initializes the security framework
 *
 * This should be called early in the kernel initialization sequence.
 */
int __init security_init(void)
{
	pr_info("Security Framework initialized\n");

	/*
	 * Always load the capability module.
	 */
	capability_add_hooks();
#ifdef CONFIG_SECURITY_YAMA_STACKED
	/*
	 * If Yama is configured for stacking load it next.
	 */
	yama_add_hooks();
#endif
	/*
	 * Load the chosen module if there is one.
	 * This will also find yama if it is stacking
	 */
	do_security_initcalls();

	return 0;
}

/* Save user chosen LSM */
static int __init choose_lsm(char *str)
{
	strncpy(chosen_lsm, str, SECURITY_NAME_MAX);
	return 1;
}
__setup("security=", choose_lsm);

/**
 * security_module_enable - Load given security module on boot ?
 * @module: the name of the module
 *
 * Each LSM must pass this method before registering its own operations
 * to avoid security registration races. This method may also be used
 * to check if your LSM is currently loaded during kernel initialization.
 *
 * Return true if:
 *	-The passed LSM is the one chosen by user at boot time,
 *	-or the passed LSM is configured as the default and the user did not
 *	 choose an alternate LSM at boot time.
 * Otherwise, return false.
 */
int __init security_module_enable(const char *module)
{
	return !strcmp(module, chosen_lsm);
}

/*
 * Hook list operation macros.
 *
 * call_void_hook:
 *	This is a hook that does not return a value.
 *
 * call_int_hook:
 *	This is a hook that returns a value.
 */

#define call_void_hook(FUNC, ...)				\
	do {							\
		struct security_hook_list *P;			\
								\
		list_for_each_entry(P, &security_hook_heads.FUNC, list)	\
			P->hook.FUNC(__VA_ARGS__);		\
	} while (0)

#define call_int_hook(FUNC, IRC, ...) ({			\
	int RC = IRC;						\
	do {							\
		struct security_hook_list *P;			\
								\
		list_for_each_entry(P, &security_hook_heads.FUNC, list) { \
			RC = P->hook.FUNC(__VA_ARGS__);		\
			if (RC != 0)				\
				break;				\
		}						\
	} while (0);						\
	RC;							\
})

/* Security operations */

int security_binder_set_context_mgr(struct task_struct *mgr)
{
	return call_int_hook(binder_set_context_mgr, 0, mgr);
}

int security_binder_transaction(struct task_struct *from,
				struct task_struct *to)
{
	return call_int_hook(binder_transaction, 0, from, to);
}

int security_binder_transfer_binder(struct task_struct *from,
				    struct task_struct *to)
{
	return call_int_hook(binder_transfer_binder, 0, from, to);
}

int security_binder_transfer_file(struct task_struct *from,
				  struct task_struct *to, struct file *file)
{
	return call_int_hook(binder_transfer_file, 0, from, to, file);
}

int security_ptrace_access_check(struct task_struct *child, unsigned int mode)
{
	return call_int_hook(ptrace_access_check, 0, child, mode);
}

int security_ptrace_traceme(struct task_struct *parent)
{
	return call_int_hook(ptrace_traceme, 0, parent);
}

int security_capget(struct task_struct *target,
		     kernel_cap_t *effective,
		     kernel_cap_t *inheritable,
		     kernel_cap_t *permitted)
{
	return call_int_hook(capget, 0, target,
				effective, inheritable, permitted);
}

int security_capset(struct cred *new, const struct cred *old,
		    const kernel_cap_t *effective,
		    const kernel_cap_t *inheritable,
		    const kernel_cap_t *permitted)
{
	return call_int_hook(capset, 0, new, old,
				effective, inheritable, permitted);
}

int security_capable(const struct cred *cred, struct user_namespace *ns,
		     int cap)
{
	return call_int_hook(capable, 0, cred, ns, cap, SECURITY_CAP_AUDIT);
}

int security_capable_noaudit(const struct cred *cred, struct user_namespace *ns,
			     int cap)
{
	return call_int_hook(capable, 0, cred, ns, cap, SECURITY_CAP_NOAUDIT);
}

int security_quotactl(int cmds, int type, int id, struct super_block *sb)
{
	return call_int_hook(quotactl, 0, cmds, type, id, sb);
}

int security_quota_on(struct dentry *dentry)
{
	return call_int_hook(quota_on, 0, dentry);
}

int security_syslog(int type)
{
	return call_int_hook(syslog, 0, type);
}

int security_settime(const struct timespec *ts, const struct timezone *tz)
{
	return call_int_hook(settime, 0, ts, tz);
}

int security_vm_enough_memory_mm(struct mm_struct *mm, long pages)
{
	struct security_hook_list *hp;
	int cap_sys_admin = 1;
	int rc;

	/*
	 * The module will respond with a positive value if
	 * it thinks the __vm_enough_memory() call should be
	 * made with the cap_sys_admin set. If all of the modules
	 * agree that it should be set it will. If any module
	 * thinks it should not be set it won't.
	 */
	list_for_each_entry(hp, &security_hook_heads.vm_enough_memory, list) {
		rc = hp->hook.vm_enough_memory(mm, pages);
		if (rc <= 0) {
			cap_sys_admin = 0;
			break;
		}
	}
	return __vm_enough_memory(mm, pages, cap_sys_admin);
}

int security_bprm_set_creds(struct linux_binprm *bprm)
{
	return call_int_hook(bprm_set_creds, 0, bprm);
}

int security_bprm_check(struct linux_binprm *bprm)
{
	int ret;

	ret = call_int_hook(bprm_check_security, 0, bprm);
	if (ret)
		return ret;
	return ima_bprm_check(bprm);
}

void security_bprm_committing_creds(struct linux_binprm *bprm)
{
	call_void_hook(bprm_committing_creds, bprm);
}

void security_bprm_committed_creds(struct linux_binprm *bprm)
{
	call_void_hook(bprm_committed_creds, bprm);
}

int security_bprm_secureexec(struct linux_binprm *bprm)
{
	return call_int_hook(bprm_secureexec, 0, bprm);
}

int security_sb_alloc(struct super_block *sb)
{
	return call_int_hook(sb_alloc_security, 0, sb);
}

void security_sb_free(struct super_block *sb)
{
	call_void_hook(sb_free_security, sb);
}

int security_sb_copy_data(char *orig, char *copy)
{
	return call_int_hook(sb_copy_data, 0, orig, copy);
}
EXPORT_SYMBOL(security_sb_copy_data);

int security_sb_remount(struct super_block *sb, void *data)
{
	return call_int_hook(sb_remount, 0, sb, data);
}

int security_sb_kern_mount(struct super_block *sb, int flags, void *data)
{
	return call_int_hook(sb_kern_mount, 0, sb, flags, data);
}

int security_sb_show_options(struct seq_file *m, struct super_block *sb)
{
	return call_int_hook(sb_show_options, 0, m, sb);
}

int security_sb_statfs(struct dentry *dentry)
{
	return call_int_hook(sb_statfs, 0, dentry);
}

int security_sb_mount(const char *dev_name, struct path *path,
                       const char *type, unsigned long flags, void *data)
{
	return call_int_hook(sb_mount, 0, dev_name, path, type, flags, data);
}

int security_sb_umount(struct vfsmount *mnt, int flags)
{
	return call_int_hook(sb_umount, 0, mnt, flags);
}

int security_sb_pivotroot(struct path *old_path, struct path *new_path)
{
	return call_int_hook(sb_pivotroot, 0, old_path, new_path);
}

int security_sb_set_mnt_opts(struct super_block *sb,
				struct security_mnt_opts *opts,
				unsigned long kern_flags,
				unsigned long *set_kern_flags)
{
	return call_int_hook(sb_set_mnt_opts,
				opts->num_mnt_opts ? -EOPNOTSUPP : 0, sb,
				opts, kern_flags, set_kern_flags);
}
EXPORT_SYMBOL(security_sb_set_mnt_opts);

int security_sb_clone_mnt_opts(const struct super_block *oldsb,
				struct super_block *newsb)
{
	return call_int_hook(sb_clone_mnt_opts, 0, oldsb, newsb);
}
EXPORT_SYMBOL(security_sb_clone_mnt_opts);

int security_sb_parse_opts_str(char *options, struct security_mnt_opts *opts)
{
	return call_int_hook(sb_parse_opts_str, 0, options, opts);
}
EXPORT_SYMBOL(security_sb_parse_opts_str);

int security_inode_alloc(struct inode *inode)
{
	inode->i_security = NULL;
	return call_int_hook(inode_alloc_security, 0, inode);
}

void security_inode_free(struct inode *inode)
{
	integrity_inode_free(inode);
	call_void_hook(inode_free_security, inode);
}

int security_dentry_init_security(struct dentry *dentry, int mode,
					struct qstr *name, void **ctx,
					u32 *ctxlen)
{
	return call_int_hook(dentry_init_security, -EOPNOTSUPP, dentry, mode,
				name, ctx, ctxlen);
}
EXPORT_SYMBOL(security_dentry_init_security);

int security_inode_init_security(struct inode *inode, struct inode *dir,
				 const struct qstr *qstr,
				 const initxattrs initxattrs, void *fs_data)
{
	struct xattr new_xattrs[MAX_LSM_EVM_XATTR + 1];
	struct xattr *lsm_xattr, *evm_xattr, *xattr;
	int ret;

	if (unlikely(IS_PRIVATE(inode)))
		return 0;

	if (!initxattrs)
		return call_int_hook(inode_init_security, 0, inode, dir, qstr,
							 NULL, NULL, NULL);
	memset(new_xattrs, 0, sizeof(new_xattrs));
	lsm_xattr = new_xattrs;
	ret = call_int_hook(inode_init_security, -EOPNOTSUPP, inode, dir, qstr,
						&lsm_xattr->name,
						&lsm_xattr->value,
						&lsm_xattr->value_len);
	if (ret)
		goto out;

	evm_xattr = lsm_xattr + 1;
	ret = evm_inode_init_security(inode, lsm_xattr, evm_xattr);
	if (ret)
		goto out;
	ret = initxattrs(inode, new_xattrs, fs_data);
out:
	for (xattr = new_xattrs; xattr->value != NULL; xattr++)
		kfree(xattr->value);
	return (ret == -EOPNOTSUPP) ? 0 : ret;
}
EXPORT_SYMBOL(security_inode_init_security);

int security_old_inode_init_security(struct inode *inode, struct inode *dir,
				     const struct qstr *qstr, const char **name,
				     void **value, size_t *len)
{
	if (unlikely(IS_PRIVATE(inode)))
		return -EOPNOTSUPP;
	return call_int_hook(inode_init_security, 0, inode, dir, qstr,
				name, value, len);
}
EXPORT_SYMBOL(security_old_inode_init_security);

#ifdef CONFIG_SECURITY_PATH
int security_path_mknod(struct path *dir, struct dentry *dentry, umode_t mode,
			unsigned int dev)
{
	if (unlikely(IS_PRIVATE(d_backing_inode(dir->dentry))))
		return 0;
	return call_int_hook(path_mknod, 0, dir, dentry, mode, dev);
}
EXPORT_SYMBOL(security_path_mknod);

int security_path_mkdir(struct path *dir, struct dentry *dentry, umode_t mode)
{
	if (unlikely(IS_PRIVATE(d_backing_inode(dir->dentry))))
		return 0;
	return call_int_hook(path_mkdir, 0, dir, dentry, mode);
}
EXPORT_SYMBOL(security_path_mkdir);

int security_path_rmdir(struct path *dir, struct dentry *dentry)
{
	if (unlikely(IS_PRIVATE(d_backing_inode(dir->dentry))))
		return 0;
	return call_int_hook(path_rmdir, 0, dir, dentry);
}

int security_path_unlink(struct path *dir, struct dentry *dentry)
{
	if (unlikely(IS_PRIVATE(d_backing_inode(dir->dentry))))
		return 0;
	return call_int_hook(path_unlink, 0, dir, dentry);
}
EXPORT_SYMBOL(security_path_unlink);

int security_path_symlink(struct path *dir, struct dentry *dentry,
			  const char *old_name)
{
	if (unlikely(IS_PRIVATE(d_backing_inode(dir->dentry))))
		return 0;
	return call_int_hook(path_symlink, 0, dir, dentry, old_name);
}

int security_path_link(struct dentry *old_dentry, struct path *new_dir,
		       struct dentry *new_dentry)
{
	if (unlikely(IS_PRIVATE(d_backing_inode(old_dentry))))
		return 0;
	return call_int_hook(path_link, 0, old_dentry, new_dir, new_dentry);
}

int security_path_rename(struct path *old_dir, struct dentry *old_dentry,
			 struct path *new_dir, struct dentry *new_dentry,
			 unsigned int flags)
{
	if (unlikely(IS_PRIVATE(d_backing_inode(old_dentry)) ||
		     (d_is_positive(new_dentry) && IS_PRIVATE(d_backing_inode(new_dentry)))))
		return 0;

	if (flags & RENAME_EXCHANGE) {
		int err = call_int_hook(path_rename, 0, new_dir, new_dentry,
					old_dir, old_dentry);
		if (err)
			return err;
	}

	return call_int_hook(path_rename, 0, old_dir, old_dentry, new_dir,
				new_dentry);
}
EXPORT_SYMBOL(security_path_rename);

int security_path_truncate(struct path *path)
{
	if (unlikely(IS_PRIVATE(d_backing_inode(path->dentry))))
		return 0;
	return call_int_hook(path_truncate, 0, path);
}

int security_path_chmod(struct path *path, umode_t mode)
{
	if (unlikely(IS_PRIVATE(d_backing_inode(path->dentry))))
		return 0;
	return call_int_hook(path_chmod, 0, path, mode);
}

int security_path_chown(struct path *path, kuid_t uid, kgid_t gid)
{
	if (unlikely(IS_PRIVATE(d_backing_inode(path->dentry))))
		return 0;
	return call_int_hook(path_chown, 0, path, uid, gid);
}

int security_path_chroot(struct path *path)
{
	return call_int_hook(path_chroot, 0, path);
}
#endif

int security_inode_create(struct inode *dir, struct dentry *dentry, umode_t mode)
{
	if (unlikely(IS_PRIVATE(dir)))
		return 0;
	return call_int_hook(inode_create, 0, dir, dentry, mode);
}
EXPORT_SYMBOL_GPL(security_inode_create);

int security_inode_link(struct dentry *old_dentry, struct inode *dir,
			 struct dentry *new_dentry)
{
	if (unlikely(IS_PRIVATE(d_backing_inode(old_dentry))))
		return 0;
	return call_int_hook(inode_link, 0, old_dentry, dir, new_dentry);
}

int security_inode_unlink(struct inode *dir, struct dentry *dentry)
{
	if (unlikely(IS_PRIVATE(d_backing_inode(dentry))))
		return 0;
	return call_int_hook(inode_unlink, 0, dir, dentry);
}

int security_inode_symlink(struct inode *dir, struct dentry *dentry,
			    const char *old_name)
{
	if (unlikely(IS_PRIVATE(dir)))
		return 0;
	return call_int_hook(inode_symlink, 0, dir, dentry, old_name);
}

int security_inode_mkdir(struct inode *dir, struct dentry *dentry, umode_t mode)
{
	if (unlikely(IS_PRIVATE(dir)))
		return 0;
	return call_int_hook(inode_mkdir, 0, dir, dentry, mode);
}
EXPORT_SYMBOL_GPL(security_inode_mkdir);

int security_inode_rmdir(struct inode *dir, struct dentry *dentry)
{
	if (unlikely(IS_PRIVATE(d_backing_inode(dentry))))
		return 0;
	return call_int_hook(inode_rmdir, 0, dir, dentry);
}

int security_inode_mknod(struct inode *dir, struct dentry *dentry, umode_t mode, dev_t dev)
{
	if (unlikely(IS_PRIVATE(dir)))
		return 0;
	return call_int_hook(inode_mknod, 0, dir, dentry, mode, dev);
}

int security_inode_rename(struct inode *old_dir, struct dentry *old_dentry,
			   struct inode *new_dir, struct dentry *new_dentry,
			   unsigned int flags)
{
        if (unlikely(IS_PRIVATE(d_backing_inode(old_dentry)) ||
            (d_is_positive(new_dentry) && IS_PRIVATE(d_backing_inode(new_dentry)))))
		return 0;

	if (flags & RENAME_EXCHANGE) {
		int err = call_int_hook(inode_rename, 0, new_dir, new_dentry,
						     old_dir, old_dentry);
		if (err)
			return err;
	}

	return call_int_hook(inode_rename, 0, old_dir, old_dentry,
					   new_dir, new_dentry);
}

int security_inode_readlink(struct dentry *dentry)
{
	if (unlikely(IS_PRIVATE(d_backing_inode(dentry))))
		return 0;
	return call_int_hook(inode_readlink, 0, dentry);
}

int security_inode_follow_link(struct dentry *dentry, struct inode *inode,
			       bool rcu)
{
	if (unlikely(IS_PRIVATE(inode)))
		return 0;
<<<<<<< HEAD
	return security_ops->inode_follow_link(dentry, inode, rcu);
=======
	return call_int_hook(inode_follow_link, 0, dentry, nd);
>>>>>>> b3bddffd
}

int security_inode_permission(struct inode *inode, int mask)
{
	if (unlikely(IS_PRIVATE(inode)))
		return 0;
	return call_int_hook(inode_permission, 0, inode, mask);
}

int security_inode_setattr(struct dentry *dentry, struct iattr *attr)
{
	int ret;

	if (unlikely(IS_PRIVATE(d_backing_inode(dentry))))
		return 0;
	ret = call_int_hook(inode_setattr, 0, dentry, attr);
	if (ret)
		return ret;
	return evm_inode_setattr(dentry, attr);
}
EXPORT_SYMBOL_GPL(security_inode_setattr);

int security_inode_getattr(const struct path *path)
{
	if (unlikely(IS_PRIVATE(d_backing_inode(path->dentry))))
		return 0;
	return call_int_hook(inode_getattr, 0, path);
}

int security_inode_setxattr(struct dentry *dentry, const char *name,
			    const void *value, size_t size, int flags)
{
	int ret;

	if (unlikely(IS_PRIVATE(d_backing_inode(dentry))))
		return 0;
	/*
	 * SELinux and Smack integrate the cap call,
	 * so assume that all LSMs supplying this call do so.
	 */
	ret = call_int_hook(inode_setxattr, 1, dentry, name, value, size,
				flags);

	if (ret == 1)
		ret = cap_inode_setxattr(dentry, name, value, size, flags);
	if (ret)
		return ret;
	ret = ima_inode_setxattr(dentry, name, value, size);
	if (ret)
		return ret;
	return evm_inode_setxattr(dentry, name, value, size);
}

void security_inode_post_setxattr(struct dentry *dentry, const char *name,
				  const void *value, size_t size, int flags)
{
	if (unlikely(IS_PRIVATE(d_backing_inode(dentry))))
		return;
	call_void_hook(inode_post_setxattr, dentry, name, value, size, flags);
	evm_inode_post_setxattr(dentry, name, value, size);
}

int security_inode_getxattr(struct dentry *dentry, const char *name)
{
	if (unlikely(IS_PRIVATE(d_backing_inode(dentry))))
		return 0;
	return call_int_hook(inode_getxattr, 0, dentry, name);
}

int security_inode_listxattr(struct dentry *dentry)
{
	if (unlikely(IS_PRIVATE(d_backing_inode(dentry))))
		return 0;
	return call_int_hook(inode_listxattr, 0, dentry);
}

int security_inode_removexattr(struct dentry *dentry, const char *name)
{
	int ret;

	if (unlikely(IS_PRIVATE(d_backing_inode(dentry))))
		return 0;
	/*
	 * SELinux and Smack integrate the cap call,
	 * so assume that all LSMs supplying this call do so.
	 */
	ret = call_int_hook(inode_removexattr, 1, dentry, name);
	if (ret == 1)
		ret = cap_inode_removexattr(dentry, name);
	if (ret)
		return ret;
	ret = ima_inode_removexattr(dentry, name);
	if (ret)
		return ret;
	return evm_inode_removexattr(dentry, name);
}

int security_inode_need_killpriv(struct dentry *dentry)
{
	return call_int_hook(inode_need_killpriv, 0, dentry);
}

int security_inode_killpriv(struct dentry *dentry)
{
	return call_int_hook(inode_killpriv, 0, dentry);
}

int security_inode_getsecurity(const struct inode *inode, const char *name, void **buffer, bool alloc)
{
	if (unlikely(IS_PRIVATE(inode)))
		return -EOPNOTSUPP;
	return call_int_hook(inode_getsecurity, -EOPNOTSUPP, inode, name,
				buffer, alloc);
}

int security_inode_setsecurity(struct inode *inode, const char *name, const void *value, size_t size, int flags)
{
	if (unlikely(IS_PRIVATE(inode)))
		return -EOPNOTSUPP;
	return call_int_hook(inode_setsecurity, -EOPNOTSUPP, inode, name,
				value, size, flags);
}

int security_inode_listsecurity(struct inode *inode, char *buffer, size_t buffer_size)
{
	if (unlikely(IS_PRIVATE(inode)))
		return 0;
	return call_int_hook(inode_listsecurity, 0, inode, buffer, buffer_size);
}
EXPORT_SYMBOL(security_inode_listsecurity);

void security_inode_getsecid(const struct inode *inode, u32 *secid)
{
	call_void_hook(inode_getsecid, inode, secid);
}

int security_file_permission(struct file *file, int mask)
{
	int ret;

	ret = call_int_hook(file_permission, 0, file, mask);
	if (ret)
		return ret;

	return fsnotify_perm(file, mask);
}

int security_file_alloc(struct file *file)
{
	return call_int_hook(file_alloc_security, 0, file);
}

void security_file_free(struct file *file)
{
	call_void_hook(file_free_security, file);
}

int security_file_ioctl(struct file *file, unsigned int cmd, unsigned long arg)
{
	return call_int_hook(file_ioctl, 0, file, cmd, arg);
}

static inline unsigned long mmap_prot(struct file *file, unsigned long prot)
{
	/*
	 * Does we have PROT_READ and does the application expect
	 * it to imply PROT_EXEC?  If not, nothing to talk about...
	 */
	if ((prot & (PROT_READ | PROT_EXEC)) != PROT_READ)
		return prot;
	if (!(current->personality & READ_IMPLIES_EXEC))
		return prot;
	/*
	 * if that's an anonymous mapping, let it.
	 */
	if (!file)
		return prot | PROT_EXEC;
	/*
	 * ditto if it's not on noexec mount, except that on !MMU we need
	 * NOMMU_MAP_EXEC (== VM_MAYEXEC) in this case
	 */
	if (!(file->f_path.mnt->mnt_flags & MNT_NOEXEC)) {
#ifndef CONFIG_MMU
		if (file->f_op->mmap_capabilities) {
			unsigned caps = file->f_op->mmap_capabilities(file);
			if (!(caps & NOMMU_MAP_EXEC))
				return prot;
		}
#endif
		return prot | PROT_EXEC;
	}
	/* anything on noexec mount won't get PROT_EXEC */
	return prot;
}

int security_mmap_file(struct file *file, unsigned long prot,
			unsigned long flags)
{
	int ret;
	ret = call_int_hook(mmap_file, 0, file, prot,
					mmap_prot(file, prot), flags);
	if (ret)
		return ret;
	return ima_file_mmap(file, prot);
}

int security_mmap_addr(unsigned long addr)
{
	return call_int_hook(mmap_addr, 0, addr);
}

int security_file_mprotect(struct vm_area_struct *vma, unsigned long reqprot,
			    unsigned long prot)
{
	return call_int_hook(file_mprotect, 0, vma, reqprot, prot);
}

int security_file_lock(struct file *file, unsigned int cmd)
{
	return call_int_hook(file_lock, 0, file, cmd);
}

int security_file_fcntl(struct file *file, unsigned int cmd, unsigned long arg)
{
	return call_int_hook(file_fcntl, 0, file, cmd, arg);
}

void security_file_set_fowner(struct file *file)
{
	call_void_hook(file_set_fowner, file);
}

int security_file_send_sigiotask(struct task_struct *tsk,
				  struct fown_struct *fown, int sig)
{
	return call_int_hook(file_send_sigiotask, 0, tsk, fown, sig);
}

int security_file_receive(struct file *file)
{
	return call_int_hook(file_receive, 0, file);
}

int security_file_open(struct file *file, const struct cred *cred)
{
	int ret;

	ret = call_int_hook(file_open, 0, file, cred);
	if (ret)
		return ret;

	return fsnotify_perm(file, MAY_OPEN);
}

int security_task_create(unsigned long clone_flags)
{
	return call_int_hook(task_create, 0, clone_flags);
}

void security_task_free(struct task_struct *task)
{
	call_void_hook(task_free, task);
}

int security_cred_alloc_blank(struct cred *cred, gfp_t gfp)
{
	return call_int_hook(cred_alloc_blank, 0, cred, gfp);
}

void security_cred_free(struct cred *cred)
{
	call_void_hook(cred_free, cred);
}

int security_prepare_creds(struct cred *new, const struct cred *old, gfp_t gfp)
{
	return call_int_hook(cred_prepare, 0, new, old, gfp);
}

void security_transfer_creds(struct cred *new, const struct cred *old)
{
	call_void_hook(cred_transfer, new, old);
}

int security_kernel_act_as(struct cred *new, u32 secid)
{
	return call_int_hook(kernel_act_as, 0, new, secid);
}

int security_kernel_create_files_as(struct cred *new, struct inode *inode)
{
	return call_int_hook(kernel_create_files_as, 0, new, inode);
}

int security_kernel_fw_from_file(struct file *file, char *buf, size_t size)
{
	int ret;

	ret = call_int_hook(kernel_fw_from_file, 0, file, buf, size);
	if (ret)
		return ret;
	return ima_fw_from_file(file, buf, size);
}
EXPORT_SYMBOL_GPL(security_kernel_fw_from_file);

int security_kernel_module_request(char *kmod_name)
{
	return call_int_hook(kernel_module_request, 0, kmod_name);
}

int security_kernel_module_from_file(struct file *file)
{
	int ret;

	ret = call_int_hook(kernel_module_from_file, 0, file);
	if (ret)
		return ret;
	return ima_module_check(file);
}

int security_task_fix_setuid(struct cred *new, const struct cred *old,
			     int flags)
{
	return call_int_hook(task_fix_setuid, 0, new, old, flags);
}

int security_task_setpgid(struct task_struct *p, pid_t pgid)
{
	return call_int_hook(task_setpgid, 0, p, pgid);
}

int security_task_getpgid(struct task_struct *p)
{
	return call_int_hook(task_getpgid, 0, p);
}

int security_task_getsid(struct task_struct *p)
{
	return call_int_hook(task_getsid, 0, p);
}

void security_task_getsecid(struct task_struct *p, u32 *secid)
{
	*secid = 0;
	call_void_hook(task_getsecid, p, secid);
}
EXPORT_SYMBOL(security_task_getsecid);

int security_task_setnice(struct task_struct *p, int nice)
{
	return call_int_hook(task_setnice, 0, p, nice);
}

int security_task_setioprio(struct task_struct *p, int ioprio)
{
	return call_int_hook(task_setioprio, 0, p, ioprio);
}

int security_task_getioprio(struct task_struct *p)
{
	return call_int_hook(task_getioprio, 0, p);
}

int security_task_setrlimit(struct task_struct *p, unsigned int resource,
		struct rlimit *new_rlim)
{
	return call_int_hook(task_setrlimit, 0, p, resource, new_rlim);
}

int security_task_setscheduler(struct task_struct *p)
{
	return call_int_hook(task_setscheduler, 0, p);
}

int security_task_getscheduler(struct task_struct *p)
{
	return call_int_hook(task_getscheduler, 0, p);
}

int security_task_movememory(struct task_struct *p)
{
	return call_int_hook(task_movememory, 0, p);
}

int security_task_kill(struct task_struct *p, struct siginfo *info,
			int sig, u32 secid)
{
	return call_int_hook(task_kill, 0, p, info, sig, secid);
}

int security_task_wait(struct task_struct *p)
{
	return call_int_hook(task_wait, 0, p);
}

int security_task_prctl(int option, unsigned long arg2, unsigned long arg3,
			 unsigned long arg4, unsigned long arg5)
{
	int thisrc;
	int rc = -ENOSYS;
	struct security_hook_list *hp;

	list_for_each_entry(hp, &security_hook_heads.task_prctl, list) {
		thisrc = hp->hook.task_prctl(option, arg2, arg3, arg4, arg5);
		if (thisrc != -ENOSYS) {
			rc = thisrc;
			if (thisrc != 0)
				break;
		}
	}
	return rc;
}

void security_task_to_inode(struct task_struct *p, struct inode *inode)
{
	call_void_hook(task_to_inode, p, inode);
}

int security_ipc_permission(struct kern_ipc_perm *ipcp, short flag)
{
	return call_int_hook(ipc_permission, 0, ipcp, flag);
}

void security_ipc_getsecid(struct kern_ipc_perm *ipcp, u32 *secid)
{
	*secid = 0;
	call_void_hook(ipc_getsecid, ipcp, secid);
}

int security_msg_msg_alloc(struct msg_msg *msg)
{
	return call_int_hook(msg_msg_alloc_security, 0, msg);
}

void security_msg_msg_free(struct msg_msg *msg)
{
	call_void_hook(msg_msg_free_security, msg);
}

int security_msg_queue_alloc(struct msg_queue *msq)
{
	return call_int_hook(msg_queue_alloc_security, 0, msq);
}

void security_msg_queue_free(struct msg_queue *msq)
{
	call_void_hook(msg_queue_free_security, msq);
}

int security_msg_queue_associate(struct msg_queue *msq, int msqflg)
{
	return call_int_hook(msg_queue_associate, 0, msq, msqflg);
}

int security_msg_queue_msgctl(struct msg_queue *msq, int cmd)
{
	return call_int_hook(msg_queue_msgctl, 0, msq, cmd);
}

int security_msg_queue_msgsnd(struct msg_queue *msq,
			       struct msg_msg *msg, int msqflg)
{
	return call_int_hook(msg_queue_msgsnd, 0, msq, msg, msqflg);
}

int security_msg_queue_msgrcv(struct msg_queue *msq, struct msg_msg *msg,
			       struct task_struct *target, long type, int mode)
{
	return call_int_hook(msg_queue_msgrcv, 0, msq, msg, target, type, mode);
}

int security_shm_alloc(struct shmid_kernel *shp)
{
	return call_int_hook(shm_alloc_security, 0, shp);
}

void security_shm_free(struct shmid_kernel *shp)
{
	call_void_hook(shm_free_security, shp);
}

int security_shm_associate(struct shmid_kernel *shp, int shmflg)
{
	return call_int_hook(shm_associate, 0, shp, shmflg);
}

int security_shm_shmctl(struct shmid_kernel *shp, int cmd)
{
	return call_int_hook(shm_shmctl, 0, shp, cmd);
}

int security_shm_shmat(struct shmid_kernel *shp, char __user *shmaddr, int shmflg)
{
	return call_int_hook(shm_shmat, 0, shp, shmaddr, shmflg);
}

int security_sem_alloc(struct sem_array *sma)
{
	return call_int_hook(sem_alloc_security, 0, sma);
}

void security_sem_free(struct sem_array *sma)
{
	call_void_hook(sem_free_security, sma);
}

int security_sem_associate(struct sem_array *sma, int semflg)
{
	return call_int_hook(sem_associate, 0, sma, semflg);
}

int security_sem_semctl(struct sem_array *sma, int cmd)
{
	return call_int_hook(sem_semctl, 0, sma, cmd);
}

int security_sem_semop(struct sem_array *sma, struct sembuf *sops,
			unsigned nsops, int alter)
{
	return call_int_hook(sem_semop, 0, sma, sops, nsops, alter);
}

void security_d_instantiate(struct dentry *dentry, struct inode *inode)
{
	if (unlikely(inode && IS_PRIVATE(inode)))
		return;
	call_void_hook(d_instantiate, dentry, inode);
}
EXPORT_SYMBOL(security_d_instantiate);

int security_getprocattr(struct task_struct *p, char *name, char **value)
{
	return call_int_hook(getprocattr, -EINVAL, p, name, value);
}

int security_setprocattr(struct task_struct *p, char *name, void *value, size_t size)
{
	return call_int_hook(setprocattr, -EINVAL, p, name, value, size);
}

int security_netlink_send(struct sock *sk, struct sk_buff *skb)
{
	return call_int_hook(netlink_send, 0, sk, skb);
}

int security_ismaclabel(const char *name)
{
	return call_int_hook(ismaclabel, 0, name);
}
EXPORT_SYMBOL(security_ismaclabel);

int security_secid_to_secctx(u32 secid, char **secdata, u32 *seclen)
{
	return call_int_hook(secid_to_secctx, -EOPNOTSUPP, secid, secdata,
				seclen);
}
EXPORT_SYMBOL(security_secid_to_secctx);

int security_secctx_to_secid(const char *secdata, u32 seclen, u32 *secid)
{
	*secid = 0;
	return call_int_hook(secctx_to_secid, 0, secdata, seclen, secid);
}
EXPORT_SYMBOL(security_secctx_to_secid);

void security_release_secctx(char *secdata, u32 seclen)
{
	call_void_hook(release_secctx, secdata, seclen);
}
EXPORT_SYMBOL(security_release_secctx);

int security_inode_notifysecctx(struct inode *inode, void *ctx, u32 ctxlen)
{
	return call_int_hook(inode_notifysecctx, 0, inode, ctx, ctxlen);
}
EXPORT_SYMBOL(security_inode_notifysecctx);

int security_inode_setsecctx(struct dentry *dentry, void *ctx, u32 ctxlen)
{
	return call_int_hook(inode_setsecctx, 0, dentry, ctx, ctxlen);
}
EXPORT_SYMBOL(security_inode_setsecctx);

int security_inode_getsecctx(struct inode *inode, void **ctx, u32 *ctxlen)
{
	return call_int_hook(inode_getsecctx, -EOPNOTSUPP, inode, ctx, ctxlen);
}
EXPORT_SYMBOL(security_inode_getsecctx);

#ifdef CONFIG_SECURITY_NETWORK

int security_unix_stream_connect(struct sock *sock, struct sock *other, struct sock *newsk)
{
	return call_int_hook(unix_stream_connect, 0, sock, other, newsk);
}
EXPORT_SYMBOL(security_unix_stream_connect);

int security_unix_may_send(struct socket *sock,  struct socket *other)
{
	return call_int_hook(unix_may_send, 0, sock, other);
}
EXPORT_SYMBOL(security_unix_may_send);

int security_socket_create(int family, int type, int protocol, int kern)
{
	return call_int_hook(socket_create, 0, family, type, protocol, kern);
}

int security_socket_post_create(struct socket *sock, int family,
				int type, int protocol, int kern)
{
	return call_int_hook(socket_post_create, 0, sock, family, type,
						protocol, kern);
}

int security_socket_bind(struct socket *sock, struct sockaddr *address, int addrlen)
{
	return call_int_hook(socket_bind, 0, sock, address, addrlen);
}

int security_socket_connect(struct socket *sock, struct sockaddr *address, int addrlen)
{
	return call_int_hook(socket_connect, 0, sock, address, addrlen);
}

int security_socket_listen(struct socket *sock, int backlog)
{
	return call_int_hook(socket_listen, 0, sock, backlog);
}

int security_socket_accept(struct socket *sock, struct socket *newsock)
{
	return call_int_hook(socket_accept, 0, sock, newsock);
}

int security_socket_sendmsg(struct socket *sock, struct msghdr *msg, int size)
{
	return call_int_hook(socket_sendmsg, 0, sock, msg, size);
}

int security_socket_recvmsg(struct socket *sock, struct msghdr *msg,
			    int size, int flags)
{
	return call_int_hook(socket_recvmsg, 0, sock, msg, size, flags);
}

int security_socket_getsockname(struct socket *sock)
{
	return call_int_hook(socket_getsockname, 0, sock);
}

int security_socket_getpeername(struct socket *sock)
{
	return call_int_hook(socket_getpeername, 0, sock);
}

int security_socket_getsockopt(struct socket *sock, int level, int optname)
{
	return call_int_hook(socket_getsockopt, 0, sock, level, optname);
}

int security_socket_setsockopt(struct socket *sock, int level, int optname)
{
	return call_int_hook(socket_setsockopt, 0, sock, level, optname);
}

int security_socket_shutdown(struct socket *sock, int how)
{
	return call_int_hook(socket_shutdown, 0, sock, how);
}

int security_sock_rcv_skb(struct sock *sk, struct sk_buff *skb)
{
	return call_int_hook(socket_sock_rcv_skb, 0, sk, skb);
}
EXPORT_SYMBOL(security_sock_rcv_skb);

int security_socket_getpeersec_stream(struct socket *sock, char __user *optval,
				      int __user *optlen, unsigned len)
{
	return call_int_hook(socket_getpeersec_stream, -ENOPROTOOPT, sock,
				optval, optlen, len);
}

int security_socket_getpeersec_dgram(struct socket *sock, struct sk_buff *skb, u32 *secid)
{
	return call_int_hook(socket_getpeersec_dgram, 0, sock, skb, secid);
}
EXPORT_SYMBOL(security_socket_getpeersec_dgram);

int security_sk_alloc(struct sock *sk, int family, gfp_t priority)
{
	return call_int_hook(sk_alloc_security, 0, sk, family, priority);
}

void security_sk_free(struct sock *sk)
{
	call_void_hook(sk_free_security, sk);
}

void security_sk_clone(const struct sock *sk, struct sock *newsk)
{
	call_void_hook(sk_clone_security, sk, newsk);
}
EXPORT_SYMBOL(security_sk_clone);

void security_sk_classify_flow(struct sock *sk, struct flowi *fl)
{
	call_void_hook(sk_getsecid, sk, &fl->flowi_secid);
}
EXPORT_SYMBOL(security_sk_classify_flow);

void security_req_classify_flow(const struct request_sock *req, struct flowi *fl)
{
	call_void_hook(req_classify_flow, req, fl);
}
EXPORT_SYMBOL(security_req_classify_flow);

void security_sock_graft(struct sock *sk, struct socket *parent)
{
	call_void_hook(sock_graft, sk, parent);
}
EXPORT_SYMBOL(security_sock_graft);

int security_inet_conn_request(struct sock *sk,
			struct sk_buff *skb, struct request_sock *req)
{
	return call_int_hook(inet_conn_request, 0, sk, skb, req);
}
EXPORT_SYMBOL(security_inet_conn_request);

void security_inet_csk_clone(struct sock *newsk,
			const struct request_sock *req)
{
	call_void_hook(inet_csk_clone, newsk, req);
}

void security_inet_conn_established(struct sock *sk,
			struct sk_buff *skb)
{
	call_void_hook(inet_conn_established, sk, skb);
}

int security_secmark_relabel_packet(u32 secid)
{
	return call_int_hook(secmark_relabel_packet, 0, secid);
}
EXPORT_SYMBOL(security_secmark_relabel_packet);

void security_secmark_refcount_inc(void)
{
	call_void_hook(secmark_refcount_inc);
}
EXPORT_SYMBOL(security_secmark_refcount_inc);

void security_secmark_refcount_dec(void)
{
	call_void_hook(secmark_refcount_dec);
}
EXPORT_SYMBOL(security_secmark_refcount_dec);

int security_tun_dev_alloc_security(void **security)
{
	return call_int_hook(tun_dev_alloc_security, 0, security);
}
EXPORT_SYMBOL(security_tun_dev_alloc_security);

void security_tun_dev_free_security(void *security)
{
	call_void_hook(tun_dev_free_security, security);
}
EXPORT_SYMBOL(security_tun_dev_free_security);

int security_tun_dev_create(void)
{
	return call_int_hook(tun_dev_create, 0);
}
EXPORT_SYMBOL(security_tun_dev_create);

int security_tun_dev_attach_queue(void *security)
{
	return call_int_hook(tun_dev_attach_queue, 0, security);
}
EXPORT_SYMBOL(security_tun_dev_attach_queue);

int security_tun_dev_attach(struct sock *sk, void *security)
{
	return call_int_hook(tun_dev_attach, 0, sk, security);
}
EXPORT_SYMBOL(security_tun_dev_attach);

int security_tun_dev_open(void *security)
{
	return call_int_hook(tun_dev_open, 0, security);
}
EXPORT_SYMBOL(security_tun_dev_open);

#endif	/* CONFIG_SECURITY_NETWORK */

#ifdef CONFIG_SECURITY_NETWORK_XFRM

int security_xfrm_policy_alloc(struct xfrm_sec_ctx **ctxp,
			       struct xfrm_user_sec_ctx *sec_ctx,
			       gfp_t gfp)
{
	return call_int_hook(xfrm_policy_alloc_security, 0, ctxp, sec_ctx, gfp);
}
EXPORT_SYMBOL(security_xfrm_policy_alloc);

int security_xfrm_policy_clone(struct xfrm_sec_ctx *old_ctx,
			      struct xfrm_sec_ctx **new_ctxp)
{
	return call_int_hook(xfrm_policy_clone_security, 0, old_ctx, new_ctxp);
}

void security_xfrm_policy_free(struct xfrm_sec_ctx *ctx)
{
	call_void_hook(xfrm_policy_free_security, ctx);
}
EXPORT_SYMBOL(security_xfrm_policy_free);

int security_xfrm_policy_delete(struct xfrm_sec_ctx *ctx)
{
	return call_int_hook(xfrm_policy_delete_security, 0, ctx);
}

int security_xfrm_state_alloc(struct xfrm_state *x,
			      struct xfrm_user_sec_ctx *sec_ctx)
{
	return call_int_hook(xfrm_state_alloc, 0, x, sec_ctx);
}
EXPORT_SYMBOL(security_xfrm_state_alloc);

int security_xfrm_state_alloc_acquire(struct xfrm_state *x,
				      struct xfrm_sec_ctx *polsec, u32 secid)
{
	return call_int_hook(xfrm_state_alloc_acquire, 0, x, polsec, secid);
}

int security_xfrm_state_delete(struct xfrm_state *x)
{
	return call_int_hook(xfrm_state_delete_security, 0, x);
}
EXPORT_SYMBOL(security_xfrm_state_delete);

void security_xfrm_state_free(struct xfrm_state *x)
{
	call_void_hook(xfrm_state_free_security, x);
}

int security_xfrm_policy_lookup(struct xfrm_sec_ctx *ctx, u32 fl_secid, u8 dir)
{
	return call_int_hook(xfrm_policy_lookup, 0, ctx, fl_secid, dir);
}

int security_xfrm_state_pol_flow_match(struct xfrm_state *x,
				       struct xfrm_policy *xp,
				       const struct flowi *fl)
{
	struct security_hook_list *hp;
	int rc = 1;

	/*
	 * Since this function is expected to return 0 or 1, the judgment
	 * becomes difficult if multiple LSMs supply this call. Fortunately,
	 * we can use the first LSM's judgment because currently only SELinux
	 * supplies this call.
	 *
	 * For speed optimization, we explicitly break the loop rather than
	 * using the macro
	 */
	list_for_each_entry(hp, &security_hook_heads.xfrm_state_pol_flow_match,
				list) {
		rc = hp->hook.xfrm_state_pol_flow_match(x, xp, fl);
		break;
	}
	return rc;
}

int security_xfrm_decode_session(struct sk_buff *skb, u32 *secid)
{
	return call_int_hook(xfrm_decode_session, 0, skb, secid, 1);
}

void security_skb_classify_flow(struct sk_buff *skb, struct flowi *fl)
{
	int rc = call_int_hook(xfrm_decode_session, 0, skb, &fl->flowi_secid,
				0);

	BUG_ON(rc);
}
EXPORT_SYMBOL(security_skb_classify_flow);

#endif	/* CONFIG_SECURITY_NETWORK_XFRM */

#ifdef CONFIG_KEYS

int security_key_alloc(struct key *key, const struct cred *cred,
		       unsigned long flags)
{
	return call_int_hook(key_alloc, 0, key, cred, flags);
}

void security_key_free(struct key *key)
{
	call_void_hook(key_free, key);
}

int security_key_permission(key_ref_t key_ref,
			    const struct cred *cred, unsigned perm)
{
	return call_int_hook(key_permission, 0, key_ref, cred, perm);
}

int security_key_getsecurity(struct key *key, char **_buffer)
{
	*_buffer = NULL;
	return call_int_hook(key_getsecurity, 0, key, _buffer);
}

#endif	/* CONFIG_KEYS */

#ifdef CONFIG_AUDIT

int security_audit_rule_init(u32 field, u32 op, char *rulestr, void **lsmrule)
{
	return call_int_hook(audit_rule_init, 0, field, op, rulestr, lsmrule);
}

int security_audit_rule_known(struct audit_krule *krule)
{
	return call_int_hook(audit_rule_known, 0, krule);
}

void security_audit_rule_free(void *lsmrule)
{
	call_void_hook(audit_rule_free, lsmrule);
}

int security_audit_rule_match(u32 secid, u32 field, u32 op, void *lsmrule,
			      struct audit_context *actx)
{
	return call_int_hook(audit_rule_match, 0, secid, field, op, lsmrule,
				actx);
}
#endif /* CONFIG_AUDIT */

struct security_hook_heads security_hook_heads = {
	.binder_set_context_mgr =
		LIST_HEAD_INIT(security_hook_heads.binder_set_context_mgr),
	.binder_transaction =
		LIST_HEAD_INIT(security_hook_heads.binder_transaction),
	.binder_transfer_binder =
		LIST_HEAD_INIT(security_hook_heads.binder_transfer_binder),
	.binder_transfer_file =
		LIST_HEAD_INIT(security_hook_heads.binder_transfer_file),

	.ptrace_access_check =
		LIST_HEAD_INIT(security_hook_heads.ptrace_access_check),
	.ptrace_traceme =
		LIST_HEAD_INIT(security_hook_heads.ptrace_traceme),
	.capget =	LIST_HEAD_INIT(security_hook_heads.capget),
	.capset =	LIST_HEAD_INIT(security_hook_heads.capset),
	.capable =	LIST_HEAD_INIT(security_hook_heads.capable),
	.quotactl =	LIST_HEAD_INIT(security_hook_heads.quotactl),
	.quota_on =	LIST_HEAD_INIT(security_hook_heads.quota_on),
	.syslog =	LIST_HEAD_INIT(security_hook_heads.syslog),
	.settime =	LIST_HEAD_INIT(security_hook_heads.settime),
	.vm_enough_memory =
		LIST_HEAD_INIT(security_hook_heads.vm_enough_memory),
	.bprm_set_creds =
		LIST_HEAD_INIT(security_hook_heads.bprm_set_creds),
	.bprm_check_security =
		LIST_HEAD_INIT(security_hook_heads.bprm_check_security),
	.bprm_secureexec =
		LIST_HEAD_INIT(security_hook_heads.bprm_secureexec),
	.bprm_committing_creds =
		LIST_HEAD_INIT(security_hook_heads.bprm_committing_creds),
	.bprm_committed_creds =
		LIST_HEAD_INIT(security_hook_heads.bprm_committed_creds),
	.sb_alloc_security =
		LIST_HEAD_INIT(security_hook_heads.sb_alloc_security),
	.sb_free_security =
		LIST_HEAD_INIT(security_hook_heads.sb_free_security),
	.sb_copy_data =	LIST_HEAD_INIT(security_hook_heads.sb_copy_data),
	.sb_remount =	LIST_HEAD_INIT(security_hook_heads.sb_remount),
	.sb_kern_mount =
		LIST_HEAD_INIT(security_hook_heads.sb_kern_mount),
	.sb_show_options =
		LIST_HEAD_INIT(security_hook_heads.sb_show_options),
	.sb_statfs =	LIST_HEAD_INIT(security_hook_heads.sb_statfs),
	.sb_mount =	LIST_HEAD_INIT(security_hook_heads.sb_mount),
	.sb_umount =	LIST_HEAD_INIT(security_hook_heads.sb_umount),
	.sb_pivotroot =	LIST_HEAD_INIT(security_hook_heads.sb_pivotroot),
	.sb_set_mnt_opts =
		LIST_HEAD_INIT(security_hook_heads.sb_set_mnt_opts),
	.sb_clone_mnt_opts =
		LIST_HEAD_INIT(security_hook_heads.sb_clone_mnt_opts),
	.sb_parse_opts_str =
		LIST_HEAD_INIT(security_hook_heads.sb_parse_opts_str),
	.dentry_init_security =
		LIST_HEAD_INIT(security_hook_heads.dentry_init_security),
#ifdef CONFIG_SECURITY_PATH
	.path_unlink =	LIST_HEAD_INIT(security_hook_heads.path_unlink),
	.path_mkdir =	LIST_HEAD_INIT(security_hook_heads.path_mkdir),
	.path_rmdir =	LIST_HEAD_INIT(security_hook_heads.path_rmdir),
	.path_mknod =	LIST_HEAD_INIT(security_hook_heads.path_mknod),
	.path_truncate =
		LIST_HEAD_INIT(security_hook_heads.path_truncate),
	.path_symlink =	LIST_HEAD_INIT(security_hook_heads.path_symlink),
	.path_link =	LIST_HEAD_INIT(security_hook_heads.path_link),
	.path_rename =	LIST_HEAD_INIT(security_hook_heads.path_rename),
	.path_chmod =	LIST_HEAD_INIT(security_hook_heads.path_chmod),
	.path_chown =	LIST_HEAD_INIT(security_hook_heads.path_chown),
	.path_chroot =	LIST_HEAD_INIT(security_hook_heads.path_chroot),
#endif
	.inode_alloc_security =
		LIST_HEAD_INIT(security_hook_heads.inode_alloc_security),
	.inode_free_security =
		LIST_HEAD_INIT(security_hook_heads.inode_free_security),
	.inode_init_security =
		LIST_HEAD_INIT(security_hook_heads.inode_init_security),
	.inode_create =	LIST_HEAD_INIT(security_hook_heads.inode_create),
	.inode_link =	LIST_HEAD_INIT(security_hook_heads.inode_link),
	.inode_unlink =	LIST_HEAD_INIT(security_hook_heads.inode_unlink),
	.inode_symlink =
		LIST_HEAD_INIT(security_hook_heads.inode_symlink),
	.inode_mkdir =	LIST_HEAD_INIT(security_hook_heads.inode_mkdir),
	.inode_rmdir =	LIST_HEAD_INIT(security_hook_heads.inode_rmdir),
	.inode_mknod =	LIST_HEAD_INIT(security_hook_heads.inode_mknod),
	.inode_rename =	LIST_HEAD_INIT(security_hook_heads.inode_rename),
	.inode_readlink =
		LIST_HEAD_INIT(security_hook_heads.inode_readlink),
	.inode_follow_link =
		LIST_HEAD_INIT(security_hook_heads.inode_follow_link),
	.inode_permission =
		LIST_HEAD_INIT(security_hook_heads.inode_permission),
	.inode_setattr =
		LIST_HEAD_INIT(security_hook_heads.inode_setattr),
	.inode_getattr =
		LIST_HEAD_INIT(security_hook_heads.inode_getattr),
	.inode_setxattr =
		LIST_HEAD_INIT(security_hook_heads.inode_setxattr),
	.inode_post_setxattr =
		LIST_HEAD_INIT(security_hook_heads.inode_post_setxattr),
	.inode_getxattr =
		LIST_HEAD_INIT(security_hook_heads.inode_getxattr),
	.inode_listxattr =
		LIST_HEAD_INIT(security_hook_heads.inode_listxattr),
	.inode_removexattr =
		LIST_HEAD_INIT(security_hook_heads.inode_removexattr),
	.inode_need_killpriv =
		LIST_HEAD_INIT(security_hook_heads.inode_need_killpriv),
	.inode_killpriv =
		LIST_HEAD_INIT(security_hook_heads.inode_killpriv),
	.inode_getsecurity =
		LIST_HEAD_INIT(security_hook_heads.inode_getsecurity),
	.inode_setsecurity =
		LIST_HEAD_INIT(security_hook_heads.inode_setsecurity),
	.inode_listsecurity =
		LIST_HEAD_INIT(security_hook_heads.inode_listsecurity),
	.inode_getsecid =
		LIST_HEAD_INIT(security_hook_heads.inode_getsecid),
	.file_permission =
		LIST_HEAD_INIT(security_hook_heads.file_permission),
	.file_alloc_security =
		LIST_HEAD_INIT(security_hook_heads.file_alloc_security),
	.file_free_security =
		LIST_HEAD_INIT(security_hook_heads.file_free_security),
	.file_ioctl =	LIST_HEAD_INIT(security_hook_heads.file_ioctl),
	.mmap_addr =	LIST_HEAD_INIT(security_hook_heads.mmap_addr),
	.mmap_file =	LIST_HEAD_INIT(security_hook_heads.mmap_file),
	.file_mprotect =
		LIST_HEAD_INIT(security_hook_heads.file_mprotect),
	.file_lock =	LIST_HEAD_INIT(security_hook_heads.file_lock),
	.file_fcntl =	LIST_HEAD_INIT(security_hook_heads.file_fcntl),
	.file_set_fowner =
		LIST_HEAD_INIT(security_hook_heads.file_set_fowner),
	.file_send_sigiotask =
		LIST_HEAD_INIT(security_hook_heads.file_send_sigiotask),
	.file_receive =	LIST_HEAD_INIT(security_hook_heads.file_receive),
	.file_open =	LIST_HEAD_INIT(security_hook_heads.file_open),
	.task_create =	LIST_HEAD_INIT(security_hook_heads.task_create),
	.task_free =	LIST_HEAD_INIT(security_hook_heads.task_free),
	.cred_alloc_blank =
		LIST_HEAD_INIT(security_hook_heads.cred_alloc_blank),
	.cred_free =	LIST_HEAD_INIT(security_hook_heads.cred_free),
	.cred_prepare =	LIST_HEAD_INIT(security_hook_heads.cred_prepare),
	.cred_transfer =
		LIST_HEAD_INIT(security_hook_heads.cred_transfer),
	.kernel_act_as =
		LIST_HEAD_INIT(security_hook_heads.kernel_act_as),
	.kernel_create_files_as =
		LIST_HEAD_INIT(security_hook_heads.kernel_create_files_as),
	.kernel_fw_from_file =
		LIST_HEAD_INIT(security_hook_heads.kernel_fw_from_file),
	.kernel_module_request =
		LIST_HEAD_INIT(security_hook_heads.kernel_module_request),
	.kernel_module_from_file =
		LIST_HEAD_INIT(security_hook_heads.kernel_module_from_file),
	.task_fix_setuid =
		LIST_HEAD_INIT(security_hook_heads.task_fix_setuid),
	.task_setpgid =	LIST_HEAD_INIT(security_hook_heads.task_setpgid),
	.task_getpgid =	LIST_HEAD_INIT(security_hook_heads.task_getpgid),
	.task_getsid =	LIST_HEAD_INIT(security_hook_heads.task_getsid),
	.task_getsecid =
		LIST_HEAD_INIT(security_hook_heads.task_getsecid),
	.task_setnice =	LIST_HEAD_INIT(security_hook_heads.task_setnice),
	.task_setioprio =
		LIST_HEAD_INIT(security_hook_heads.task_setioprio),
	.task_getioprio =
		LIST_HEAD_INIT(security_hook_heads.task_getioprio),
	.task_setrlimit =
		LIST_HEAD_INIT(security_hook_heads.task_setrlimit),
	.task_setscheduler =
		LIST_HEAD_INIT(security_hook_heads.task_setscheduler),
	.task_getscheduler =
		LIST_HEAD_INIT(security_hook_heads.task_getscheduler),
	.task_movememory =
		LIST_HEAD_INIT(security_hook_heads.task_movememory),
	.task_kill =	LIST_HEAD_INIT(security_hook_heads.task_kill),
	.task_wait =	LIST_HEAD_INIT(security_hook_heads.task_wait),
	.task_prctl =	LIST_HEAD_INIT(security_hook_heads.task_prctl),
	.task_to_inode =
		LIST_HEAD_INIT(security_hook_heads.task_to_inode),
	.ipc_permission =
		LIST_HEAD_INIT(security_hook_heads.ipc_permission),
	.ipc_getsecid =	LIST_HEAD_INIT(security_hook_heads.ipc_getsecid),
	.msg_msg_alloc_security =
		LIST_HEAD_INIT(security_hook_heads.msg_msg_alloc_security),
	.msg_msg_free_security =
		LIST_HEAD_INIT(security_hook_heads.msg_msg_free_security),
	.msg_queue_alloc_security =
		LIST_HEAD_INIT(security_hook_heads.msg_queue_alloc_security),
	.msg_queue_free_security =
		LIST_HEAD_INIT(security_hook_heads.msg_queue_free_security),
	.msg_queue_associate =
		LIST_HEAD_INIT(security_hook_heads.msg_queue_associate),
	.msg_queue_msgctl =
		LIST_HEAD_INIT(security_hook_heads.msg_queue_msgctl),
	.msg_queue_msgsnd =
		LIST_HEAD_INIT(security_hook_heads.msg_queue_msgsnd),
	.msg_queue_msgrcv =
		LIST_HEAD_INIT(security_hook_heads.msg_queue_msgrcv),
	.shm_alloc_security =
		LIST_HEAD_INIT(security_hook_heads.shm_alloc_security),
	.shm_free_security =
		LIST_HEAD_INIT(security_hook_heads.shm_free_security),
	.shm_associate =
		LIST_HEAD_INIT(security_hook_heads.shm_associate),
	.shm_shmctl =	LIST_HEAD_INIT(security_hook_heads.shm_shmctl),
	.shm_shmat =	LIST_HEAD_INIT(security_hook_heads.shm_shmat),
	.sem_alloc_security =
		LIST_HEAD_INIT(security_hook_heads.sem_alloc_security),
	.sem_free_security =
		LIST_HEAD_INIT(security_hook_heads.sem_free_security),
	.sem_associate =
		LIST_HEAD_INIT(security_hook_heads.sem_associate),
	.sem_semctl =	LIST_HEAD_INIT(security_hook_heads.sem_semctl),
	.sem_semop =	LIST_HEAD_INIT(security_hook_heads.sem_semop),
	.netlink_send =	LIST_HEAD_INIT(security_hook_heads.netlink_send),
	.d_instantiate =
		LIST_HEAD_INIT(security_hook_heads.d_instantiate),
	.getprocattr =	LIST_HEAD_INIT(security_hook_heads.getprocattr),
	.setprocattr =	LIST_HEAD_INIT(security_hook_heads.setprocattr),
	.ismaclabel =	LIST_HEAD_INIT(security_hook_heads.ismaclabel),
	.secid_to_secctx =
		LIST_HEAD_INIT(security_hook_heads.secid_to_secctx),
	.secctx_to_secid =
		LIST_HEAD_INIT(security_hook_heads.secctx_to_secid),
	.release_secctx =
		LIST_HEAD_INIT(security_hook_heads.release_secctx),
	.inode_notifysecctx =
		LIST_HEAD_INIT(security_hook_heads.inode_notifysecctx),
	.inode_setsecctx =
		LIST_HEAD_INIT(security_hook_heads.inode_setsecctx),
	.inode_getsecctx =
		LIST_HEAD_INIT(security_hook_heads.inode_getsecctx),
#ifdef CONFIG_SECURITY_NETWORK
	.unix_stream_connect =
		LIST_HEAD_INIT(security_hook_heads.unix_stream_connect),
	.unix_may_send =
		LIST_HEAD_INIT(security_hook_heads.unix_may_send),
	.socket_create =
		LIST_HEAD_INIT(security_hook_heads.socket_create),
	.socket_post_create =
		LIST_HEAD_INIT(security_hook_heads.socket_post_create),
	.socket_bind =	LIST_HEAD_INIT(security_hook_heads.socket_bind),
	.socket_connect =
		LIST_HEAD_INIT(security_hook_heads.socket_connect),
	.socket_listen =
		LIST_HEAD_INIT(security_hook_heads.socket_listen),
	.socket_accept =
		LIST_HEAD_INIT(security_hook_heads.socket_accept),
	.socket_sendmsg =
		LIST_HEAD_INIT(security_hook_heads.socket_sendmsg),
	.socket_recvmsg =
		LIST_HEAD_INIT(security_hook_heads.socket_recvmsg),
	.socket_getsockname =
		LIST_HEAD_INIT(security_hook_heads.socket_getsockname),
	.socket_getpeername =
		LIST_HEAD_INIT(security_hook_heads.socket_getpeername),
	.socket_getsockopt =
		LIST_HEAD_INIT(security_hook_heads.socket_getsockopt),
	.socket_setsockopt =
		LIST_HEAD_INIT(security_hook_heads.socket_setsockopt),
	.socket_shutdown =
		LIST_HEAD_INIT(security_hook_heads.socket_shutdown),
	.socket_sock_rcv_skb =
		LIST_HEAD_INIT(security_hook_heads.socket_sock_rcv_skb),
	.socket_getpeersec_stream =
		LIST_HEAD_INIT(security_hook_heads.socket_getpeersec_stream),
	.socket_getpeersec_dgram =
		LIST_HEAD_INIT(security_hook_heads.socket_getpeersec_dgram),
	.sk_alloc_security =
		LIST_HEAD_INIT(security_hook_heads.sk_alloc_security),
	.sk_free_security =
		LIST_HEAD_INIT(security_hook_heads.sk_free_security),
	.sk_clone_security =
		LIST_HEAD_INIT(security_hook_heads.sk_clone_security),
	.sk_getsecid =	LIST_HEAD_INIT(security_hook_heads.sk_getsecid),
	.sock_graft =	LIST_HEAD_INIT(security_hook_heads.sock_graft),
	.inet_conn_request =
		LIST_HEAD_INIT(security_hook_heads.inet_conn_request),
	.inet_csk_clone =
		LIST_HEAD_INIT(security_hook_heads.inet_csk_clone),
	.inet_conn_established =
		LIST_HEAD_INIT(security_hook_heads.inet_conn_established),
	.secmark_relabel_packet =
		LIST_HEAD_INIT(security_hook_heads.secmark_relabel_packet),
	.secmark_refcount_inc =
		LIST_HEAD_INIT(security_hook_heads.secmark_refcount_inc),
	.secmark_refcount_dec =
		LIST_HEAD_INIT(security_hook_heads.secmark_refcount_dec),
	.req_classify_flow =
		LIST_HEAD_INIT(security_hook_heads.req_classify_flow),
	.tun_dev_alloc_security =
		LIST_HEAD_INIT(security_hook_heads.tun_dev_alloc_security),
	.tun_dev_free_security =
		LIST_HEAD_INIT(security_hook_heads.tun_dev_free_security),
	.tun_dev_create =
		LIST_HEAD_INIT(security_hook_heads.tun_dev_create),
	.tun_dev_attach_queue =
		LIST_HEAD_INIT(security_hook_heads.tun_dev_attach_queue),
	.tun_dev_attach =
		LIST_HEAD_INIT(security_hook_heads.tun_dev_attach),
	.tun_dev_open =	LIST_HEAD_INIT(security_hook_heads.tun_dev_open),
	.skb_owned_by =	LIST_HEAD_INIT(security_hook_heads.skb_owned_by),
#endif	/* CONFIG_SECURITY_NETWORK */
#ifdef CONFIG_SECURITY_NETWORK_XFRM
	.xfrm_policy_alloc_security =
		LIST_HEAD_INIT(security_hook_heads.xfrm_policy_alloc_security),
	.xfrm_policy_clone_security =
		LIST_HEAD_INIT(security_hook_heads.xfrm_policy_clone_security),
	.xfrm_policy_free_security =
		LIST_HEAD_INIT(security_hook_heads.xfrm_policy_free_security),
	.xfrm_policy_delete_security =
		LIST_HEAD_INIT(security_hook_heads.xfrm_policy_delete_security),
	.xfrm_state_alloc =
		LIST_HEAD_INIT(security_hook_heads.xfrm_state_alloc),
	.xfrm_state_alloc_acquire =
		LIST_HEAD_INIT(security_hook_heads.xfrm_state_alloc_acquire),
	.xfrm_state_free_security =
		LIST_HEAD_INIT(security_hook_heads.xfrm_state_free_security),
	.xfrm_state_delete_security =
		LIST_HEAD_INIT(security_hook_heads.xfrm_state_delete_security),
	.xfrm_policy_lookup =
		LIST_HEAD_INIT(security_hook_heads.xfrm_policy_lookup),
	.xfrm_state_pol_flow_match =
		LIST_HEAD_INIT(security_hook_heads.xfrm_state_pol_flow_match),
	.xfrm_decode_session =
		LIST_HEAD_INIT(security_hook_heads.xfrm_decode_session),
#endif	/* CONFIG_SECURITY_NETWORK_XFRM */
#ifdef CONFIG_KEYS
	.key_alloc =	LIST_HEAD_INIT(security_hook_heads.key_alloc),
	.key_free =	LIST_HEAD_INIT(security_hook_heads.key_free),
	.key_permission =
		LIST_HEAD_INIT(security_hook_heads.key_permission),
	.key_getsecurity =
		LIST_HEAD_INIT(security_hook_heads.key_getsecurity),
#endif	/* CONFIG_KEYS */
#ifdef CONFIG_AUDIT
	.audit_rule_init =
		LIST_HEAD_INIT(security_hook_heads.audit_rule_init),
	.audit_rule_known =
		LIST_HEAD_INIT(security_hook_heads.audit_rule_known),
	.audit_rule_match =
		LIST_HEAD_INIT(security_hook_heads.audit_rule_match),
	.audit_rule_free =
		LIST_HEAD_INIT(security_hook_heads.audit_rule_free),
#endif /* CONFIG_AUDIT */
};<|MERGE_RESOLUTION|>--- conflicted
+++ resolved
@@ -594,11 +594,7 @@
 {
 	if (unlikely(IS_PRIVATE(inode)))
 		return 0;
-<<<<<<< HEAD
-	return security_ops->inode_follow_link(dentry, inode, rcu);
-=======
-	return call_int_hook(inode_follow_link, 0, dentry, nd);
->>>>>>> b3bddffd
+	return call_int_hook(inode_follow_link, 0, dentry, inode, rcu);
 }
 
 int security_inode_permission(struct inode *inode, int mask)
